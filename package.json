{
<<<<<<< HEAD
  "name": "aws-amplify-monorepo",
  "private": true,
  "version": "0.1.30",
  "description": "",
  "scripts": {
    "setup-dev": "yarn && yarn bootstrap && yarn link-all && yarn build",
    "bootstrap": "lerna bootstrap",
    "test": "lerna run test",
    "cypress": "lerna run cypress",
    "cypress:open": "lerna run cypress:open",
    "coverage": "codecov || exit 0",
    "docs": "typedoc packages/**/src --name amplify-js --hideGenerator --excludePrivate --ignoreCompilerErrors --mode file --out docs/api --theme docs/amplify-theme/typedoc/",
    "build": "lerna run build",
    "clean": "lerna run clean",
    "format": "lerna run format",
    "lint": "lerna run lint",
    "link-all": "yarn unlink-all && lerna exec --parallel yarn link",
    "unlink-all": "lerna exec --parallel --bail=false yarn unlink",
    "publish:master": "lerna publish --canary --yes --dist-tag=unstable --preid=unstable  --exact",
    "publish:beta": "lerna publish --canary --yes --dist-tag=beta --preid=beta  --exact",
    "publish:release": "lerna publish --conventional-commits --yes --message 'chore(release): Publish [ci skip]'"
  },
  "husky": {
    "hooks": {}
  },
  "workspaces": [
    "packages/*"
  ],
  "repository": {
    "type": "git",
    "url": "https://github.com/aws-amplify/amplify-js.git"
  },
  "author": "Amazon Web Services",
  "license": "Apache-2.0",
  "bugs": {
    "url": "https://github.com/aws-amplify/amplify-js/issues"
  },
  "homepage": "https://aws-amplify.github.io/",
  "devDependencies": {
    "@types/jest": "^20.0.7",
    "@types/node": "^8.9.5",
    "@types/puppeteer": "1.12.4",
    "codecov": "^1.0.1",
    "compression-webpack-plugin": "^1.1.3",
    "cypress": "^3.2.0",
    "husky": "^1.3.1",
    "jest": "^22.4.3",
    "jest-config": "24.8.0",
    "json-loader": "^0.5.7",
    "lerna": "^3.13.1",
    "rimraf": "^2.6.2",
    "source-map-loader": "^0.2.1",
    "ts-jest": "^22.0.0",
    "tslint": "^5.7.0",
    "tslint-config-airbnb": "^5.8.0",
    "typedoc": "^0.11.0",
    "typescript": "^2.9.2",
    "uglifyjs-webpack-plugin": "^0.4.6",
    "webpack": "^3.5.5"
  },
  "jest": {
    "transform": {
      "^.+\\.(js|jsx|ts|tsx)$": "<rootDir>/node_modules/ts-jest/preprocessor.js"
    },
    "resetMocks": true,
    "verbose": true
  }
=======
	"name": "aws-amplify-monorepo",
	"private": true,
	"version": "0.1.30",
	"description": "",
	"scripts": {
		"setup-dev": "yarn && yarn bootstrap && yarn link-all && yarn build",
		"bootstrap": "lerna bootstrap",
		"test": "lerna run test",
		"cypress": "lerna run cypress",
		"cypress:open": "lerna run cypress:open",
		"coverage": "codecov || exit 0",
		"docs": "typedoc packages/**/src --name amplify-js --hideGenerator --excludePrivate --ignoreCompilerErrors --mode file --out docs/api --theme docs/amplify-theme/typedoc/",
		"build": "lerna run build",
		"clean": "lerna run clean",
		"format": "lerna run format",
		"lint": "lerna run lint",
		"link-all": "yarn unlink-all && lerna exec --parallel yarn link",
		"unlink-all": "lerna exec --parallel --bail=false yarn unlink",
		"publish:master": "lerna publish --canary --force-publish \"*\" --yes --dist-tag=unstable --preid=unstable --exact",
		"publish:beta": "lerna publish --canary --force-publish \"*\" --yes --dist-tag=beta --preid=beta --exact",
		"publish:release": "lerna publish --conventional-commits --yes --message 'chore(release): Publish [ci skip]'"
	},
	"husky": {
		"hooks": {
			"pre-commit": "pretty-quick --staged"
		}
	},
	"workspaces": [
		"packages/*"
	],
	"repository": {
		"type": "git",
		"url": "https://github.com/aws-amplify/amplify-js.git"
	},
	"author": "Amazon Web Services",
	"license": "Apache-2.0",
	"bugs": {
		"url": "https://github.com/aws-amplify/amplify-js/issues"
	},
	"homepage": "https://aws-amplify.github.io/",
	"devDependencies": {
		"@babel/cli": "^7.0.0",
		"@babel/core": "^7.0.0",
		"@babel/preset-env": "^7.0.0",
		"@babel/preset-react": "^7.0.0",
		"@types/jest": "^24.0.18",
		"@types/node": "^8.9.5",
		"babel-loader": "^8.0.0",
		"codecov": "^1.0.1",
		"compression-webpack-plugin": "^1.1.3",
		"cypress": "^3.2.0",
		"husky": "^3.0.5",
		"jest": "^24.x.x",
		"json-loader": "^0.5.7",
		"lerna": "^3.13.1",
		"pretty-quick": "^1.11.1",
		"rimraf": "^2.6.2",
		"rollup": "^0.67.4",
		"rollup-plugin-commonjs": "^9.2.0",
		"rollup-plugin-json": "^3.1.0",
		"rollup-plugin-node-resolve": "^4.0.0",
		"rollup-plugin-sourcemaps": "^0.4.2",
		"rollup-plugin-typescript": "^1.0.0",
		"source-map-loader": "^0.2.1",
		"ts-jest": "^24.x.x",
		"tslint": "^5.7.0",
		"tslint-config-airbnb": "^5.8.0",
		"typedoc": "^0.11.0",
		"typescript": "^3.7.2",
		"uglifyjs-webpack-plugin": "^0.4.6",
		"webpack": "^4.32.0",
		"webpack-bundle-analyzer": "^3.3.2",
		"webpack-cli": "^3.1.0"
	},
	"jest": {
		"resetMocks": true,
		"verbose": true
	}
>>>>>>> 6ab049c1
}<|MERGE_RESOLUTION|>--- conflicted
+++ resolved
@@ -1,73 +1,4 @@
 {
-<<<<<<< HEAD
-  "name": "aws-amplify-monorepo",
-  "private": true,
-  "version": "0.1.30",
-  "description": "",
-  "scripts": {
-    "setup-dev": "yarn && yarn bootstrap && yarn link-all && yarn build",
-    "bootstrap": "lerna bootstrap",
-    "test": "lerna run test",
-    "cypress": "lerna run cypress",
-    "cypress:open": "lerna run cypress:open",
-    "coverage": "codecov || exit 0",
-    "docs": "typedoc packages/**/src --name amplify-js --hideGenerator --excludePrivate --ignoreCompilerErrors --mode file --out docs/api --theme docs/amplify-theme/typedoc/",
-    "build": "lerna run build",
-    "clean": "lerna run clean",
-    "format": "lerna run format",
-    "lint": "lerna run lint",
-    "link-all": "yarn unlink-all && lerna exec --parallel yarn link",
-    "unlink-all": "lerna exec --parallel --bail=false yarn unlink",
-    "publish:master": "lerna publish --canary --yes --dist-tag=unstable --preid=unstable  --exact",
-    "publish:beta": "lerna publish --canary --yes --dist-tag=beta --preid=beta  --exact",
-    "publish:release": "lerna publish --conventional-commits --yes --message 'chore(release): Publish [ci skip]'"
-  },
-  "husky": {
-    "hooks": {}
-  },
-  "workspaces": [
-    "packages/*"
-  ],
-  "repository": {
-    "type": "git",
-    "url": "https://github.com/aws-amplify/amplify-js.git"
-  },
-  "author": "Amazon Web Services",
-  "license": "Apache-2.0",
-  "bugs": {
-    "url": "https://github.com/aws-amplify/amplify-js/issues"
-  },
-  "homepage": "https://aws-amplify.github.io/",
-  "devDependencies": {
-    "@types/jest": "^20.0.7",
-    "@types/node": "^8.9.5",
-    "@types/puppeteer": "1.12.4",
-    "codecov": "^1.0.1",
-    "compression-webpack-plugin": "^1.1.3",
-    "cypress": "^3.2.0",
-    "husky": "^1.3.1",
-    "jest": "^22.4.3",
-    "jest-config": "24.8.0",
-    "json-loader": "^0.5.7",
-    "lerna": "^3.13.1",
-    "rimraf": "^2.6.2",
-    "source-map-loader": "^0.2.1",
-    "ts-jest": "^22.0.0",
-    "tslint": "^5.7.0",
-    "tslint-config-airbnb": "^5.8.0",
-    "typedoc": "^0.11.0",
-    "typescript": "^2.9.2",
-    "uglifyjs-webpack-plugin": "^0.4.6",
-    "webpack": "^3.5.5"
-  },
-  "jest": {
-    "transform": {
-      "^.+\\.(js|jsx|ts|tsx)$": "<rootDir>/node_modules/ts-jest/preprocessor.js"
-    },
-    "resetMocks": true,
-    "verbose": true
-  }
-=======
 	"name": "aws-amplify-monorepo",
 	"private": true,
 	"version": "0.1.30",
@@ -146,5 +77,4 @@
 		"resetMocks": true,
 		"verbose": true
 	}
->>>>>>> 6ab049c1
 }