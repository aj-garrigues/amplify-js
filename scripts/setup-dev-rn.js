'use strict';

const path = require('path');
const yargs = require('yargs');
const { exec } = require('child_process');
const { readdirSync, existsSync } = require('fs');
const os = require('os');
const winston = require('winston');

// Required constants
const WHITE_SPACE = ' ';

// Lerna Constants
const LERNA_BASE = 'npx lerna exec';
const NPM_BASE = 'npm run';
const PARALLEL_FLAG = '--parallel';

// Watchman constants
const WATCHMAN_WATCH_SRC = `watchman watch node_modules/wml/src`;

// WML Constants
const WML_REMOVE_ALL_LINKS = `npx wml rm all`;
const WML_START = `npx wml start`;
const WML_ADD_LINK = 'npx wml add';

// OSAScript constants
const OSA_SCRIPT_BASE = 'osascript';
const MULTILINE_FLAG = '-e';
const TO_DO_SCRIPT = `${MULTILINE_FLAG} 'tell application "Terminal" to do script`;
const IN_FRONT_WINDOW = `in front window'${WHITE_SPACE}`;

<<<<<<< HEAD
=======
// List of packages to exclude that do not have build:watch script
const EXCLUDED_PACKAGES = [];

>>>>>>> fc61422f
// List of CJS identified packages
const CJS_PACKAGES_PRESET = [
	'aws-amplify-react-native',
	'@aws-amplify/pushnotification',
];

// Utility functions for string manipulation
// Explicit functions as they are important in an osaScript
const singleQuotedFormOf = content => `'${content}'`;
const doubleQuotedFormOf = content => `"${content}"`;
// Sanatize the command by seperating it into base and args by &
const sanatizeCommand = (base, args) => `("${base}${WHITE_SPACE}" & "${args}")`;

// Constants using the utility fuctions
const getDelay = seconds =>
	`${MULTILINE_FLAG}  ${singleQuotedFormOf(`delay ${seconds}`)}`;
const openNewTab = `${MULTILINE_FLAG} ${singleQuotedFormOf(
	'tell application "System Events" to tell process "Terminal" to keystroke "t" using command down'
)}`;

const logger = winston.createLogger({
	level: process.env.LOG_LEVEL ? process.env.LOG_LEVEL.toLowerCase() : 'info',
	transports: [
		new winston.transports.Console({
			format: winston.format.combine(
				winston.format.prettyPrint(2),
				winston.format.colorize({ all: true })
			),
		}),
	],
});

// Form the part of osaScript needed to run the given command
const createDoCommand = command =>
	`${TO_DO_SCRIPT} ${command} ${IN_FRONT_WINDOW}`;

// OSA script to open a new terminal and tabs for each command execution
function openTerminalWithTabs(commands, pkgRootPath) {
	let osaScript = `${OSA_SCRIPT_BASE} ${MULTILINE_FLAG} ${singleQuotedFormOf(
		'tell application "Terminal" to activate'
	)} `;
	const goToPackageRoot = sanatizeCommand('cd', pkgRootPath);

	commands.forEach(command => {
		// Split multiple commands to be run in the same using the char ;
		const splitCommands = command.split(`${WHITE_SPACE};${WHITE_SPACE}`);
		const hasTwoOrMoreCommands = splitCommands.length >= 2;

		osaScript += `${openNewTab} ${getDelay(1)} ${createDoCommand(
			goToPackageRoot
		)}${WHITE_SPACE}`;

		if (hasTwoOrMoreCommands) {
			splitCommands.forEach(splitCommand => {
				osaScript += `${getDelay(2)} ${createDoCommand(splitCommand)}`;
			});
		} else {
			osaScript += `${createDoCommand(doubleQuotedFormOf(command))}`;
		}
	});

	exec(osaScript, error => {
		if (error) {
			return logger.error(`Error with one of the tabs: ${error}`);
		}
	});
}

// Primary function for the script
// - Read input arguments
// - Form the required string commands: lerna build:esm:watch, wml and lerna build:cjs:watch
// - Open the commands in a new terminal with a tab for each
function setupDevReactNative() {
	const args = yargs.argv;
	const targetAppPath = args.target ?? args.t;
	const all = args.all ?? args.a;
	const packages = args.packages ?? args.p;
	const pkgRootPath = process.cwd();

	// Exit if package option is not given
	if ((packages === undefined || packages === true) && !all) {
		logger.error('Package option cannot be empty.');
		return;
	}

	// Exit if target app path option is not given
	if (targetAppPath === undefined || targetAppPath === true) {
		logger.error('Target App path cannot be empty.');
		return;
	}

	// Exit if dependent app path is given but does not exist
	if (!existsSync(targetAppPath)) {
		logger.error(
			'Dependent app path given does not exist. Please provide a valid path'
		);
		return;
	}

	// Exit for unsupported OS
	if (os.platform() !== 'darwin') {
		logger.error(
			'No support for this operating system. Currently only supports OSX.'
		);
		return;
	}

	// Exclude unrelated packages
	const supportedPackages = getPackageNames('./packages/');

	// ALL Packages list formation
	const requestedPackages = all ? supportedPackages : packages.split(',');

	const esmPackages = [];
	const cjsPackages = [];

	requestedPackages.forEach(pack => {
		// Exit if the package is not within the supported list of packages
		if (!supportedPackages.includes(pack)) {
			logger.error(
				`Package ${pack} is not supported by this script or does not exist. Here is a list of supported packages: ${supportedPackages}`
			);
			process.exit(0);
		}

		// Divide the requestedPackages into cjs and esm packages
		if (!CJS_PACKAGES_PRESET.includes(pack)) {
			esmPackages.push(pack);
			return;
		}

		cjsPackages.push(pack);
	});

	const finalCommands = [];

	// LERNA build:ESM:watch command with scopes for multiple or all packages
	if (esmPackages.length > 0) {
		finalCommands.push(createLernaCommand('esm', esmPackages));
	}

	// LERNA build:CJS:watch package command to be run in a new tab
	if (cjsPackages.length > 0) {
		finalCommands.push(createLernaCommand('cjs', cjsPackages));
	}

	// WML add command formation
	finalCommands.push(
		createWmlCommand(requestedPackages, targetAppPath, pkgRootPath)
	);

	// Open each command in a new tab in a new terminal
	openTerminalWithTabs(finalCommands, pkgRootPath);
}

// Form the lerna sommand for the specific package type with the given list of packages
const createLernaCommand = (packageType, packages) =>
	`${LERNA_BASE} --scope={${packages.join(
		','
	)},} ${NPM_BASE} build:${packageType}:watch ${PARALLEL_FLAG}`;

// Form the wml command for the specific packages list with the target path
const createWmlCommand = (requestedPackages, targetAppPath, pkgRootPath) => {
	const wmlAddcommand = buildWmlAddStrings(
		requestedPackages,
		targetAppPath,
		pkgRootPath
	);

	// Use char ; to separate commands to be run on the same tab
	return `${doubleQuotedFormOf(WATCHMAN_WATCH_SRC)} ; ${doubleQuotedFormOf(
		WML_REMOVE_ALL_LINKS
	)} ; ${wmlAddcommand} ; ${doubleQuotedFormOf(WML_START)}`;
};

// Get all package names from under the packages directory
const getPackageNames = source =>
	readdirSync(source, { withFileTypes: true })
		.filter(dirent => dirent.isDirectory())
		.map(dirent => require(`../packages/${dirent.name}/package.json`).name);

// Form all the wml add commands needed
const buildWmlAddStrings = (packages, targetAppPath, pkgRootPath) => {
	let wmlAddCommands = '';
	const packagesDirectory = path.resolve(pkgRootPath, 'packages');
	const sampleAppNodeModulesDirectory = path.join(
		targetAppPath,
		'node_modules'
	);
	packages.forEach(pack => {
		const packageName = pack.split('/')[1] ?? pack;

<<<<<<< HEAD
		let sourceDirectoryName = packageName;

=======
		const sourceDirectoryName = packageName;
>>>>>>> fc61422f
		const source = path.resolve(packagesDirectory, sourceDirectoryName);
		const target = path.resolve(sampleAppNodeModulesDirectory, pack);
		wmlAddCommands += `${doubleQuotedFormOf(
			`${WML_ADD_LINK}${WHITE_SPACE}`
		)} & ${doubleQuotedFormOf(
			`${source}${WHITE_SPACE}`
		)} & ${doubleQuotedFormOf(`${target}${WHITE_SPACE}&&${WHITE_SPACE}`)} & `;
	});

	// Remove the trailing & with spaces
	return `(${wmlAddCommands.substring(0, wmlAddCommands.length - 3)})`;
};

setupDevReactNative();

module.exports = setupDevReactNative;<|MERGE_RESOLUTION|>--- conflicted
+++ resolved
@@ -29,12 +29,9 @@
 const TO_DO_SCRIPT = `${MULTILINE_FLAG} 'tell application "Terminal" to do script`;
 const IN_FRONT_WINDOW = `in front window'${WHITE_SPACE}`;
 
-<<<<<<< HEAD
-=======
 // List of packages to exclude that do not have build:watch script
 const EXCLUDED_PACKAGES = [];
 
->>>>>>> fc61422f
 // List of CJS identified packages
 const CJS_PACKAGES_PRESET = [
 	'aws-amplify-react-native',
@@ -227,12 +224,7 @@
 	packages.forEach(pack => {
 		const packageName = pack.split('/')[1] ?? pack;
 
-<<<<<<< HEAD
-		let sourceDirectoryName = packageName;
-
-=======
 		const sourceDirectoryName = packageName;
->>>>>>> fc61422f
 		const source = path.resolve(packagesDirectory, sourceDirectoryName);
 		const target = path.resolve(sampleAppNodeModulesDirectory, pack);
 		wmlAddCommands += `${doubleQuotedFormOf(
