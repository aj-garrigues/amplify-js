--- conflicted
+++ resolved
@@ -18,10 +18,4 @@
 
 ### Setup
 
-<<<<<<< HEAD
 Follow setup and configuration steps in our [Quick Start Guide](https://aws.github.io/aws-amplify/media/quick_start?platform=react).
-
- 
-=======
-Follow setup and configuration steps in our [Quick Start Guide](https://aws.github.io/aws-amplify/media/quick_start).
->>>>>>> 65003be6
