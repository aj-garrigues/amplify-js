--- conflicted
+++ resolved
@@ -1,10 +1,6 @@
 {
 	"name": "@aws-amplify/api",
-<<<<<<< HEAD
-	"version": "5.0.6",
-=======
 	"version": "5.0.7",
->>>>>>> d7a18e07
 	"description": "Api category of aws-amplify",
 	"main": "./lib/index.js",
 	"module": "./lib-esm/index.js",
@@ -59,13 +55,8 @@
 		"index.*.d.ts"
 	],
 	"dependencies": {
-<<<<<<< HEAD
-		"@aws-amplify/api-graphql": "3.0.6",
-		"@aws-amplify/api-rest": "3.0.6",
-=======
 		"@aws-amplify/api-graphql": "3.0.7",
 		"@aws-amplify/api-rest": "3.0.7",
->>>>>>> d7a18e07
 		"tslib": "^1.8.0"
 	},
 	"jest": {
