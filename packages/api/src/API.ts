--- conflicted
+++ resolved
@@ -15,15 +15,11 @@
 import { parse } from 'graphql/language/parser';
 import * as Observable from 'zen-observable';
 import { RestClient as RestClass } from './RestClient';
-<<<<<<< HEAD
 import { Amplify, ConsoleLogger as Logger, Credentials } from '@aws-amplify/core';
-=======
-import Amplify, { ConsoleLogger as Logger, Credentials } from '@aws-amplify/core';
-import Auth from '@aws-amplify/auth';
->>>>>>> c7361652
+import { Auth } from '@aws-amplify/auth';
 import { GraphQLOptions, GraphQLResult } from './types';
 import Cache from '@aws-amplify/cache';
-import { INTERNAL_AWS_APPSYNC_PUBSUB_PROVIDER } from '@aws-amplify/core/lib/constants';
+import { INTERNAL_AWS_APPSYNC_PUBSUB_PROVIDER } from '@aws-amplify/core/esm/contants';
 import { v4 as uuid } from 'uuid';
 
 const logger = new Logger('API');
