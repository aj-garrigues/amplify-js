/*
 * Copyright 2017-2019 Amazon.com, Inc. or its affiliates. All Rights Reserved.
 *
 * Licensed under the Apache License, Version 2.0 (the "License"). You may not use this file except in compliance with
 * the License. A copy of the License is located at
 *
 *     http://aws.amazon.com/apache2.0/
 *
 * or in the "license" file accompanying this file. This file is distributed on an "AS IS" BASIS, WITHOUT WARRANTIES OR
 * CONDITIONS OF ANY KIND, either express or implied. See the License for the specific language governing permissions
 * and limitations under the License.
 */
import { Auth } from '@aws-amplify/auth';
import Cache from '@aws-amplify/cache';
import { AWSAppSyncRealTimeProvider } from '@aws-amplify/pubsub';
import { RestAPIClass } from '@aws-amplify/api-rest';
import {
	GraphQLAPIClass,
	GraphQLOptions,
	GraphQLResult,
	GraphQLOperation,
	OperationTypeNode,
} from '@aws-amplify/api-graphql';
import {
	Amplify,
	ConsoleLogger as Logger,
	Credentials,
} from '@aws-amplify/core';
import Observable from 'zen-observable-ts';
import { GraphQLQuery, GraphQLSubscription } from './types';

const logger = new Logger('API');
/**
 * @deprecated
 * Use RestApi or GraphQLAPI to reduce your application bundle size
 * Export Cloud Logic APIs
 */
export class APIClass {
	/**
	 * Initialize API with AWS configuration
	 * @param {Object} options - Configuration object for API
	 */
	private _options;
	private _restApi: RestAPIClass;
	private _graphqlApi: GraphQLAPIClass;

	Auth = Auth;
	Cache = Cache;
	Credentials = Credentials;

	/**
	 * Initialize API with AWS configuration
	 * @param {Object} options - Configuration object for API
	 */
	constructor(options) {
		this._options = options;
		this._restApi = new RestAPIClass(options);
		this._graphqlApi = new GraphQLAPIClass(options);
		logger.debug('API Options', this._options);
	}

	public getModuleName() {
		return 'API';
	}

	/**
	 * Configure API part with aws configurations
	 * @param {Object} config - Configuration of the API
	 * @return {Object} - The current configuration
	 */
	configure(options) {
		this._options = Object.assign({}, this._options, options);

		// Share Amplify instance with client for SSR
		this._restApi.Credentials = this.Credentials;

		this._graphqlApi.Auth = this.Auth;
		this._graphqlApi.Cache = this.Cache;
		this._graphqlApi.Credentials = this.Credentials;

		const restAPIConfig = this._restApi.configure(this._options);
		const graphQLAPIConfig = this._graphqlApi.configure(this._options);

		return { ...restAPIConfig, ...graphQLAPIConfig };
	}

	/**
	 * Make a GET request
	 * @param apiName - The api name of the request
	 * @param path - The path of the request
	 * @param [init] - Request extra params
	 * @return A promise that resolves to an object with response status and JSON data, if successful.
	 */
	get(
		apiName: string,
		path: string,
		init: { [key: string]: any }
	): Promise<any> {
		return this._restApi.get(apiName, path, init);
	}

	/**
	 * Make a POST request
	 * @param apiName - The api name of the request
	 * @param path - The path of the request
	 * @param [init] - Request extra params
	 * @return A promise that resolves to an object with response status and JSON data, if successful.
	 */
	post(
		apiName: string,
		path: string,
		init: { [key: string]: any }
	): Promise<any> {
		return this._restApi.post(apiName, path, init);
	}

	/**
	 * Make a PUT request
	 * @param apiName - The api name of the request
	 * @param path - The path of the request
	 * @param [init] - Request extra params
	 * @return A promise that resolves to an object with response status and JSON data, if successful.
	 */
	put(
		apiName: string,
		path: string,
		init: { [key: string]: any }
	): Promise<any> {
		return this._restApi.put(apiName, path, init);
	}

	/**
	 * Make a PATCH request
	 * @param apiName - The api name of the request
	 * @param path - The path of the request
	 * @param [init] - Request extra params
	 * @return A promise that resolves to an object with response status and JSON data, if successful.
	 */
	patch(
		apiName: string,
		path: string,
		init: { [key: string]: any }
	): Promise<any> {
		return this._restApi.patch(apiName, path, init);
	}

	/**
	 * Make a DEL request
	 * @param apiName - The api name of the request
	 * @param path - The path of the request
	 * @param [init] - Request extra params
	 * @return A promise that resolves to an object with response status and JSON data, if successful.
	 */
	del(
		apiName: string,
		path: string,
		init: { [key: string]: any }
	): Promise<any> {
		return this._restApi.del(apiName, path, init);
	}

	/**
	 * Make a HEAD request
	 * @param apiName - The api name of the request
	 * @param path - The path of the request
	 * @param [init] - Request extra params
	 * @return A promise that resolves to an object with response status and JSON data, if successful.
	 */
	head(
		apiName: string,
		path: string,
		init: { [key: string]: any }
	): Promise<any> {
		return this._restApi.head(apiName, path, init);
	}

	/**
	 * Checks to see if an error thrown is from an api request cancellation
	 * @param error - Any error
	 * @return If the error was from an api request cancellation
	 */
	isCancel(error: any): boolean {
		return this._restApi.isCancel(error);
	}
	/**
<<<<<<< HEAD
	 * Cancels an inflight request for either a GraphQL request or a Rest API request.
=======
	 * Cancels an inflight request
>>>>>>> 348366a0
	 * @param request - request to cancel
	 * @param [message] - custom error message
	 * @return If the request was cancelled
	 */
	cancel(request: Promise<any>, message?: string): boolean {
<<<<<<< HEAD
		if (this._restApi.hasCancelToken(request)) {
			return this._restApi.cancel(request, message);
		} else if (this._graphqlApi.hasCancelToken(request)) {
			return this._graphqlApi.cancel(request, message);
		}
		return false;
=======
		return this._restApi.cancel(request, message);
>>>>>>> 348366a0
	}

	/**
	 * Getting endpoint for API
	 * @param apiName - The name of the api
	 * @return The endpoint of the api
	 */
	async endpoint(apiName: string): Promise<string> {
		return this._restApi.endpoint(apiName);
	}

	/**
	 * to get the operation type
	 * @param operation
	 */
	getGraphqlOperationType(operation: GraphQLOperation): OperationTypeNode {
		return this._graphqlApi.getGraphqlOperationType(operation);
	}

	/**
	 * Executes a GraphQL operation
	 *
	 * @param options - GraphQL Options
	 * @param [additionalHeaders] - headers to merge in after any `graphql_headers` set in the config
	 * @returns An Observable if queryType is 'subscription', else a promise of the graphql result from the query.
	 */
	graphql<T>(
		options: GraphQLOptions,
		additionalHeaders?: { [key: string]: string }
	): T extends GraphQLQuery<T>
		? Promise<GraphQLResult<T>>
		: T extends GraphQLSubscription<T>
		? Observable<{
				provider: AWSAppSyncRealTimeProvider;
				value: GraphQLResult<T>;
		  }>
		: Promise<GraphQLResult<any>> | Observable<object>;
	graphql<T = any>(
		options: GraphQLOptions,
		additionalHeaders?: { [key: string]: string }
	): Promise<GraphQLResult<any>> | Observable<object> {
		return this._graphqlApi.graphql(options, additionalHeaders);
	}
}

export const API = new APIClass(null);
Amplify.register(API);<|MERGE_RESOLUTION|>--- conflicted
+++ resolved
@@ -183,26 +183,18 @@
 		return this._restApi.isCancel(error);
 	}
 	/**
-<<<<<<< HEAD
 	 * Cancels an inflight request for either a GraphQL request or a Rest API request.
-=======
-	 * Cancels an inflight request
->>>>>>> 348366a0
 	 * @param request - request to cancel
 	 * @param [message] - custom error message
 	 * @return If the request was cancelled
 	 */
 	cancel(request: Promise<any>, message?: string): boolean {
-<<<<<<< HEAD
 		if (this._restApi.hasCancelToken(request)) {
 			return this._restApi.cancel(request, message);
 		} else if (this._graphqlApi.hasCancelToken(request)) {
 			return this._graphqlApi.cancel(request, message);
 		}
 		return false;
-=======
-		return this._restApi.cancel(request, message);
->>>>>>> 348366a0
 	}
 
 	/**
