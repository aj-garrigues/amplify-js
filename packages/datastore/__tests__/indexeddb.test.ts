--- conflicted
+++ resolved
@@ -210,19 +210,12 @@
 	});
 
 	test('save function M:N insert', async () => {
-<<<<<<< HEAD
-		const post = new Post({
-			title: 'Avatar',
-			blog,
-		});
-=======
 		const post = await DataStore.save(
 			new Post({
 				title: 'Avatar',
 				blog,
 			})
 		);
->>>>>>> 80da5f14
 
 		const getPost = await db
 			.transaction(`${USER}_Post`, 'readonly')
@@ -307,13 +300,7 @@
 		});
 	});
 
-<<<<<<< HEAD
-	test('query 1:M eager load', async () => {
-		expect.assertions(1);
-
-=======
 	test('query 1:M lazy load', async () => {
->>>>>>> 80da5f14
 		const p = new Post({
 			title: 'Avatar',
 			blog,
@@ -622,21 +609,11 @@
 	 * WIP
 	 */
 	test('delete 1:1 function', async () => {
-<<<<<<< HEAD
-		expect.assertions(5);
-
-		await DataStore.save(blog);
-		await DataStore.save(owner);
-
-		await DataStore.delete(Blog, blog.id);
-		await DataStore.delete(BlogOwner, owner.id);
-=======
 		const owner = await DataStore.save(
 			new BlogOwner({
 				name: "yep. doesn't matter",
 			})
 		);
->>>>>>> 80da5f14
 
 		const blog = await DataStore.save(
 			new Blog({ name: 'Avatar, the last whatever', owner })
@@ -717,10 +694,7 @@
 	test('delete M:N function', async () => {
 		expect.assertions(1);
 
-<<<<<<< HEAD
-=======
 		const owner = await DataStore.save(new BlogOwner({ name: 'O1' }));
->>>>>>> 80da5f14
 		const a1 = new Author({ name: 'author1' });
 		const a2 = new Author({ name: 'author2' });
 		const a3 = new Author({ name: 'author3' });
@@ -748,48 +722,6 @@
 		await DataStore.delete(Author, c => c);
 	});
 
-<<<<<<< HEAD
-	test('delete cascade', async () => {
-		expect.assertions(9);
-
-		const a1 = await DataStore.save(new Author({ name: 'author1' }));
-		const a2 = await DataStore.save(new Author({ name: 'author2' }));
-		const blog = new Blog({
-			name: 'The Blog',
-			owner,
-		});
-		const p1 = new Post({
-			title: 'Post 1',
-			blog,
-		});
-		const p2 = new Post({
-			title: 'Post 2',
-			blog,
-		});
-		const c1 = await DataStore.save(new Comment({ content: 'c1', post: p1 }));
-		const c2 = await DataStore.save(new Comment({ content: 'c2', post: p1 }));
-		await DataStore.save(p1);
-		await DataStore.save(p2);
-		await DataStore.save(blog);
-		await DataStore.delete(BlogOwner, owner.id);
-		expect(await DataStore.query(Blog, blog.id)).toBeUndefined();
-		expect(await DataStore.query(BlogOwner, owner.id)).toBeUndefined();
-		expect(await DataStore.query(Post, p1.id)).toBeUndefined();
-		expect(await DataStore.query(Post, p2.id)).toBeUndefined();
-		expect(await DataStore.query(Comment, c1.id)).toBeUndefined();
-		expect(await DataStore.query(Comment, c2.id)).toBeUndefined();
-		expect(await DataStore.query(Author, a1.id)).toEqual(a1);
-		expect(await DataStore.query(Author, a2.id)).toEqual(a2);
-		const refResult = await db
-			.transaction(`${USER}_PostAuthorJoin`, 'readonly')
-			.objectStore(`${USER}_PostAuthorJoin`)
-			.index('postId')
-			.getAll([p1.id]);
-		expect(refResult).toHaveLength(0);
-	});
-
-=======
->>>>>>> 80da5f14
 	test('delete non existent', async () => {
 		expect.assertions(2);
 
