--- conflicted
+++ resolved
@@ -13,16 +13,14 @@
 	PersistentModel,
 	PersistentModelConstructor,
 } from '../src/types';
-<<<<<<< HEAD
 import {
+	Comment,
+	Metadata,
 	Model,
-	Metadata,
+	Post,
 	PostCustomPK as PostCustomPKType,
 	testSchema,
 } from './helpers';
-=======
-import { Comment, Model, Post, Metadata, testSchema } from './helpers';
->>>>>>> 08e01b1c
 
 let initSchema: typeof initSchemaType;
 let DataStore: typeof DataStoreType;
