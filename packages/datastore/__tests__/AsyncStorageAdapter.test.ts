import AsyncStorageAdapter from '../src/storage/adapter/AsyncStorageAdapter';
import {
	DataStore as DataStoreType,
	initSchema as initSchemaType,
	syncClasses,
} from '../src/datastore/datastore';
import { PersistentModelConstructor, SortDirection } from '../src/types';
import {
	Model,
	User,
	Profile,
	Post,
	Comment,
	testSchema,
	pause,
} from './helpers';
import { Predicates } from '../src/predicates';
import { addCommonQueryTests } from './commonAdapterTests';

let initSchema: typeof initSchemaType;
let DataStore: typeof DataStoreType;
// using any to get access to private methods
const ASAdapter = <any>AsyncStorageAdapter;

describe('AsyncStorageAdapter tests', () => {
	beforeEach(() => {
		jest.clearAllMocks();
	});

	async function getMutations(adapter) {
		await pause(250);
		return await adapter.getAll('sync_MutationEvent');
	}

	async function clearOutbox(adapter) {
		await pause(250);
		return await adapter.delete(syncClasses['MutationEvent']);
	}

	({ initSchema, DataStore } = require('../src/datastore/datastore'));
	addCommonQueryTests({
		initSchema,
		DataStore,
		storageAdapter: AsyncStorageAdapter,
		getMutations,
		clearOutbox,
	});

	describe('Query', () => {
		let Model: PersistentModelConstructor<Model>;
		let model1Id: string;
		const spyOnGetOne = jest.spyOn(ASAdapter, 'getByKey');
		const spyOnGetAll = jest.spyOn(ASAdapter, 'getAll');
		const spyOnMemory = jest.spyOn(ASAdapter, 'inMemoryPagination');

		beforeAll(async () => {
			jest.doMock('../src/storage/adapter/getDefaultAdapter', () => {
				return () =>
					// we're returning a new instance of AsyncStorageAdapter in getDefaultAdapter/index.ts:13
					// adding a mock to return default instead, so that we can spy on its methods
					require('../src/storage/adapter/AsyncStorageAdapter').default;
			});

			({ initSchema, DataStore } = require('../src/datastore/datastore'));

			const classes = initSchema(testSchema());

			({ Model } = classes as {
				Model: PersistentModelConstructor<Model>;
			});

			// NOTE: sort() test on these models can be flaky unless we
			// strictly control the datestring of each! In a non-negligible percentage
			// of test runs on a reasonably fast machine, DataStore.save() seemed to return
			// quickly enough that dates were colliding. (or so it seemed!)

			const baseDate = new Date();

			({ id: model1Id } = await DataStore.save(
				new Model({
					field1: 'Some value',
					dateCreated: baseDate.toISOString(),
				})
			));
			await DataStore.save(
				new Model({
					field1: 'another value',
					dateCreated: new Date(baseDate.getTime() + 1).toISOString(),
				})
			);
			await DataStore.save(
				new Model({
					field1: 'a third value',
					dateCreated: new Date(baseDate.getTime() + 2).toISOString(),
				})
			);
		});

		afterAll(async () => {
			await DataStore.clear();
		});

		it('Should call getById for query by key', async () => {
			const result = await DataStore.query(Model, model1Id);
			expect.assertions(4);
			expect(result.field1).toEqual('Some value');
			expect(spyOnGetOne).toHaveBeenCalled();
			expect(spyOnGetAll).not.toHaveBeenCalled();
			expect(spyOnMemory).not.toHaveBeenCalled();
		});

		it('Should call getAll for query with a predicate', async () => {
			expect.assertions(3);
			const results = await DataStore.query(Model, c =>
				c.field1.contains('value')
			);

			expect(results.length).toEqual(3);
			expect(spyOnGetAll).toHaveBeenCalled();
			expect(spyOnMemory).toHaveBeenCalled();
		});

		it('Should call getAll & inMemoryPagination for query with a predicate and sort', async () => {
			expect.assertions(4);
			const results = await DataStore.query(
				Model,
				c => c.field1.contains('value'),
				{
					sort: s => s.dateCreated(SortDirection.DESCENDING),
				}
			);

			expect(results.length).toEqual(3);
			expect(results[0].field1).toEqual('a third value');
			expect(spyOnGetAll).toHaveBeenCalled();
			expect(spyOnMemory).toHaveBeenCalled();
		});

		it('Should call getAll & inMemoryPagination for query with sort', async () => {
			expect.assertions(4);
			const results = await DataStore.query(Model, Predicates.ALL, {
				sort: s => s.dateCreated(SortDirection.DESCENDING),
			});

			expect(results.length).toEqual(3);
			expect(results[0].field1).toEqual('a third value');
			expect(spyOnGetAll).toHaveBeenCalled();
			expect(spyOnMemory).toHaveBeenCalled();
		});

		it('Should call getAll & inMemoryPagination for query with pagination but no sort or predicate', async () => {
			expect.assertions(3);
			const results = await DataStore.query(Model, Predicates.ALL, {
				limit: 1,
			});

			expect(results.length).toEqual(1);
			expect(spyOnGetAll).toHaveBeenCalled();
			expect(spyOnMemory).toHaveBeenCalled();
		});

		it('Should call getAll for query without predicate and pagination', async () => {
			expect.assertions(3);
			const results = await DataStore.query(Model);

			expect(results.length).toEqual(3);
			expect(spyOnGetAll).toHaveBeenCalled();
			expect(spyOnMemory).not.toHaveBeenCalled();
		});
	});

	describe('Delete', () => {
		let User: PersistentModelConstructor<User>;
		let Profile: PersistentModelConstructor<Profile>;
		let profile1Id: string;
		let user1Id: string;
		let Post: PersistentModelConstructor<Post>;
		let Comment: PersistentModelConstructor<Comment>;
		let post1Id: string;
		let comment1Id: string;

		beforeAll(async () => {
			({ initSchema, DataStore } = require('../src/datastore/datastore'));

			const classes = initSchema(testSchema());

			({ User } = classes as {
				User: PersistentModelConstructor<User>;
			});

			({ Profile } = classes as {
				Profile: PersistentModelConstructor<Profile>;
			});

			({ id: profile1Id } = await DataStore.save(
				new Profile({ firstName: 'Rick', lastName: 'Bob' })
			));

			({ id: user1Id } = await DataStore.save(
				new User({ name: 'test', profileID: profile1Id })
			));

			({ Post } = classes as {
				Post: PersistentModelConstructor<Post>;
			});

			({ Comment } = classes as {
				Comment: PersistentModelConstructor<Comment>;
			});

			const post = await DataStore.save(new Post({ title: 'Test' }));
			({ id: post1Id } = post);

			({ id: comment1Id } = await DataStore.save(
				new Comment({ content: 'Test Content', post })
			));
		});

		it('Should perform a cascading delete on a record with a Has One relationship', async () => {
			expect.assertions(4);
			let user = await DataStore.query(User, user1Id);
			let profile = await DataStore.query(Profile, profile1Id);

			// double-checking that both of the records exist at first
			expect(user!.id).toEqual(user1Id);
			expect(profile!.id).toEqual(profile1Id);

			await DataStore.delete(User, user1Id);

			user = await DataStore.query(User, user1Id);
			profile = await DataStore.query(Profile, profile1Id);

			// both should be undefined, even though we only explicitly deleted the user
			expect(user).toBeUndefined();
			expect(profile).toBeUndefined();
		});

		it('Should perform a cascading delete on a record with a Has Many relationship', async () => {
			expect.assertions(4);

			let post = await DataStore.query(Post, post1Id);
			let comment = await DataStore.query(Comment, comment1Id);

			// double-checking that both of the records exist at first
			expect(post.id).toEqual(post1Id);
			expect(comment.id).toEqual(comment1Id);

			await DataStore.delete(Post, post.id);

			post = await DataStore.query(Post, post1Id);
			comment = await DataStore.query(Comment, comment1Id);

			// both should be undefined, even though we only explicitly deleted the post
			expect(post).toBeUndefined();
			expect(comment).toBeUndefined();
		});
	});

	describe('Save', () => {
		let User: PersistentModelConstructor<User>;
		let Profile: PersistentModelConstructor<Profile>;
		let profile: Profile;

		beforeAll(async () => {
			({ initSchema, DataStore } = require('../src/datastore/datastore'));

			const classes = initSchema(testSchema());

			({ User } = classes as {
				User: PersistentModelConstructor<User>;
			});

			({ Profile } = classes as {
				Profile: PersistentModelConstructor<Profile>;
			});

			profile = await DataStore.save(
				new Profile({ firstName: 'Rick', lastName: 'Bob' })
			);
		});

		it('should allow linking model via model field', async () => {
			expect.assertions(2);
			const savedUser = await DataStore.save(
				new User({ name: 'test', profile })
			);
			const user1Id = savedUser.id;

			const user = await DataStore.query(User, user1Id);
			expect(user.profileID).toEqual(profile.id);
			expect(user.profile).toEqual(profile);
		});

		it('should allow linking model via FK', async () => {
			expect.assertions(2);
			const savedUser = await DataStore.save(
				new User({ name: 'test', profileID: profile.id })
			);
			const user1Id = savedUser.id;

			const user = await DataStore.query(User, user1Id);
			expect(user.profileID).toEqual(profile.id);
			expect(user.profile).toEqual(profile);
<<<<<<< HEAD
=======
		});
	});

	describe('Save', () => {
		let User: PersistentModelConstructor<User>;
		let Profile: PersistentModelConstructor<Profile>;
		let profile: Profile;

		beforeAll(async () => {
			({ initSchema, DataStore } = require('../src/datastore/datastore'));

			const classes = initSchema(testSchema());

			({ User } = classes as {
				User: PersistentModelConstructor<User>;
			});

			({ Profile } = classes as {
				Profile: PersistentModelConstructor<Profile>;
			});

			profile = await DataStore.save(
				new Profile({ firstName: 'Rick', lastName: 'Bob' })
			);
		});

		it('should allow linking model via model field', async () => {
			const savedUser = await DataStore.save(
				new User({ name: 'test', profile })
			);
			const user1Id = savedUser.id;

			const user = await DataStore.query(User, user1Id);
			expect(user!.profileID).toEqual(profile.id);
			expect(await user!.profile).toEqual(profile);
		});

		it('should allow linking model via FK', async () => {
			const savedUser = await DataStore.save(
				new User({ name: 'test', profileID: profile.id })
			);
			const user1Id = savedUser.id;

			const user = await DataStore.query(User, user1Id);
			expect(user!.profileID).toEqual(profile.id);
			expect(await user!.profile).toEqual(profile);
>>>>>>> 20c960d7
		});
	});
});<|MERGE_RESOLUTION|>--- conflicted
+++ resolved
@@ -301,8 +301,6 @@
 			const user = await DataStore.query(User, user1Id);
 			expect(user.profileID).toEqual(profile.id);
 			expect(user.profile).toEqual(profile);
-<<<<<<< HEAD
-=======
 		});
 	});
 
@@ -349,7 +347,6 @@
 			const user = await DataStore.query(User, user1Id);
 			expect(user!.profileID).toEqual(profile.id);
 			expect(await user!.profile).toEqual(profile);
->>>>>>> 20c960d7
 		});
 	});
 });