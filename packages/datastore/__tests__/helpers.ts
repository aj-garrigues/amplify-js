import Observable from 'zen-observable-ts';
import { ModelInit, Schema, InternalSchema, __modelMeta__ } from '../src/types';
import {
	AsyncCollection,
	MutableModel,
	DataStore as DS,
	CompositeIdentifier,
	CustomIdentifier,
	ManagedIdentifier,
	PersistentModel,
<<<<<<< HEAD
	// IdentifierFields,
	// ModelInit,
	// PersistentModel,
	PersistentModelConstructor,
	OptionallyManagedIdentifier,
	// Predicates,
	// __modelMeta__,
=======
	OptionallyManagedIdentifier,
	PersistentModelConstructor,
>>>>>>> 85aa7d9e
} from '../src';

import {
	initSchema as _initSchema,
	DataStore as DataStoreInstance,
} from '../src/datastore/datastore';

type initSchemaType = typeof _initSchema;
type DataStoreType = typeof DataStoreInstance;

/**
 * Convenience function to wait for a number of ms.
 *
 * Intended as a cheap way to wait for async operations to settle.
 *
 * @param ms number of ms to pause for
 */
export async function pause(ms) {
	return new Promise(resolve => setTimeout(resolve, ms));
}

/**
 * Case insensitive regex that matches GUID's and UUID's.
 * It does NOT permit whitespace on either end of the string. The caller must `trim()` first as-needed.
 */
export const UUID_REGEX =
	/^[0-9a-f]{8}-[0-9a-f]{4}-[0-9a-f]{4}-[0-9a-f]{4}-[0-9a-f]{12}$/i;

/**
 * Tests a mutation for expected values. If values are present on the mutation
 * that are not expected, throws an error. Expected values can be listed as a
 * literal value, a regular expression, or a function (v => bool).
 *
 * `id` is automatically tested and expected to be a UUID unless an alternative
 *  matcher is provided.
 *
 * @param mutation A mutation record to check
 * @param values An object for specific values to test. Format of key: value | regex | v => bool
 */
export function expectMutation(mutation, values) {
	const data = JSON.parse(mutation.data);
	const matchers = {
		id: UUID_REGEX,
		...values,
	};
	const errors = [
		...errorsFrom(data, matchers),
		...extraFieldsFrom(data, matchers).map(f => `Unexpected field: ${f}`),
	];
	if (errors.length > 0) {
		throw new Error(
			`Bad mutation: ${JSON.stringify(data, null, 2)}\n${errors.join('\n')}`
		);
	}
}

export function expectType<T>(_param: T): _param is T {
	return true;
}

export function dummyInstance<T extends PersistentModel>(): T {
	return <T>{};
}

/**
 * Checks an object for adherence to expected values from a set of matchers.
 * Returns a list of erroneous key-value pairs.
 * @param data the object to validate.
 * @param matchers the matcher functions/values/regexes to test the object with
 */
export function errorsFrom<T extends Object>(
	data: T,
	matchers: Record<string, any>
) {
	return Object.entries(matchers).reduce((errors, [property, matcher]) => {
		const value = data[property];
		if (
			!(
				(typeof matcher === 'function' && matcher(value)) ||
				(matcher instanceof RegExp && matcher.test(value)) ||
				(typeof matcher === 'object' &&
					JSON.stringify(value) === JSON.stringify(matcher)) ||
				value === matcher
			)
		) {
			errors.push(
				`Property '${property}' value "${value}" does not match "${matcher}"` as never
			);
		}
		return errors;
	}, []);
}

/**
 * Checks to see if a given object contains any extra, unexpected properties.
 * If any are present, it returns the list of unexpectd fields.
 *
 * @param data the object that MIGHT contain extra fields.
 * @param template the authorative template object.
 */
export function extraFieldsFrom(data, template) {
	const fields = Object.keys(data);
	const expectedFields = new Set(Object.keys(template));
	return fields.filter(name => !expectedFields.has(name));
}

/**
 * Left-pads or truncates a string to a desired width.
 *
 * The defaults of `{ width: 2, fillter: '0' }` are intended for padding date
 * and time components, but could also be used for log line fields.
 *
 * For example:
 *
 * ```
 * padLeft("123", 4, '0') === '0123'
 * padLeft("123", 2, '0') === '23'
 * ```
 *
 * @param str String to pad.
 * @param width Width the final string will be.
 * @param filler The string to pad with.
 * @returns A left-padded or truncated string.
 */
export function padLeft(str, width: number = 2, filler = '0') {
	const pad = [...new Array(width)].map(entry => filler).join('');
	const buffer = pad + String(str);
	return buffer.substring(buffer.length - width, buffer.length);
}

/**
 * Right-pads or truncates a string to a desired width.
 *
 * Intended for padding fields in log lines.
 *
 * For example:
 *
 * ```
 * padRight("abcd", 3, ' ') === 'abc'
 * padRight("ab",   3, ' ') === 'ab '
 * ```
 *
 * @param str String to pad.
 * @param width Width the final string will be.
 * @param filler The string to pad with.
 * @returns A right-padded or truncated string.
 */
export function padRight(str, width: number, filler = ' ') {
	const pad = [...new Array(width)].map(entry => filler).join('');
	const buffer = String(str) + pad;
	return buffer.substring(0, width);
}

/**
 * Time format to use in debug logging for consistency and readability.
 *
 * Format:
 *
 * ```
 * HH:MM:SS.μμμ
 * ```
 *
 * Examples:
 *
 * ```
 * 12:34:45.678
 * 01:02:03.004
 * ```
 */
export function logDate() {
	const d = new Date();
	return [
		padLeft(d.getHours()),
		':',
		padLeft(d.getMinutes()),
		':',
		padLeft(d.getSeconds()),
		'.',
		padLeft(d.getMilliseconds(), 3),
	].join('');
}

/**
 * Private.
 *
 * Interval used by `warpTime`. Lives in this scope so that `unwarpTime` can
 * find it during cleanup.
 */
let warpTimeTick;

/**
 * Injects fake `setInterval`, `setTimeout`, and other time-related functions
 * to allow us to make "time" happen faster during testing. Time will happen
 * faster according to a given `multiplier`.
 *
 * Time warping is accomplished with a combination of jest's `useFakeTimers`
 * and invoking `jest.advanceTimersByTime()` using a *real* interval created
 * prior to injecting the fakes.
 *
 * Once time warping is on, you can advance time in your tests *beyond* what
 * time warping already does by calling any of jest's time manipulation
 * functions: https://archive.jestjs.io/docs/en/24.x/timer-mocks
 *
 * **IMPORTANT:** Remember to return back to normal at the end of your test
 * by calling `unwarpTime()`, Doctor.
 *
 * > *Tinkering with time can weaken the very fabric of the universe.*
 *
 * Be careful.
 *
 * @param multiplier How much faster than regular time should we run?
 */
export function warpTime(multiplier = 20) {
	warpTimeTick = setInterval(() => {
		jest.advanceTimersByTime(25 * multiplier);
	}, 25);
	jest.useFakeTimers();
}

/**
 * Stops warping time and returns time-related functions to their builtin
 * implementations.
 */
export function unwarpTime() {
	jest.useRealTimers();
	clearInterval(warpTimeTick);
}

/**
 * Tricks DataStore into performing sync operation by:
 *
 * 1. setting a fake AppSync endpoint (localhost)
 * 1. starting DataStore
 * 1. telling the mutations processor that it's "ready"
 * 1. setting model sync'd status to `false` across the board.
 *
 * Remember to `unconfigureSync()` after the tests are done.
 *
 * ```
 * beforeEach(async () => {
 *  ({ DataStore } = getDataStore());
 * 	await configureSync(DataStore);
 * });
 *
 * afterEach(async () => {
 * 	await unconfigureSync(DataStore);
 * });
 * ```
 *
 * @param DataStore The DataStore instance to operate against.
 * @param isReady Whether to pretend DataStore mutatinos processor is
 * ready, where readiness tells DataStore to attempt to push mutations
 * at the AppSync endpoint.
 */
export async function configureSync(DataStore, isReady = () => false) {
	(DataStore as any).amplifyConfig.aws_appsync_graphqlEndpoint =
		'https://0.0.0.0/does/not/exist/graphql';

	// WARNING: When DataStore starts, it immediately start the sync
	// engine, which won't have our isReady mock in place yet. This
	// should trigger a *single*
	await DataStore.start();

	const syncEngine = (DataStore as any).sync;

	// my jest spy-fu wasn't up to snuff here. but, this succesfully
	// prevents the mutation process from clearing the mutation queue, which
	// allows us to observe the state of mutations.
	(syncEngine as any).mutationsProcessor.isReady = isReady;
	DataStore.sync.getModelSyncedStatus = (model: any) => false;
}

/**
 * Removes the appsync endpoint, so that if the instance is restarted, it will
 * not try to talk to AppSync or spin up the sync engine.
 *
 * @param DataStore The DataStore instance to operate against.
 */
export async function unconfigureSync(DataStore) {
	(DataStore as any).amplifyConfig.aws_appsync_graphqlEndpoint = undefined;
}

/**
 * Configures sync and instructs DataStore to operate as though all models
 * are synced from AppSync.
 */
export async function pretendModelsAreSynced(DataStore: any) {
	await configureSync(DataStore);
	DataStore.sync.getModelSyncedStatus = (model: any) => true;
}

/**
 * Executes a given test script at warp speed against a fresh DataStore
 * instance `cycle` times, clearing between cycles.
 *
 * The intended use is for tests that intentionally try to leak background
 * work between test contexts, as was possible prior the introduction of
 * `BackgroundProcessManager`'s and clean `stop()` methods on DataStore
 * and its processors.
 *
 * @see warpTime
 *
 * @param script A test script to execute.
 * @param cycles The number of cyclcles to run.
 * @param focusedLogging Whether to timestamp and filter all error, warn, and
 * debug logging and include additional logging around each test cycle.
 */
export async function expectIsolation(
	script: (ctx: {
		DataStore: any;
		Post: PersistentModelConstructor<Post>;
		cycle: number;
	}) => Promise<any>,
	cycles = 5,
	focusedLogging = false
) {
	try {
		warpTime();

		if (focusedLogging) {
			(console as any)._warn = console.warn;
			console.warn = (...args) => {
				if (!args[0].match(/ensure credentials|User is unauthorized/)) {
					(console as any)._warn(logDate(), ...args);
				}
			};

			(console as any)._error = console.error;
			console.error = (...args) => {
				if (!args[0].match(/AuthError/)) {
					(console as any)._error(logDate(), ...args);
				}
			};

			(console as any)._debug = console.debug;
			console.debug = (...args) => {
				(console as any)._debug(logDate(), ...args);
			};
		}

		const log = line => {
			if (focusedLogging) {
				console.debug(line);
			}
		};

		log(`STARTING:      "${expect.getState().currentTestName}"`);

		for (let cycle = 1; cycle <= cycles; cycle++) {
			// basic initialization
			const { DataStore, Post } = getDataStore();

			// act
			try {
				log(
					`start cycle:   "${expect.getState().currentTestName}" cycle ${cycle}`
				);
				await script({ DataStore, Post, cycle });
				log(
					`end cycle:     "${expect.getState().currentTestName}" cycle ${cycle}`
				);
			} finally {
				// clean up
				log(
					`before clear: "${expect.getState().currentTestName}" cycle ${cycle}`
				);
				await DataStore.clear();
				log(
					`after clear:  "${expect.getState().currentTestName}" cycle ${cycle}`
				);
			}

			// expect no errors
			// TODO: upgrade jest and assert no pending timers!
		}
		log(`ENDING:        "${expect.getState().currentTestName}"`);
	} finally {
		if (focusedLogging) {
			console.warn = (console as any)._warn;
			console.error = (console as any)._error;
			console.debug = (console as any)._debug;
		}
		unwarpTime();
	}
}

/**
 * Re-requries DataStore, initializes the test schema.
 *
 * @returns The DataStore instance and models from `testSchema`.
 */
export function getDataStore() {
	const {
		initSchema,
		DataStore,
	}: {
		initSchema: initSchemaType;
		DataStore: DataStoreType;
	} = require('../src/datastore/datastore');

	const classes = initSchema(testSchema());
	const {
		Post,
		Comment,
		User,
		Profile,
		PostComposite,
		PostCustomPK,
		PostCustomPKSort,
		PostCustomPKComposite,
	} = classes as {
		Post: PersistentModelConstructor<Post>;
		Comment: PersistentModelConstructor<Comment>;
		User: PersistentModelConstructor<User>;
		Profile: PersistentModelConstructor<Profile>;
		PostComposite: PersistentModelConstructor<PostComposite>;
		PostCustomPK: PersistentModelConstructor<PostCustomPK>;
		PostCustomPKSort: PersistentModelConstructor<PostCustomPKSort>;
		PostCustomPKComposite: PersistentModelConstructor<PostCustomPKComposite>;
	};

	return {
		DataStore,
		Post,
		Comment,
		User,
		Profile,
		PostComposite,
		PostCustomPK,
		PostCustomPKSort,
		PostCustomPKComposite,
	};
}

// #region schemas
export const DataStore: typeof DS = (() => {
	class clazz {}

	const proxy = new Proxy(clazz, {
		get: (_, prop) => {
			const p = prop as keyof typeof DS;

			switch (p) {
				case 'query':
				case 'save':
				case 'delete':
					return () => new Proxy({}, {});
				case 'observe':
				case 'observeQuery':
					return () => Observable.of();
			}
		},
	}) as unknown as typeof DS;

	return proxy;
})();

export declare class Model {
	public readonly id: string;
	public readonly field1: string;
	public readonly optionalField1?: string;
	public readonly dateCreated: string;
	public readonly emails?: string[];
	public readonly ips?: (string | null)[];
	public readonly metadata?: Metadata;
	public readonly createdAt?: string;
	public readonly updatedAt?: string;

	constructor(init: ModelInit<Model>);

	static copyOf(
		src: Model,
		mutator: (draft: MutableModel<Model>) => void | Model
	): Model;
}
export declare class Metadata {
	readonly author: string;
	readonly tags?: string[];
	readonly rewards: string[];
	readonly penNames: string[];
	readonly nominations?: string[];
	readonly misc?: (string | null)[];
	constructor(init: Metadata);
}

export declare class Post {
	public readonly id: string;
	public readonly title: string;
	public readonly comments: AsyncCollection<Comment>;

	constructor(init: ModelInit<Post>);

	static copyOf(
		src: Post,
		mutator: (draft: MutableModel<Post>) => void | Post
	): Post;
}

export declare class Comment {
	public readonly id: string;
	public readonly content: string;
	public readonly post: Promise<Post>;
	public readonly postId?: string;

	constructor(init: ModelInit<Comment>);

	static copyOf(
		src: Comment,
		mutator: (draft: MutableModel<Comment>) => void | Comment
	): Comment;
}

export declare class User {
	public readonly id: string;
	public readonly name: string;
	public readonly profile: Promise<Profile | undefined>;
	public readonly profileID?: string;

	constructor(init: ModelInit<User>);

	static copyOf(
		src: User,
		mutator: (draft: MutableModel<User>) => void | User
	): User;
}
export declare class Profile {
	public readonly id: string;
	public readonly firstName: string;
	public readonly lastName: string;

	constructor(init: ModelInit<Profile>);

	static copyOf(
		src: Profile,
		mutator: (draft: MutableModel<Profile>) => void | Profile
	): Profile;
}

export declare class PostComposite {
	public readonly id: string;
	public readonly title: string;
	public readonly description: string;
	public readonly created: string;
	public readonly sort: number;

	constructor(init: ModelInit<PostComposite>);

	static copyOf(
		src: PostComposite,
		mutator: (draft: MutableModel<PostComposite>) => void | PostComposite
	): PostComposite;
}

export declare class PostCustomPK {
	readonly [__modelMeta__]: {
		identifier: CustomIdentifier<PostCustomPK, 'postId'>;
	};
	public readonly postId: string;
	public readonly title: string;
	public readonly description?: string;
	public readonly dateCreated: string;
	public readonly optionalField1?: string;
	public readonly emails?: string[];
	public readonly createdAt?: string;
	public readonly updatedAt?: string;

	constructor(init: ModelInit<PostCustomPK>);

	static copyOf(
		src: PostCustomPK,
		mutator: (draft: MutableModel<PostCustomPK>) => void | PostCustomPK
	): PostCustomPK;
}

export declare class PostCustomPKSort {
	readonly [__modelMeta__]: {
		identifier: CompositeIdentifier<PostCustomPKSort, ['id', 'postId']>;
	};
	public readonly id: number | string;
	public readonly postId: string;
	public readonly title: string;
	public readonly description?: string;

	constructor(init: ModelInit<PostCustomPKSort>);

	static copyOf(
		src: PostCustomPKSort,
		mutator: (draft: MutableModel<PostCustomPKSort>) => void | PostCustomPKSort
	): PostCustomPKSort;
}

export declare class PostCustomPKComposite {
	readonly [__modelMeta__]: {
		identifier: CompositeIdentifier<PostCustomPKComposite, ['id', 'postId']>;
	};
	public readonly id: string;
	public readonly postId: string;
	public readonly title: string;
	public readonly description?: string;
	public readonly sort: number;

	constructor(init: ModelInit<PostCustomPKComposite>);

	static copyOf(
		src: PostCustomPKComposite,
		mutator: (
			draft: MutableModel<PostCustomPKComposite>
		) => void | PostCustomPKComposite
	): PostCustomPKComposite;
}

export declare class BasicModel {
	readonly [__modelMeta__]: {
		identifier: OptionallyManagedIdentifier<BasicModel, 'id'>;
		readOnlyFields: 'createdAt' | 'updatedAt';
	};
	readonly id: string;
	readonly body: string;
	readonly createdAt?: string | null;
	readonly updatedAt?: string | null;
	constructor(init: ModelInit<BasicModel>);
	static copyOf(
		source: BasicModel,
		mutator: (
			draft: MutableModel<BasicModel>
		) => MutableModel<BasicModel> | void
	): BasicModel;
}

export declare class HasOneParent {
	readonly [__modelMeta__]: {
		identifier: OptionallyManagedIdentifier<HasOneParent, 'id'>;
		readOnlyFields: 'createdAt' | 'updatedAt';
	};
	readonly id: string;
	readonly child: Promise<HasOneChild | undefined>;
	readonly createdAt?: string | null;
	readonly updatedAt?: string | null;
	readonly hasOneParentChildId?: string | null;
	constructor(init: ModelInit<HasOneParent>);
	static copyOf(
		source: HasOneParent,
		mutator: (
			draft: MutableModel<HasOneParent>
		) => MutableModel<HasOneParent> | void
	): HasOneParent;
}

export declare class HasOneChild {
	readonly [__modelMeta__]: {
		identifier: OptionallyManagedIdentifier<HasOneChild, 'id'>;
		readOnlyFields: 'createdAt' | 'updatedAt';
	};
	readonly id: string;
	readonly content?: string | null;
	readonly createdAt?: string | null;
	readonly updatedAt?: string | null;
	constructor(init: ModelInit<HasOneChild>);
	static copyOf(
		source: HasOneChild,
		mutator: (
			draft: MutableModel<HasOneChild>
		) => MutableModel<HasOneChild> | void
	): HasOneChild;
}

export declare class DefaultPKParent {
	readonly [__modelMeta__]: {
		identifier: OptionallyManagedIdentifier<DefaultPKParent, 'id'>;
		readOnlyFields: 'createdAt' | 'updatedAt';
	};
	readonly id: string;
	readonly content?: string | null;
	readonly children: AsyncCollection<DefaultPKChild>;
	readonly createdAt?: string | null;
	readonly updatedAt?: string | null;
	constructor(init: ModelInit<DefaultPKParent>);
	static copyOf(
		source: DefaultPKParent,
		mutator: (
			draft: MutableModel<DefaultPKParent>
		) => MutableModel<DefaultPKParent> | void
	): DefaultPKParent;
}

export declare class DefaultPKChild {
	readonly [__modelMeta__]: {
		identifier: OptionallyManagedIdentifier<DefaultPKChild, 'id'>;
		readOnlyFields: 'createdAt' | 'updatedAt';
	};
	readonly id: string;
	readonly content?: string | null;
	readonly parent: Promise<DefaultPKParent | undefined>;
	readonly createdAt?: string | null;
	readonly updatedAt?: string | null;
	readonly defaultPKParentChildrenId?: string | null;
	constructor(init: ModelInit<DefaultPKChild>);
	static copyOf(
		source: DefaultPKChild,
		mutator: (
			draft: MutableModel<DefaultPKChild>
		) => MutableModel<DefaultPKChild> | void
	): DefaultPKChild;
}

/**
 * This is it.
 */
export declare class CompositePKParent {
	readonly [__modelMeta__]: {
		identifier: CompositeIdentifier<CompositePKParent, ['customId', 'content']>;
		readOnlyFields: 'createdAt' | 'updatedAt';
	};
	readonly customId: string;
	readonly content: string;
	readonly children: AsyncCollection<CompositePKChild>;
	readonly implicitChildren: AsyncCollection<ImplicitChild>;
	readonly strangeChildren: AsyncCollection<StrangeExplicitChild>;
	readonly childrenSansBelongsTo: AsyncCollection<ChildSansBelongsTo>;
	readonly createdAt?: string | null;
	readonly updatedAt?: string | null;
	constructor(init: ModelInit<CompositePKParent>);
	static copyOf(
		source: CompositePKParent,
		mutator: (
			draft: MutableModel<CompositePKParent>
		) => MutableModel<CompositePKParent> | void
	): CompositePKParent;
}

export declare class CompositePKChild {
	readonly [__modelMeta__]: {
		identifier: CompositeIdentifier<CompositePKChild, ['childId', 'content']>;
		readOnlyFields: 'createdAt' | 'updatedAt';
	};
	readonly childId: string;
	readonly content: string;
	readonly parent: Promise<CompositePKParent | undefined>;
	readonly parentId?: string | null;
	readonly parentTitle?: string | null;
	readonly createdAt?: string | null;
	readonly updatedAt?: string | null;
	constructor(init: ModelInit<CompositePKChild>);
	static copyOf(
		source: CompositePKChild,
		mutator: (
			draft: MutableModel<CompositePKChild>
		) => MutableModel<CompositePKChild> | void
	): CompositePKChild;
}

export declare class ImplicitChild {
	readonly [__modelMeta__]: {
		identifier: CompositeIdentifier<ImplicitChild, ['childId', 'content']>;
		readOnlyFields: 'createdAt' | 'updatedAt';
	};
	readonly childId: string;
	readonly content: string;
	readonly parent: Promise<CompositePKParent>;
	readonly createdAt?: string | null;
	readonly updatedAt?: string | null;
	readonly compositePKParentImplicitChildrenCustomId?: string | null;
	readonly compositePKParentImplicitChildrenContent?: string | null;
	constructor(init: ModelInit<ImplicitChild>);
	static copyOf(
		source: ImplicitChild,
		mutator: (
			draft: MutableModel<ImplicitChild>
		) => MutableModel<ImplicitChild> | void
	): ImplicitChild;
}

export declare class StrangeExplicitChild {
	readonly [__modelMeta__]: {
		identifier: CompositeIdentifier<
			StrangeExplicitChild,
			['strangeId', 'content']
		>;
		readOnlyFields: 'createdAt' | 'updatedAt';
	};
	readonly strangeId: string;
	readonly content: string;
	readonly parent: Promise<CompositePKParent>;
	readonly strangeParentId?: string | null;
	readonly strangeParentTitle?: string | null;
	readonly createdAt?: string | null;
	readonly updatedAt?: string | null;
	constructor(init: ModelInit<StrangeExplicitChild>);
	static copyOf(
		source: StrangeExplicitChild,
		mutator: (
			draft: MutableModel<StrangeExplicitChild>
		) => MutableModel<StrangeExplicitChild> | void
	): StrangeExplicitChild;
}

export declare class ChildSansBelongsTo {
	readonly [__modelMeta__]: {
		identifier: CompositeIdentifier<ChildSansBelongsTo, ['childId', 'content']>;
		readOnlyFields: 'createdAt' | 'updatedAt';
	};
	readonly childId: string;
	readonly content: string;
	readonly compositePKParentChildrenSansBelongsToCustomId: string;
	readonly compositePKParentChildrenSansBelongsToContent?: string | null;
	readonly createdAt?: string | null;
	readonly updatedAt?: string | null;
	constructor(init: ModelInit<ChildSansBelongsTo>);
	static copyOf(
		source: ChildSansBelongsTo,
		mutator: (
			draft: MutableModel<ChildSansBelongsTo>
		) => MutableModel<ChildSansBelongsTo> | void
	): ChildSansBelongsTo;
}

export function testSchema(): Schema {
	return {
		enums: {},
		models: {
			Model: {
				name: 'Model',
				pluralName: 'Models',
				syncable: true,
				fields: {
					id: {
						name: 'id',
						isArray: false,
						type: 'ID',
						isRequired: true,
					},
					field1: {
						name: 'field1',
						isArray: false,
						type: 'String',
						isRequired: true,
					},
					optionalField1: {
						name: 'optionalField1',
						isArray: false,
						type: 'String',
						isRequired: false,
					},
					dateCreated: {
						name: 'dateCreated',
						isArray: false,
						type: 'AWSDateTime',
						isRequired: true,
						attributes: [],
					},
					emails: {
						name: 'emails',
						isArray: true,
						type: 'AWSEmail',
						isRequired: true,
						attributes: [],
						isArrayNullable: true,
					},
					ips: {
						name: 'ips',
						isArray: true,
						type: 'AWSIPAddress',
						isRequired: false,
						attributes: [],
						isArrayNullable: true,
					},
					metadata: {
						name: 'metadata',
						isArray: false,
						type: {
							nonModel: 'Metadata',
						},
						isRequired: false,
						attributes: [],
					},
					createdAt: {
						name: 'createdAt',
						isArray: false,
						type: 'AWSDateTime',
						isRequired: false,
						attributes: [],
						isReadOnly: true,
					},
					updatedAt: {
						name: 'updatedAt',
						isArray: false,
						type: 'AWSDateTime',
						isRequired: false,
						attributes: [],
						isReadOnly: true,
					},
				},
			},
			Post: {
				name: 'Post',
				fields: {
					id: {
						name: 'id',
						isArray: false,
						type: 'ID',
						isRequired: true,
						attributes: [],
					},
					title: {
						name: 'title',
						isArray: false,
						type: 'String',
						isRequired: true,
						attributes: [],
					},
					comments: {
						name: 'comments',
						isArray: true,
						type: {
							model: 'Comment',
						},
						isRequired: true,
						attributes: [],
						isArrayNullable: true,
						association: {
							connectionType: 'HAS_MANY',
							associatedWith: ['post'],
						},
					},
				},
				syncable: true,
				pluralName: 'Posts',
				attributes: [
					{
						type: 'model',
						properties: {},
					},
				],
			},
			Comment: {
				name: 'Comment',
				fields: {
					id: {
						name: 'id',
						isArray: false,
						type: 'ID',
						isRequired: true,
						attributes: [],
					},
					postId: {
						name: 'postId',
						isArray: false,
						type: 'ID',
						isRequired: false,
						attributes: [],
					},
					content: {
						name: 'content',
						isArray: false,
						type: 'String',
						isRequired: true,
						attributes: [],
					},
					post: {
						name: 'post',
						isArray: false,
						type: {
							model: 'Post',
						},
						isRequired: false,
						attributes: [],
						association: {
							connectionType: 'BELONGS_TO',
							targetNames: ['postId'],
						},
					},
				},
				syncable: true,
				pluralName: 'Comments',
				attributes: [
					{
						type: 'model',
						properties: {},
					},
					{
						type: 'key',
						properties: {
							name: 'byPost',
							fields: ['postId'],
						},
					},
				],
			},
			LocalModel: {
				name: 'LocalModel',
				pluralName: 'LocalModels',
				syncable: false,
				fields: {
					id: {
						name: 'id',
						isArray: false,
						type: 'ID',
						isRequired: true,
					},
					field1: {
						name: 'field1',
						isArray: false,
						type: 'String',
						isRequired: true,
					},
				},
			},
			User: {
				name: 'User',
				fields: {
					id: {
						name: 'id',
						isArray: false,
						type: 'ID',
						isRequired: true,
						attributes: [],
					},
					name: {
						name: 'name',
						isArray: false,
						type: 'String',
						isRequired: false,
						attributes: [],
					},
					profileID: {
						name: 'profileID',
						isArray: false,
						type: 'ID',
						isRequired: true,
						attributes: [],
					},
					profile: {
						name: 'profile',
						isArray: false,
						type: {
							model: 'Profile',
						},
						isRequired: false,
						attributes: [],
						association: {
							connectionType: 'HAS_ONE',
							associatedWith: ['id'],
							targetNames: ['profileID'],
						},
					},
				},
				syncable: true,
				pluralName: 'Users',
				attributes: [
					{
						type: 'model',
						properties: {},
					},
				],
			},
			Profile: {
				name: 'Profile',
				fields: {
					id: {
						name: 'id',
						isArray: false,
						type: 'ID',
						isRequired: true,
						attributes: [],
					},
					firstName: {
						name: 'firstName',
						isArray: false,
						type: 'String',
						isRequired: true,
						attributes: [],
					},
					lastName: {
						name: 'lastName',
						isArray: false,
						type: 'String',
						isRequired: true,
						attributes: [],
					},
				},
				syncable: true,
				pluralName: 'Profiles',
				attributes: [
					{
						type: 'model',
						properties: {},
					},
				],
			},
			PostComposite: {
				name: 'PostComposite',
				fields: {
					id: {
						name: 'id',
						isArray: false,
						type: 'ID',
						isRequired: true,
						attributes: [],
					},
					title: {
						name: 'title',
						isArray: false,
						type: 'String',
						isRequired: true,
						attributes: [],
					},
					description: {
						name: 'description',
						isArray: false,
						type: 'String',
						isRequired: false,
						attributes: [],
					},
					created: {
						name: 'created',
						isArray: false,
						type: 'String',
						isRequired: false,
						attributes: [],
					},
					sort: {
						name: 'sort',
						isArray: false,
						type: 'Int',
						isRequired: false,
						attributes: [],
					},
				},
				syncable: true,
				pluralName: 'PostComposites',
				attributes: [
					{
						type: 'model',
						properties: {},
					},
					{
						type: 'key',
						properties: {
							name: 'titleCreatedSort',
							fields: ['title', 'created', 'sort'],
						},
					},
				],
			},
			PostCustomPK: {
				name: 'PostCustomPK',
				fields: {
					postId: {
						name: 'postId',
						isArray: false,
						type: 'String',
						isRequired: true,
						attributes: [],
					},
					title: {
						name: 'title',
						isArray: false,
						type: 'String',
						isRequired: true,
						attributes: [],
					},
					description: {
						name: 'description',
						isArray: false,
						type: 'String',
						isRequired: false,
						attributes: [],
					},
					emails: {
						name: 'emails',
						isArray: true,
						type: 'AWSEmail',
						isRequired: true,
						attributes: [],
						isArrayNullable: true,
					},
					createdAt: {
						name: 'createdAt',
						isArray: false,
						type: 'AWSDateTime',
						isRequired: false,
						attributes: [],
						isReadOnly: true,
					},
					updatedAt: {
						name: 'updatedAt',
						isArray: false,
						type: 'AWSDateTime',
						isRequired: false,
						attributes: [],
						isReadOnly: true,
					},
					dateCreated: {
						name: 'dateCreated',
						isArray: false,
						type: 'AWSDateTime',
						isRequired: true,
						attributes: [],
					},
				},
				syncable: true,
				pluralName: 'PostCustomPKS',
				attributes: [
					{
						type: 'model',
						properties: {},
					},
					{
						type: 'key',
						properties: {
							fields: ['postId'],
						},
					},
				],
			},
			PostCustomPKSort: {
				name: 'PostCustomPKSort',
				fields: {
					id: {
						name: 'id',
						isArray: false,
						type: 'ID',
						isRequired: true,
						attributes: [],
					},
					postId: {
						name: 'postId',
						isArray: false,
						type: 'String',
						isRequired: true,
						attributes: [],
					},
					title: {
						name: 'title',
						isArray: false,
						type: 'String',
						isRequired: true,
						attributes: [],
					},
					description: {
						name: 'description',
						isArray: false,
						type: 'String',
						isRequired: false,
						attributes: [],
					},
				},
				syncable: true,
				pluralName: 'PostCustomPKSorts',
				attributes: [
					{
						type: 'model',
						properties: {},
					},
					{
						type: 'key',
						properties: {
							fields: ['id', 'postId'],
						},
					},
				],
			},
			PostCustomPKComposite: {
				name: 'PostCustomPKComposite',
				fields: {
					id: {
						name: 'id',
						isArray: false,
						type: 'ID',
						isRequired: true,
						attributes: [],
					},
					postId: {
						name: 'postId',
						isArray: false,
						type: 'String',
						isRequired: true,
						attributes: [],
					},
					title: {
						name: 'title',
						isArray: false,
						type: 'String',
						isRequired: true,
						attributes: [],
					},
					description: {
						name: 'description',
						isArray: false,
						type: 'String',
						isRequired: false,
						attributes: [],
					},
					sort: {
						name: 'sort',
						isArray: false,
						type: 'Int',
						isRequired: true,
						attributes: [],
					},
				},
				syncable: true,
				pluralName: 'PostCustomPKComposites',
				attributes: [
					{
						type: 'model',
						properties: {},
					},
					{
						type: 'key',
						properties: {
							fields: ['id', 'postId', 'sort'],
						},
					},
				],
			},

			BasicModel: {
				name: 'BasicModel',
				fields: {
					id: {
						name: 'id',
						isArray: false,
						type: 'ID',
						isRequired: true,
						attributes: [],
					},
					body: {
						name: 'body',
						isArray: false,
						type: 'String',
						isRequired: true,
						attributes: [],
					},
					createdAt: {
						name: 'createdAt',
						isArray: false,
						type: 'AWSDateTime',
						isRequired: false,
						attributes: [],
						isReadOnly: true,
					},
					updatedAt: {
						name: 'updatedAt',
						isArray: false,
						type: 'AWSDateTime',
						isRequired: false,
						attributes: [],
						isReadOnly: true,
					},
				},
				syncable: true,
				pluralName: 'BasicModels',
				attributes: [
					{
						type: 'model',
						properties: {},
					},
					{
						type: 'key',
						properties: {
							fields: ['id'],
						},
					},
				],
			},
			HasOneParent: {
				name: 'HasOneParent',
				fields: {
					id: {
						name: 'id',
						isArray: false,
						type: 'ID',
						isRequired: true,
						attributes: [],
					},
					child: {
						name: 'child',
						isArray: false,
						type: {
							model: 'HasOneChild',
						},
						isRequired: false,
						attributes: [],
						association: {
							connectionType: 'HAS_ONE',
							associatedWith: ['id'],
							targetNames: ['hasOneParentChildId'],
						},
					},
					createdAt: {
						name: 'createdAt',
						isArray: false,
						type: 'AWSDateTime',
						isRequired: false,
						attributes: [],
						isReadOnly: true,
					},
					updatedAt: {
						name: 'updatedAt',
						isArray: false,
						type: 'AWSDateTime',
						isRequired: false,
						attributes: [],
						isReadOnly: true,
					},
					hasOneParentChildId: {
						name: 'hasOneParentChildId',
						isArray: false,
						type: 'ID',
						isRequired: false,
						attributes: [],
					},
				},
				syncable: true,
				pluralName: 'HasOneParents',
				attributes: [
					{
						type: 'model',
						properties: {},
					},
					{
						type: 'key',
						properties: {
							fields: ['id'],
						},
					},
				],
			},
			HasOneChild: {
				name: 'HasOneChild',
				fields: {
					id: {
						name: 'id',
						isArray: false,
						type: 'ID',
						isRequired: true,
						attributes: [],
					},
					content: {
						name: 'content',
						isArray: false,
						type: 'String',
						isRequired: false,
						attributes: [],
					},
					createdAt: {
						name: 'createdAt',
						isArray: false,
						type: 'AWSDateTime',
						isRequired: false,
						attributes: [],
						isReadOnly: true,
					},
					updatedAt: {
						name: 'updatedAt',
						isArray: false,
						type: 'AWSDateTime',
						isRequired: false,
						attributes: [],
						isReadOnly: true,
					},
				},
				syncable: true,
				pluralName: 'HasOneChildren',
				attributes: [
					{
						type: 'model',
						properties: {},
					},
					{
						type: 'key',
						properties: {
							fields: ['id'],
						},
					},
				],
			},
			DefaultPKParent: {
				name: 'DefaultPKParent',
				fields: {
					id: {
						name: 'id',
						isArray: false,
						type: 'ID',
						isRequired: true,
						attributes: [],
					},
					content: {
						name: 'content',
						isArray: false,
						type: 'String',
						isRequired: false,
						attributes: [],
					},
					children: {
						name: 'children',
						isArray: true,
						type: {
							model: 'DefaultPKChild',
						},
						isRequired: false,
						attributes: [],
						isArrayNullable: true,
						association: {
							connectionType: 'HAS_MANY',
							associatedWith: ['defaultPKParentChildrenId'],
						},
					},
					createdAt: {
						name: 'createdAt',
						isArray: false,
						type: 'AWSDateTime',
						isRequired: false,
						attributes: [],
						isReadOnly: true,
					},
					updatedAt: {
						name: 'updatedAt',
						isArray: false,
						type: 'AWSDateTime',
						isRequired: false,
						attributes: [],
						isReadOnly: true,
					},
				},
				syncable: true,
				pluralName: 'DefaultPKParents',
				attributes: [
					{
						type: 'model',
						properties: {},
					},
					{
						type: 'key',
						properties: {
							fields: ['id'],
						},
					},
				],
			},
			DefaultPKChild: {
				name: 'DefaultPKChild',
				fields: {
					id: {
						name: 'id',
						isArray: false,
						type: 'ID',
						isRequired: true,
						attributes: [],
					},
					content: {
						name: 'content',
						isArray: false,
						type: 'String',
						isRequired: false,
						attributes: [],
					},
					parent: {
						name: 'parent',
						isArray: false,
						type: {
							model: 'DefaultPKParent',
						},
						isRequired: false,
						attributes: [],
						association: {
							connectionType: 'BELONGS_TO',
							targetNames: ['defaultPKParentChildrenId'],
						},
					},
					createdAt: {
						name: 'createdAt',
						isArray: false,
						type: 'AWSDateTime',
						isRequired: false,
						attributes: [],
						isReadOnly: true,
					},
					updatedAt: {
						name: 'updatedAt',
						isArray: false,
						type: 'AWSDateTime',
						isRequired: false,
						attributes: [],
						isReadOnly: true,
					},
					defaultPKParentChildrenId: {
						name: 'defaultPKParentChildrenId',
						isArray: false,
						type: 'ID',
						isRequired: false,
						attributes: [],
					},
				},
				syncable: true,
				pluralName: 'DefaultPKChildren',
				attributes: [
					{
						type: 'model',
						properties: {},
					},
					{
						type: 'key',
						properties: {
							fields: ['id'],
						},
					},
				],
			},
			CompositePKParent: {
				name: 'CompositePKParent',
				fields: {
					customId: {
						name: 'customId',
						isArray: false,
						type: 'ID',
						isRequired: true,
						attributes: [],
					},
					content: {
						name: 'content',
						isArray: false,
						type: 'String',
						isRequired: true,
						attributes: [],
					},
					children: {
						name: 'children',
						isArray: true,
						type: {
							model: 'CompositePKChild',
						},
						isRequired: false,
						attributes: [],
						isArrayNullable: true,
						association: {
							connectionType: 'HAS_MANY',
							associatedWith: ['parent'],
						},
					},
					implicitChildren: {
						name: 'implicitChildren',
						isArray: true,
						type: {
							model: 'ImplicitChild',
						},
						isRequired: false,
						attributes: [],
						isArrayNullable: true,
						association: {
							connectionType: 'HAS_MANY',
							associatedWith: [
								'compositePKParentImplicitChildrenCustomId',
								'compositePKParentImplicitChildrenContent',
							],
						},
					},
					strangeChildren: {
						name: 'strangeChildren',
						isArray: true,
						type: {
							model: 'StrangeExplicitChild',
						},
						isRequired: false,
						attributes: [],
						isArrayNullable: true,
						association: {
							connectionType: 'HAS_MANY',
							associatedWith: ['parent'],
						},
					},
					childrenSansBelongsTo: {
						name: 'childrenSansBelongsTo',
						isArray: true,
						type: {
							model: 'ChildSansBelongsTo',
						},
						isRequired: false,
						attributes: [],
						isArrayNullable: true,
						association: {
							connectionType: 'HAS_MANY',
							associatedWith: [
								'compositePKParentChildrenSansBelongsToCustomId',
								'compositePKParentChildrenSansBelongsToContent',
							],
						},
					},
					createdAt: {
						name: 'createdAt',
						isArray: false,
						type: 'AWSDateTime',
						isRequired: false,
						attributes: [],
						isReadOnly: true,
					},
					updatedAt: {
						name: 'updatedAt',
						isArray: false,
						type: 'AWSDateTime',
						isRequired: false,
						attributes: [],
						isReadOnly: true,
					},
				},
				syncable: true,
				pluralName: 'CompositePKParents',
				attributes: [
					{
						type: 'model',
						properties: {},
					},
					{
						type: 'key',
						properties: {
							fields: ['customId', 'content'],
						},
					},
				],
			},
			CompositePKChild: {
				name: 'CompositePKChild',
				fields: {
					childId: {
						name: 'childId',
						isArray: false,
						type: 'ID',
						isRequired: true,
						attributes: [],
					},
					content: {
						name: 'content',
						isArray: false,
						type: 'String',
						isRequired: true,
						attributes: [],
					},
					parent: {
						name: 'parent',
						isArray: false,
						type: {
							model: 'CompositePKParent',
						},
						isRequired: false,
						attributes: [],
						association: {
							connectionType: 'BELONGS_TO',
							targetNames: ['parentId', 'parentTitle'],
						},
					},
					parentId: {
						name: 'parentId',
						isArray: false,
						type: 'ID',
						isRequired: false,
						attributes: [],
					},
					parentTitle: {
						name: 'parentTitle',
						isArray: false,
						type: 'String',
						isRequired: false,
						attributes: [],
					},
					createdAt: {
						name: 'createdAt',
						isArray: false,
						type: 'AWSDateTime',
						isRequired: false,
						attributes: [],
						isReadOnly: true,
					},
					updatedAt: {
						name: 'updatedAt',
						isArray: false,
						type: 'AWSDateTime',
						isRequired: false,
						attributes: [],
						isReadOnly: true,
					},
				},
				syncable: true,
				pluralName: 'CompositePKChildren',
				attributes: [
					{
						type: 'model',
						properties: {},
					},
					{
						type: 'key',
						properties: {
							fields: ['childId', 'content'],
						},
					},
					{
						type: 'key',
						properties: {
							name: 'byParent',
							fields: ['parentId', 'parentTitle'],
						},
					},
				],
			},
			ImplicitChild: {
				name: 'ImplicitChild',
				fields: {
					childId: {
						name: 'childId',
						isArray: false,
						type: 'ID',
						isRequired: true,
						attributes: [],
					},
					content: {
						name: 'content',
						isArray: false,
						type: 'String',
						isRequired: true,
						attributes: [],
					},
					parent: {
						name: 'parent',
						isArray: false,
						type: {
							model: 'CompositePKParent',
						},
						isRequired: true,
						attributes: [],
						association: {
							connectionType: 'BELONGS_TO',
							targetNames: [
								'compositePKParentImplicitChildrenCustomId',
								'compositePKParentImplicitChildrenContent',
							],
						},
					},
					createdAt: {
						name: 'createdAt',
						isArray: false,
						type: 'AWSDateTime',
						isRequired: false,
						attributes: [],
						isReadOnly: true,
					},
					updatedAt: {
						name: 'updatedAt',
						isArray: false,
						type: 'AWSDateTime',
						isRequired: false,
						attributes: [],
						isReadOnly: true,
					},
					compositePKParentImplicitChildrenCustomId: {
						name: 'compositePKParentImplicitChildrenCustomId',
						isArray: false,
						type: 'ID',
						isRequired: false,
						attributes: [],
					},
					compositePKParentImplicitChildrenContent: {
						name: 'compositePKParentImplicitChildrenContent',
						isArray: false,
						type: 'String',
						isRequired: false,
						attributes: [],
					},
				},
				syncable: true,
				pluralName: 'ImplicitChildren',
				attributes: [
					{
						type: 'model',
						properties: {},
					},
					{
						type: 'key',
						properties: {
							fields: ['childId', 'content'],
						},
					},
				],
			},
			StrangeExplicitChild: {
				name: 'StrangeExplicitChild',
				fields: {
					strangeId: {
						name: 'strangeId',
						isArray: false,
						type: 'ID',
						isRequired: true,
						attributes: [],
					},
					content: {
						name: 'content',
						isArray: false,
						type: 'String',
						isRequired: true,
						attributes: [],
					},
					parent: {
						name: 'parent',
						isArray: false,
						type: {
							model: 'CompositePKParent',
						},
						isRequired: true,
						attributes: [],
						association: {
							connectionType: 'BELONGS_TO',
							targetNames: ['strangeParentId', 'strangeParentTitle'],
						},
					},
					strangeParentId: {
						name: 'strangeParentId',
						isArray: false,
						type: 'ID',
						isRequired: false,
						attributes: [],
					},
					strangeParentTitle: {
						name: 'strangeParentTitle',
						isArray: false,
						type: 'String',
						isRequired: false,
						attributes: [],
					},
					createdAt: {
						name: 'createdAt',
						isArray: false,
						type: 'AWSDateTime',
						isRequired: false,
						attributes: [],
						isReadOnly: true,
					},
					updatedAt: {
						name: 'updatedAt',
						isArray: false,
						type: 'AWSDateTime',
						isRequired: false,
						attributes: [],
						isReadOnly: true,
					},
				},
				syncable: true,
				pluralName: 'StrangeExplicitChildren',
				attributes: [
					{
						type: 'model',
						properties: {},
					},
					{
						type: 'key',
						properties: {
							fields: ['strangeId', 'content'],
						},
					},
					{
						type: 'key',
						properties: {
							name: 'byCompositePKParentX',
							fields: ['strangeParentId', 'strangeParentTitle'],
						},
					},
				],
			},
			ChildSansBelongsTo: {
				name: 'ChildSansBelongsTo',
				fields: {
					childId: {
						name: 'childId',
						isArray: false,
						type: 'ID',
						isRequired: true,
						attributes: [],
					},
					content: {
						name: 'content',
						isArray: false,
						type: 'String',
						isRequired: true,
						attributes: [],
					},
					compositePKParentChildrenSansBelongsToCustomId: {
						name: 'compositePKParentChildrenSansBelongsToCustomId',
						isArray: false,
						type: 'ID',
						isRequired: true,
						attributes: [],
					},
					compositePKParentChildrenSansBelongsToContent: {
						name: 'compositePKParentChildrenSansBelongsToContent',
						isArray: false,
						type: 'String',
						isRequired: false,
						attributes: [],
					},
					createdAt: {
						name: 'createdAt',
						isArray: false,
						type: 'AWSDateTime',
						isRequired: false,
						attributes: [],
						isReadOnly: true,
					},
					updatedAt: {
						name: 'updatedAt',
						isArray: false,
						type: 'AWSDateTime',
						isRequired: false,
						attributes: [],
						isReadOnly: true,
					},
				},
				syncable: true,
				pluralName: 'ChildSansBelongsTos',
				attributes: [
					{
						type: 'model',
						properties: {},
					},
					{
						type: 'key',
						properties: {
							fields: ['childId', 'content'],
						},
					},
					{
						type: 'key',
						properties: {
							name: 'byParent',
							fields: [
								'compositePKParentChildrenSansBelongsToCustomId',
								'compositePKParentChildrenSansBelongsToContent',
							],
						},
					},
				],
			},
		},
		nonModels: {
			Metadata: {
				name: 'Metadata',
				fields: {
					author: {
						name: 'author',
						isArray: false,
						type: 'String',
						isRequired: true,
						attributes: [],
					},
					tags: {
						name: 'tags',
						isArray: true,
						type: 'String',
						isRequired: false,
						isArrayNullable: true,
						attributes: [],
					},
					rewards: {
						name: 'rewards',
						isArray: true,
						type: 'String',
						isRequired: true,
						attributes: [],
					},
					penNames: {
						name: 'penNames',
						isArray: true,
						type: 'String',
						isRequired: true,
						isArrayNullable: true,
						attributes: [],
					},
					nominations: {
						name: 'nominations',
						isArray: true,
						type: 'String',
						isRequired: false,
						attributes: [],
					},
					misc: {
						name: 'misc',
						isArray: true,
						type: 'String',
						isRequired: false,
						isArrayNullable: true,
						attributes: [],
					},
				},
			},
		},
		version: '1',
	};
}

export function internalTestSchema(): InternalSchema {
	return {
		namespaces: {
			datastore: {
				name: 'datastore',
				relationships: {
					Setting: {
						indexes: [],
						relationTypes: [],
					},
				},
				enums: {},
				nonModels: {},
				models: {
					Setting: {
						name: 'Setting',
						pluralName: 'Settings',
						syncable: false,
						fields: {
							id: {
								name: 'id',
								type: 'ID',
								isRequired: true,
								isArray: false,
							},
							key: {
								name: 'key',
								type: 'String',
								isRequired: true,
								isArray: false,
							},
							value: {
								name: 'value',
								type: 'String',
								isRequired: true,
								isArray: false,
							},
						},
					},
				},
			},
			user: {
				name: 'user',
				enums: {},
				models: {
					Model: {
						name: 'Model',
						pluralName: 'Models',
						syncable: true,
						fields: {
							id: {
								name: 'id',
								isArray: false,
								type: 'ID',
								isRequired: true,
							},
							field1: {
								name: 'field1',
								isArray: false,
								type: 'String',
								isRequired: true,
							},
							optionalField1: {
								name: 'optionalField1',
								isArray: false,
								type: 'String',
								isRequired: false,
							},
							dateCreated: {
								name: 'dateCreated',
								isArray: false,
								type: 'AWSDateTime',
								isRequired: true,
								attributes: [],
							},
							emails: {
								name: 'emails',
								isArray: true,
								type: 'AWSEmail',
								isRequired: true,
								attributes: [],
								isArrayNullable: true,
							},
							ips: {
								name: 'ips',
								isArray: true,
								type: 'AWSIPAddress',
								isRequired: false,
								attributes: [],
								isArrayNullable: true,
							},
							metadata: {
								name: 'metadata',
								isArray: false,
								type: {
									nonModel: 'Metadata',
								},
								isRequired: false,
								attributes: [],
							},
						},
					},
					LocalModel: {
						name: 'LocalModel',
						pluralName: 'LocalModels',
						syncable: false,
						fields: {
							id: {
								name: 'id',
								isArray: false,
								type: 'ID',
								isRequired: true,
							},
							field1: {
								name: 'field1',
								isArray: false,
								type: 'String',
								isRequired: true,
							},
						},
					},
				},
				nonModels: {
					Metadata: {
						name: 'Metadata',
						fields: {
							author: {
								name: 'author',
								isArray: false,
								type: 'String',
								isRequired: true,
								attributes: [],
							},
							tags: {
								name: 'tags',
								isArray: true,
								type: 'String',
								isRequired: false,
								isArrayNullable: true,
								attributes: [],
							},
							rewards: {
								name: 'rewards',
								isArray: true,
								type: 'String',
								isRequired: true,
								attributes: [],
							},
							penNames: {
								name: 'penNames',
								isArray: true,
								type: 'String',
								isRequired: true,
								isArrayNullable: true,
								attributes: [],
							},
							nominations: {
								name: 'nominations',
								isArray: true,
								type: 'String',
								isRequired: false,
								attributes: [],
							},
							misc: {
								name: 'misc',
								isArray: true,
								type: 'String',
								isRequired: false,
								isArrayNullable: true,
								attributes: [],
							},
						},
					},
				},
				relationships: {
					Model: {
						indexes: [],
						relationTypes: [],
					},
					LocalModel: {
						indexes: [],
						relationTypes: [],
					},
				},
			},
			sync: {
				name: 'sync',
				relationships: {
					MutationEvent: {
						indexes: [],
						relationTypes: [],
					},
					ModelMetadata: {
						indexes: [],
						relationTypes: [],
					},
				},
				enums: {
					OperationType: {
						name: 'OperationType',
						values: ['CREATE', 'UPDATE', 'DELETE'],
					},
				},
				nonModels: {},
				models: {
					MutationEvent: {
						name: 'MutationEvent',
						pluralName: 'MutationEvents',
						syncable: false,
						fields: {
							id: {
								name: 'id',
								type: 'ID',
								isRequired: true,
								isArray: false,
							},
							model: {
								name: 'model',
								type: 'String',
								isRequired: true,
								isArray: false,
							},
							data: {
								name: 'data',
								type: 'String',
								isRequired: true,
								isArray: false,
							},
							modelId: {
								name: 'modelId',
								type: 'String',
								isRequired: true,
								isArray: false,
							},
							operation: {
								name: 'operation',
								type: {
									enum: 'Operationtype',
								},
								isArray: false,
								isRequired: true,
							},
							condition: {
								name: 'condition',
								type: 'String',
								isArray: false,
								isRequired: true,
							},
						},
					},
					ModelMetadata: {
						name: 'ModelMetadata',
						pluralName: 'ModelsMetadata',
						syncable: false,
						fields: {
							id: {
								name: 'id',
								type: 'ID',
								isRequired: true,
								isArray: false,
							},
							namespace: {
								name: 'namespace',
								type: 'String',
								isRequired: true,
								isArray: false,
							},
							model: {
								name: 'model',
								type: 'String',
								isRequired: true,
								isArray: false,
							},
							lastSync: {
								name: 'lastSync',
								type: 'Int',
								isRequired: false,
								isArray: false,
							},
							lastFullSync: {
								name: 'lastFullSync',
								type: 'Int',
								isRequired: false,
								isArray: false,
							},
							fullSyncInterval: {
								name: 'fullSyncInterval',
								type: 'Int',
								isRequired: true,
								isArray: false,
							},
						},
					},
				},
			},
		},
		version: '1',
	};
}

export function smallTestSchema(): Schema {
	const schema = testSchema();
	return {
		...schema,
		models: {
			Model: schema.models.Model,
		},
	};
}

// #endregion schemas

//#region Types

//#region Legacy

export type LegacyCustomROMETA = {
	readOnlyFields: 'createdOn' | 'updatedOn';
};

export class LegacyCustomRO {
	readonly id: string;
	readonly name: string;
	readonly description?: string;
	readonly createdOn?: string;
	readonly updatedOn?: string;
	constructor(init: ModelInit<LegacyCustomRO, LegacyCustomROMETA>) {}
	static copyOf(
		source: LegacyCustomRO,
		mutator: (
			draft: MutableModel<LegacyCustomRO, LegacyCustomROMETA>
		) => MutableModel<LegacyCustomRO, LegacyCustomROMETA> | void
	): LegacyCustomRO {
		return <LegacyCustomRO>(<unknown>undefined);
	}
}

export type LegacyDefaultROMETA = {
	readOnlyFields: 'createdAt' | 'updatedAt';
};

export class LegacyDefaultRO {
	readonly id: string;
	readonly name: string;
	readonly description?: string;
	readonly createdAt?: string;
	readonly updatedAt?: string;
	constructor(init: ModelInit<LegacyDefaultRO, LegacyDefaultROMETA>) {}
	static copyOf(
		source: LegacyDefaultRO,
		mutator: (
			draft: MutableModel<LegacyDefaultRO, LegacyDefaultROMETA>
		) => MutableModel<LegacyDefaultRO, LegacyDefaultROMETA> | void
	): LegacyDefaultRO {
		return <LegacyDefaultRO>(<unknown>undefined);
	}
}

export class LegacyNoMetadata {
	readonly id: string;
	readonly name: string;
	readonly description?: string;
	readonly createdAt?: string;
	readonly updatedAt?: string;
	constructor(init: ModelInit<LegacyNoMetadata>) {}
	static copyOf(
		source: LegacyNoMetadata,
		mutator: (
			draft: MutableModel<LegacyNoMetadata>
		) => MutableModel<LegacyNoMetadata> | void
	): LegacyNoMetadata {
		return <LegacyNoMetadata>(<unknown>undefined);
	}
}

//#endregion

//#region Managed

export class ManagedCustomRO {
	readonly [__modelMeta__]: {
		identifier: ManagedIdentifier<ManagedCustomRO, 'id'>;
		readOnlyFields: 'createdOn' | 'updatedOn';
	};
	readonly id: string;
	readonly name: string;
	readonly description?: string;
	readonly createdOn?: string;
	readonly updatedOn?: string;
	constructor(init: ModelInit<ManagedCustomRO>) {}
	static copyOf(
		source: ManagedCustomRO,
		mutator: (
			draft: MutableModel<ManagedCustomRO>
		) => MutableModel<ManagedCustomRO> | void
	): ManagedCustomRO {
		return <ManagedCustomRO>(<unknown>undefined);
	}
}

export class ManagedDefaultRO {
	readonly [__modelMeta__]: {
		identifier: ManagedIdentifier<ManagedDefaultRO, 'id'>;
		readOnlyFields: 'createdAt' | 'updatedAt';
	};
	readonly id: string;
	readonly name: string;
	readonly description?: string;
	readonly createdAt?: string;
	readonly updatedAt?: string;
	constructor(init: ModelInit<ManagedDefaultRO>) {}
	static copyOf(
		source: ManagedDefaultRO,
		mutator: (
			draft: MutableModel<ManagedDefaultRO>
		) => MutableModel<ManagedDefaultRO> | void
	): ManagedDefaultRO {
		return <ManagedDefaultRO>(<unknown>undefined);
	}
}

//#endregion

//#region Optionally Managed

export class OptionallyManagedCustomRO {
	readonly [__modelMeta__]: {
		identifier: OptionallyManagedIdentifier<OptionallyManagedCustomRO, 'id'>;
		readOnlyFields: 'createdOn' | 'updatedOn';
	};
	readonly id: string;
	readonly name: string;
	readonly description?: string;
	readonly createdOn?: string;
	readonly updatedOn?: string;
	constructor(init: ModelInit<OptionallyManagedCustomRO>) {}
	static copyOf(
		source: OptionallyManagedCustomRO,
		mutator: (
			draft: MutableModel<OptionallyManagedCustomRO>
		) => MutableModel<OptionallyManagedCustomRO> | void
	): OptionallyManagedCustomRO {
		return <OptionallyManagedCustomRO>(<unknown>undefined);
	}
}

export class OptionallyManagedDefaultRO {
	readonly [__modelMeta__]: {
		identifier: OptionallyManagedIdentifier<OptionallyManagedDefaultRO, 'id'>;
		readOnlyFields: 'createdAt' | 'updatedAt';
	};
	readonly id: string;
	readonly name: string;
	readonly description?: string;
	readonly createdAt?: string;
	readonly updatedAt?: string;
	constructor(init: ModelInit<OptionallyManagedDefaultRO>) {}
	static copyOf(
		source: OptionallyManagedDefaultRO,
		mutator: (
			draft: MutableModel<OptionallyManagedDefaultRO>
		) => MutableModel<OptionallyManagedDefaultRO> | void
	): OptionallyManagedDefaultRO {
		return <OptionallyManagedDefaultRO>(<unknown>undefined);
	}
}

//#endregion

//#region Composite

export class CompositeCustomRO {
	readonly [__modelMeta__]: {
		identifier: CompositeIdentifier<CompositeCustomRO, ['tenant', 'dob']>;
		readOnlyFields: 'createdOn' | 'updatedOn';
	};
	readonly tenant: string;
	readonly dob: string;
	readonly name: string;
	readonly description?: string;
	readonly createdOn?: string;
	readonly updatedOn?: string;
	constructor(init: ModelInit<CompositeCustomRO>) {}
	static copyOf(
		source: CompositeCustomRO,
		mutator: (
			draft: MutableModel<CompositeCustomRO>
		) => MutableModel<CompositeCustomRO> | void
	): CompositeCustomRO {
		return <CompositeCustomRO>(<unknown>undefined);
	}
}

export class CompositeDefaultRO {
	readonly [__modelMeta__]: {
		identifier: CompositeIdentifier<CompositeDefaultRO, ['tenant', 'dob']>;
		readOnlyFields: 'createdAt' | 'updatedAt';
	};
	readonly tenant: string;
	readonly dob: string;
	readonly name: string;
	readonly description?: string;
	readonly createdAt?: string;
	readonly updatedAt?: string;
	constructor(init: ModelInit<CompositeDefaultRO>) {}
	static copyOf(
		source: CompositeDefaultRO,
		mutator: (
			draft: MutableModel<CompositeDefaultRO>
		) => MutableModel<CompositeDefaultRO> | void
	): CompositeDefaultRO {
		return <CompositeDefaultRO>(<unknown>undefined);
	}
}

//#endregion

//#region Custom

export class CustomIdentifierCustomRO {
	readonly [__modelMeta__]: {
		identifier: CustomIdentifier<CustomIdentifierCustomRO, 'myId'>;
		readOnlyFields: 'createdOn' | 'updatedOn';
	};
	readonly myId: string;
	readonly name: string;
	readonly description?: string;
	readonly createdOn: string;
	readonly updatedOn: string;
	constructor(init: ModelInit<CustomIdentifierCustomRO>) {}
	static copyOf(
		source: CustomIdentifierCustomRO,
		mutator: (
			draft: MutableModel<CustomIdentifierCustomRO>
		) => MutableModel<CustomIdentifierCustomRO> | void
	): CustomIdentifierCustomRO {
		return <CustomIdentifierCustomRO>(<unknown>undefined);
	}
}

export class CustomIdentifierDefaultRO {
	readonly [__modelMeta__]: {
		identifier: CustomIdentifier<CustomIdentifierDefaultRO, 'myId'>;
		readOnlyFields: 'createdAt' | 'updatedAt';
	};
	readonly myId: string;
	readonly name: string;
	readonly description?: string;
	readonly createdAt?: string;
	readonly updatedAt?: string;
	constructor(init: ModelInit<CustomIdentifierDefaultRO>) {}
	static copyOf(
		source: CustomIdentifierDefaultRO,
		mutator: (
			draft: MutableModel<CustomIdentifierDefaultRO>
		) => MutableModel<CustomIdentifierDefaultRO> | void
	): CustomIdentifierDefaultRO {
		return <CustomIdentifierDefaultRO>(<unknown>undefined);
	}
}

export class CustomIdentifierNoRO {
	readonly [__modelMeta__]: {
		identifier: CustomIdentifier<CustomIdentifierNoRO, 'myId'>;
	};
	readonly myId: string;
	readonly name: string;
	readonly description?: string;
	readonly createdAt?: string;
	readonly updatedAt?: string;
	constructor(init: ModelInit<CustomIdentifierNoRO>) {}
	static copyOf(
		source: CustomIdentifierNoRO,
		mutator: (
			draft: MutableModel<CustomIdentifierNoRO>
		) => MutableModel<CustomIdentifierNoRO> | void
	): CustomIdentifierDefaultRO {
		return undefined!;
	}
}

//#endregion

//#endregion<|MERGE_RESOLUTION|>--- conflicted
+++ resolved
@@ -8,18 +8,8 @@
 	CustomIdentifier,
 	ManagedIdentifier,
 	PersistentModel,
-<<<<<<< HEAD
-	// IdentifierFields,
-	// ModelInit,
-	// PersistentModel,
-	PersistentModelConstructor,
-	OptionallyManagedIdentifier,
-	// Predicates,
-	// __modelMeta__,
-=======
 	OptionallyManagedIdentifier,
 	PersistentModelConstructor,
->>>>>>> 85aa7d9e
 } from '../src';
 
 import {
