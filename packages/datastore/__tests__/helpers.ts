--- conflicted
+++ resolved
@@ -359,17 +359,10 @@
 
 		log(`STARTING:      "${expect.getState().currentTestName}"`);
 
-<<<<<<< HEAD
-		for (let cycle = 1; cycle <= cycles; cycle++) {
-			// basic initialization
-			const { DataStore, Post } = getDataStore();
-
-=======
 		// basic initialization
 		const { DataStore, Post } = getDataStore();
 
 		for (let cycle = 1; cycle <= cycles; cycle++) {
->>>>>>> 0db4077b
 			// act
 			try {
 				log(
@@ -405,8 +398,6 @@
 }
 
 /**
-<<<<<<< HEAD
-=======
  * Watches Hub events until an outBoxStatus with isEmpty is received.
  *
  * @param verbose Whether to log hub events until empty
@@ -438,7 +429,7 @@
  */
 class FakeDataStoreConnectivity {
 	private connectionStatus: ConnectionStatus;
-	private observer: ZenObservable.SubscriptionObserver<ConnectionStatus>;
+	private observer?: ZenObservable.SubscriptionObserver<ConnectionStatus>;
 
 	constructor() {
 		this.connectionStatus = {
@@ -805,14 +796,10 @@
 }
 
 /**
->>>>>>> 0db4077b
  * Re-requries DataStore, initializes the test schema.
  *
  * @returns The DataStore instance and models from `testSchema`.
  */
-<<<<<<< HEAD
-export function getDataStore() {
-=======
 export function getDataStore({ online = false, isNode = true } = {}) {
 	jest.clearAllMocks();
 	jest.resetModules();
@@ -877,7 +864,6 @@
 		});
 	}
 
->>>>>>> 0db4077b
 	const {
 		initSchema,
 		DataStore,
@@ -886,8 +872,6 @@
 		DataStore: DataStoreType;
 	} = require('../src/datastore/datastore');
 
-<<<<<<< HEAD
-=======
 	// private, test-only DI's.
 	if (online) {
 		(DataStore as any).amplifyContext.API = graphqlService;
@@ -896,7 +880,6 @@
 			'https://0.0.0.0/graphql';
 	}
 
->>>>>>> 0db4077b
 	const classes = initSchema(testSchema());
 	const {
 		Post,
@@ -920,13 +903,10 @@
 
 	return {
 		DataStore,
-<<<<<<< HEAD
-=======
 		connectivityMonitor,
 		graphqlService,
 		simulateConnect,
 		simulateDisconnect,
->>>>>>> 0db4077b
 		Post,
 		Comment,
 		User,
@@ -1919,7 +1899,6 @@
 						attributes: [],
 						isReadOnly: true,
 					},
-<<<<<<< HEAD
 					updatedAt: {
 						name: 'updatedAt',
 						isArray: false,
@@ -2386,19 +2365,10 @@
 						name: 'compositePKParentImplicitChildrenContent',
 						isArray: false,
 						type: 'String',
-=======
-					login: {
-						name: 'login',
-						isArray: false,
-						type: {
-							nonModel: 'Login',
-						},
->>>>>>> 0db4077b
 						isRequired: false,
 						attributes: [],
 					},
 				},
-<<<<<<< HEAD
 				syncable: true,
 				pluralName: 'ImplicitChildren',
 				attributes: [
@@ -2426,20 +2396,11 @@
 					},
 					content: {
 						name: 'content',
-=======
-			},
-			Login: {
-				name: 'Login',
-				fields: {
-					username: {
-						name: 'username',
->>>>>>> 0db4077b
-						isArray: false,
-						type: 'String',
-						isRequired: true,
-						attributes: [],
-					},
-<<<<<<< HEAD
+						isArray: false,
+						type: 'String',
+						isRequired: true,
+						attributes: [],
+					},
 					parent: {
 						name: 'parent',
 						isArray: false,
@@ -2629,16 +2590,32 @@
 						isArrayNullable: true,
 						attributes: [],
 					},
-=======
->>>>>>> 0db4077b
+					login: {
+						name: 'login',
+						isArray: false,
+						type: {
+							nonModel: 'Login',
+						},
+						isRequired: false,
+						attributes: [],
+					},
+				},
+			},
+			Login: {
+				name: 'Login',
+				fields: {
+					username: {
+						name: 'username',
+						isArray: false,
+						type: 'String',
+						isRequired: true,
+						attributes: [],
+					},
 				},
 			},
 		},
 		version: '1',
-<<<<<<< HEAD
 		codegenVersion: '3.2.0',
-=======
->>>>>>> 0db4077b
 	};
 }
 
