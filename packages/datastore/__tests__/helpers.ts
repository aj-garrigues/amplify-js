--- conflicted
+++ resolved
@@ -4,12 +4,6 @@
 	DataStore as DS,
 	CompositeIdentifier,
 	CustomIdentifier,
-<<<<<<< HEAD
-	__modelMeta__,
-	SchemaModel,
-	PersistentModelConstructor,
-} from '../src/types';
-=======
 	ManagedIdentifier,
 	MutableModel,
 	PersistentModel,
@@ -17,11 +11,10 @@
 	// IdentifierFields,
 	// ModelInit,
 	// PersistentModel,
-	// PersistentModelConstructor,
+	PersistentModelConstructor,
 	// Predicates,
 	// __modelMeta__,
 } from '../src';
->>>>>>> 4d76642c
 
 import {
 	initSchema as _initSchema,
@@ -124,7 +117,6 @@
 	return fields.filter(name => !expectedFields.has(name));
 }
 
-<<<<<<< HEAD
 /**
  * Left-pads or truncates a string to a desired width.
  *
@@ -454,7 +446,6 @@
 }
 
 // #region schemas
-=======
 export const DataStore: typeof DS = (() => {
 	class clazz {}
 
@@ -476,7 +467,6 @@
 
 	return proxy;
 })();
->>>>>>> 4d76642c
 
 export declare class Model {
 	public readonly id: string;
@@ -1490,9 +1480,8 @@
 	};
 }
 
-<<<<<<< HEAD
 // #endregion schemas
-=======
+
 //#region Types
 
 //#region Legacy
@@ -1764,5 +1753,4 @@
 
 //#endregion
 
-//#endregion
->>>>>>> 4d76642c
+//#endregion