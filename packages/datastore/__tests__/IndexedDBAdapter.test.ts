--- conflicted
+++ resolved
@@ -111,11 +111,7 @@
 
 		it('Should call getAll & inMemoryPagination for query with a predicate', async () => {
 			const results = await DataStore.query(Model, c =>
-<<<<<<< HEAD
-				c.field1('eq', 'field1 value 1')
-=======
 				c.field1.eq('field1 value 1')
->>>>>>> 20c960d7
 			);
 
 			expect(results.length).toEqual(1);
@@ -240,8 +236,6 @@
 			// both should be undefined, even though we only explicitly deleted the post
 			expect(post).toBeUndefined();
 			expect(comment).toBeUndefined();
-<<<<<<< HEAD
-=======
 		});
 	});
 
@@ -288,7 +282,6 @@
 			const user = await DataStore.query(User, user1Id);
 			expect(user!.profileID).toEqual(profile.id);
 			expect(await user!.profile).toEqual(profile);
->>>>>>> 20c960d7
 		});
 	});
 });