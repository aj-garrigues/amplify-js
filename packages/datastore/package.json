{
	"name": "@aws-amplify/datastore",
<<<<<<< HEAD
	"version": "3.7.3",
=======
	"version": "3.7.4",
>>>>>>> 6882c5e6
	"description": "AppSyncLocal support for aws-amplify",
	"main": "./lib/index.js",
	"module": "./lib-esm/index.js",
	"typings": "./lib-esm/index.d.ts",
	"react-native": {
		"./lib/index": "./lib-esm/index.js"
	},
	"publishConfig": {
		"access": "public"
	},
	"sideEffects": [
		"./src/datastore/datastore.ts",
		"./lib/datastore/datastore.js",
		"./lib-esm/datastore/datastore.js",
		"./dist/aws-amplify-datastore.min.js",
		"./dist/aws-amplify-datastore.js"
	],
	"scripts": {
		"test": "npm run lint && jest -w 1 --coverage",
		"build-with-test": "npm test && npm run build",
		"build:cjs": "node ./build es5 && webpack && webpack --config ./webpack.config.dev.js",
		"build:esm": "node ./build es6",
		"build:cjs:watch": "node ./build es5 --watch",
		"build:esm:watch": "rimraf lib-esm && node ./build es6 --watch",
		"build": "yarn clean && yarn build:esm && npm run build:cjs",
		"clean": "rimraf lib-esm lib dist",
		"format": "echo \"Not implemented\"",
		"lint": "tslint '{__tests__,src}/**/*.ts'"
	},
	"repository": {
		"type": "git",
		"url": "https://github.com/aws-amplify/amplify-js.git"
	},
	"author": "Amazon Web Services",
	"license": "Apache-2.0",
	"bugs": {
		"url": "https://github.com/aws/aws-amplify/issues"
	},
	"homepage": "https://aws-amplify.github.io/",
	"devDependencies": {
		"@react-native-community/netinfo": "4.7.0",
		"@types/uuid": "3.4.5",
		"dexie": "3.2.0",
		"dexie-export-import": "1.0.3",
		"fake-indexeddb": "3.0.0"
	},
	"dependencies": {
<<<<<<< HEAD
		"@aws-amplify/api": "4.0.29",
		"@aws-amplify/auth": "4.3.19",
		"@aws-amplify/core": "4.3.11",
		"@aws-amplify/pubsub": "4.2.5",
		"amazon-cognito-identity-js": "5.2.3",
=======
		"@aws-amplify/api": "4.0.30",
		"@aws-amplify/auth": "4.3.20",
		"@aws-amplify/core": "4.3.12",
		"@aws-amplify/pubsub": "4.2.6",
		"amazon-cognito-identity-js": "5.2.4",
>>>>>>> 6882c5e6
		"idb": "5.0.6",
		"immer": "9.0.6",
		"ulid": "2.3.0",
		"uuid": "3.3.2",
		"zen-observable-ts": "0.8.19",
		"zen-push": "0.2.1"
	},
	"jest": {
		"globals": {
			"ts-jest": {
				"diagnostics": true,
				"tsConfig": {
					"lib": [
						"es5",
						"es2015",
						"dom",
						"esnext.asynciterable",
						"es2019"
					],
					"allowJs": true,
					"esModuleInterop": true,
					"downlevelIteration": true
				}
			}
		},
		"transform": {
			"^.+\\.(js|jsx|ts|tsx)$": "ts-jest"
		},
		"testRegex": "(/__tests__/.*|\\.(test|spec))\\.(tsx?|jsx?)$",
		"testPathIgnorePatterns": [
			"__tests__/model.ts",
			"__tests__/schema.ts",
			"__tests__/helpers.ts"
		],
		"moduleFileExtensions": [
			"ts",
			"tsx",
			"js",
			"json",
			"jsx"
		],
		"testEnvironment": "jsdom",
		"testURL": "http://localhost/",
		"coverageThreshold": {
			"global": {
				"branches": 0,
				"functions": 0,
				"lines": 0,
				"statements": 0
			}
		},
		"coveragePathIgnorePatterns": [
			"/node_modules/",
			"dist",
			"lib",
			"lib-esm"
		]
	}
}<|MERGE_RESOLUTION|>--- conflicted
+++ resolved
@@ -1,10 +1,6 @@
 {
 	"name": "@aws-amplify/datastore",
-<<<<<<< HEAD
-	"version": "3.7.3",
-=======
 	"version": "3.7.4",
->>>>>>> 6882c5e6
 	"description": "AppSyncLocal support for aws-amplify",
 	"main": "./lib/index.js",
 	"module": "./lib-esm/index.js",
@@ -52,19 +48,11 @@
 		"fake-indexeddb": "3.0.0"
 	},
 	"dependencies": {
-<<<<<<< HEAD
-		"@aws-amplify/api": "4.0.29",
-		"@aws-amplify/auth": "4.3.19",
-		"@aws-amplify/core": "4.3.11",
-		"@aws-amplify/pubsub": "4.2.5",
-		"amazon-cognito-identity-js": "5.2.3",
-=======
 		"@aws-amplify/api": "4.0.30",
 		"@aws-amplify/auth": "4.3.20",
 		"@aws-amplify/core": "4.3.12",
 		"@aws-amplify/pubsub": "4.2.6",
 		"amazon-cognito-identity-js": "5.2.4",
->>>>>>> 6882c5e6
 		"idb": "5.0.6",
 		"immer": "9.0.6",
 		"ulid": "2.3.0",
