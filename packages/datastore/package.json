{
	"name": "@aws-amplify/datastore",
	"version": "3.12.3",
	"description": "AppSyncLocal support for aws-amplify",
	"main": "./lib/index.js",
	"module": "./lib-esm/index.js",
	"typings": "./lib-esm/index.d.ts",
	"react-native": {
		"./lib/index": "./lib-esm/index.js"
	},
	"publishConfig": {
		"access": "public"
	},
	"sideEffects": [
		"./src/datastore/datastore.ts",
		"./lib/datastore/datastore.js",
		"./lib-esm/datastore/datastore.js",
		"./dist/aws-amplify-datastore.min.js",
		"./dist/aws-amplify-datastore.js"
	],
	"scripts": {
		"test": "npm run lint && jest -w 1 --coverage",
		"build-with-test": "npm test && npm run build",
		"build:cjs": "node ./build es5 && webpack && webpack --config ./webpack.config.dev.js",
		"build:esm": "node ./build es6",
		"build:cjs:watch": "node ./build es5 --watch",
		"build:esm:watch": "rimraf lib-esm && node ./build es6 --watch",
		"build": "yarn clean && yarn build:esm && npm run build:cjs",
		"clean": "rimraf lib-esm lib dist",
		"format": "echo \"Not implemented\"",
		"lint": "tslint '{__tests__,src}/**/*.ts'"
	},
	"repository": {
		"type": "git",
		"url": "https://github.com/aws-amplify/amplify-js.git"
	},
	"author": "Amazon Web Services",
	"license": "Apache-2.0",
	"bugs": {
		"url": "https://github.com/aws/aws-amplify/issues"
	},
	"homepage": "https://aws-amplify.github.io/",
	"devDependencies": {
		"@react-native-community/netinfo": "4.7.0",
		"@types/uuid": "3.4.5",
<<<<<<< HEAD
=======
		"@types/uuid-validate": "^0.0.1",
>>>>>>> 20c960d7
		"dexie": "3.2.2",
		"dexie-export-import": "1.0.3",
		"fake-indexeddb": "3.0.0"
	},
	"dependencies": {
		"@aws-amplify/api": "4.0.46",
		"@aws-amplify/auth": "4.5.10",
		"@aws-amplify/core": "4.5.10",
		"@aws-amplify/pubsub": "4.4.7",
		"amazon-cognito-identity-js": "5.2.10",
		"idb": "5.0.6",
		"immer": "9.0.6",
		"ulid": "2.3.0",
		"uuid": "3.3.2",
		"zen-observable-ts": "0.8.19",
		"zen-push": "0.2.1"
	},
	"jest": {
		"globals": {
			"ts-jest": {
				"diagnostics": true,
				"tsConfig": {
					"lib": [
						"es5",
						"es2015",
						"dom",
						"esnext.asynciterable",
						"es2019"
					],
					"target": "es5",
					"allowJs": true,
					"esModuleInterop": true,
					"downlevelIteration": true,
					"strictNullChecks": true
				}
			}
		},
		"transform": {
			"^.+\\.(js|jsx|ts|tsx)$": "ts-jest"
		},
		"testRegex": "(/__tests__/.*|\\.(test|spec))\\.(tsx?|jsx?)$",
		"testPathIgnorePatterns": [
			"__tests__/model.ts",
			"__tests__/schema.ts",
			"__tests__/helpers.ts",
			"__tests__/commonAdapterTests.ts"
		],
		"moduleFileExtensions": [
			"ts",
			"tsx",
			"js",
			"json",
			"jsx"
		],
		"testEnvironment": "jsdom",
		"testURL": "http://localhost/",
		"coverageThreshold": {
			"global": {
				"branches": 0,
				"functions": 0,
				"lines": 0,
				"statements": 0
			}
		},
		"coveragePathIgnorePatterns": [
			"/node_modules/",
			"dist",
			"lib",
			"lib-esm"
		]
	}
}<|MERGE_RESOLUTION|>--- conflicted
+++ resolved
@@ -43,10 +43,7 @@
 	"devDependencies": {
 		"@react-native-community/netinfo": "4.7.0",
 		"@types/uuid": "3.4.5",
-<<<<<<< HEAD
-=======
 		"@types/uuid-validate": "^0.0.1",
->>>>>>> 20c960d7
 		"dexie": "3.2.2",
 		"dexie-export-import": "1.0.3",
 		"fake-indexeddb": "3.0.0"
