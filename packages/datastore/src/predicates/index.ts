import {
	AllOperators,
	ModelPredicate,
	PersistentModel,
	PredicateExpression,
	PredicateGroups,
	PredicatesGroup,
	ProducerModelPredicate,
	SchemaModel,
} from '../types';
import {
	exhaustiveCheck,
	extractPrimaryKeyFieldNames,
	extractPrimaryKeyValues,
} from '../util';

export { ModelSortPredicateCreator } from './sort';

const predicatesAllSet = new WeakSet<ProducerModelPredicate<any>>();

export function isPredicatesAll(
	predicate: any
): predicate is typeof PredicateAll {
	return predicatesAllSet.has(predicate);
}

// This symbol is not used at runtime, only its type (unique symbol)
export const PredicateAll = Symbol('A predicate that matches all records');

export class Predicates {
	public static get ALL(): typeof PredicateAll {
		const predicate = <ProducerModelPredicate<any>>(c => c);

		predicatesAllSet.add(predicate);

		return <typeof PredicateAll>(<unknown>predicate);
	}
}

export class ModelPredicateCreator {
	private static predicateGroupsMap = new WeakMap<
		ModelPredicate<any>,
		PredicatesGroup<any>
	>();

	private static createPredicateBuilder<T extends PersistentModel>(
		modelDefinition: SchemaModel
	) {
		const { name: modelName } = modelDefinition;
		const fieldNames = new Set<keyof T>(Object.keys(modelDefinition.fields));
		Object.values(modelDefinition.fields).forEach(field => {
			if (field.association) {
				if (field.association.targetName) {
					fieldNames.add(field.association.targetName);
				}
			}
		});

		let handler: ProxyHandler<ModelPredicate<T>>;
		const predicate = new Proxy(
			{} as ModelPredicate<T>,
			(handler = {
				get(
					_target,
					propertyKey,
					receiver: ModelPredicate<T>
				): PredicateExpression<T, any> {
					const groupType = propertyKey as keyof PredicateGroups<T>;

					switch (groupType) {
						case 'and':
						case 'or':
						case 'not':
							const result: PredicateExpression<T, any> = (
								newPredicate: (criteria: ModelPredicate<T>) => ModelPredicate<T>
							) => {
								const group: PredicatesGroup<T> = {
									type: groupType,
									predicates: [],
								};

								// Create a new recorder
								const tmpPredicateRecorder = new Proxy(
									{} as ModelPredicate<T>,
									handler
								);

								// Set the recorder group
								ModelPredicateCreator.predicateGroupsMap.set(
									tmpPredicateRecorder as any,
									group
								);

								// Apply the predicates to the recorder (this is the step that records the changes)
								newPredicate(tmpPredicateRecorder);

								// Push the group to the top-level recorder
								ModelPredicateCreator.predicateGroupsMap
<<<<<<< HEAD
									.get(receiver)!
=======
									.get(receiver as any)!
>>>>>>> 20c960d7
									.predicates.push(group);

								return receiver;
							};

							return result;
						default:
						// intentionally blank.
					}

					const field = propertyKey as keyof T;

					if (!fieldNames.has(field)) {
						throw new Error(
							`Invalid field for model. field: ${field}, model: ${modelName}`
						);
					}

					const result: PredicateExpression<T, any> = (
						operator: keyof AllOperators,
						operand: any
					) => {
						ModelPredicateCreator.predicateGroupsMap
<<<<<<< HEAD
							.get(receiver)!
=======
							.get(receiver as any)!
>>>>>>> 20c960d7
							.predicates.push({ field, operator, operand });
						return receiver;
					};
					return result;
				},
			})
		);

		const group: PredicatesGroup<T> = {
			type: 'and',
			predicates: [],
		};
		ModelPredicateCreator.predicateGroupsMap.set(predicate as any, group);

		return predicate;
	}

	static isValidPredicate<T extends PersistentModel>(
		predicate: any
	): predicate is ModelPredicate<T> {
		return ModelPredicateCreator.predicateGroupsMap.has(predicate);
	}

	static getPredicates<T extends PersistentModel>(
		predicate: ModelPredicate<T>,
		throwOnInvalid: boolean = true
	) {
		if (throwOnInvalid && !ModelPredicateCreator.isValidPredicate(predicate)) {
			throw new Error('The predicate is not valid');
		}

		return ModelPredicateCreator.predicateGroupsMap.get(predicate as any);
	}

	// transforms cb-style predicate into Proxy
	static createFromExisting<T extends PersistentModel>(
<<<<<<< HEAD
		modelDefinition: SchemaModel,
=======
		modelDefinition?: SchemaModel,
>>>>>>> 20c960d7
		existing?: ProducerModelPredicate<T>
	) {
		if (!existing || !modelDefinition) {
			return undefined;
		}

		return existing(
			ModelPredicateCreator.createPredicateBuilder(modelDefinition)
		);
	}

	static createForSingleField<T extends PersistentModel>(
		modelDefinition: SchemaModel,
		fieldName: string,
		value: string
	) {
		return ModelPredicateCreator.createPredicateBuilder<T>(modelDefinition)[
			fieldName
		](<any>'eq', <any>value);
	}

	static createForPk<T extends PersistentModel>(
		modelDefinition: SchemaModel,
		model: T
	) {
		const keyFields = extractPrimaryKeyFieldNames(modelDefinition);
		const keyValues = extractPrimaryKeyValues(model, keyFields);

		let modelPredicate =
			ModelPredicateCreator.createPredicateBuilder<T>(modelDefinition);

		keyFields.forEach((field, idx) => {
			const operand = keyValues[idx];
			modelPredicate = modelPredicate[field](<any>'eq', <any>operand);
		});

		return modelPredicate;
	}
}<|MERGE_RESOLUTION|>--- conflicted
+++ resolved
@@ -96,11 +96,7 @@
 
 								// Push the group to the top-level recorder
 								ModelPredicateCreator.predicateGroupsMap
-<<<<<<< HEAD
-									.get(receiver)!
-=======
 									.get(receiver as any)!
->>>>>>> 20c960d7
 									.predicates.push(group);
 
 								return receiver;
@@ -124,11 +120,7 @@
 						operand: any
 					) => {
 						ModelPredicateCreator.predicateGroupsMap
-<<<<<<< HEAD
-							.get(receiver)!
-=======
 							.get(receiver as any)!
->>>>>>> 20c960d7
 							.predicates.push({ field, operator, operand });
 						return receiver;
 					};
@@ -165,11 +157,7 @@
 
 	// transforms cb-style predicate into Proxy
 	static createFromExisting<T extends PersistentModel>(
-<<<<<<< HEAD
-		modelDefinition: SchemaModel,
-=======
 		modelDefinition?: SchemaModel,
->>>>>>> 20c960d7
 		existing?: ProducerModelPredicate<T>
 	) {
 		if (!existing || !modelDefinition) {
