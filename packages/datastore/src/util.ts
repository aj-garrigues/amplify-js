--- conflicted
+++ resolved
@@ -35,27 +35,21 @@
 
 export const ID = 'id';
 
-<<<<<<< HEAD
-export const DEFAULT_PRIMARY_KEY_SEPARATOR = '#';
-
-export const IDENTIFIER_VALUE_SEPARATOR = '-';
-=======
 /**
  * Used by the Async Storage Adapter to concatenate key values
  * for a record. For instance, if a model has the following keys:
  * `customId: ID! @primaryKey(sortKeyFields: ["createdAt"])`,
- * we concatenate the `customId` and `createdAt` as: 
+ * we concatenate the `customId` and `createdAt` as:
  * `12-234-5#2022-09-28T00:00:00.000Z`
  */
 export const DEFAULT_PRIMARY_KEY_VALUE_SEPARATOR = '#';
 
 /**
- * Used for generating spinal-cased index name from an array of 
+ * Used for generating spinal-cased index name from an array of
  * key field names.
  * E.g. for keys `[id, title]` => 'id-title'
  */
 export const IDENTIFIER_KEY_SEPARATOR = '-';
->>>>>>> 66bfe312
 
 export const errorMessages = {
 	idEmptyString: 'An index field cannot contain an empty string value',
@@ -1029,11 +1023,7 @@
 		if (idx === 0) {
 			return cur;
 		}
-<<<<<<< HEAD
-		return `${prev}${IDENTIFIER_VALUE_SEPARATOR}${cur}`;
-=======
 		return `${prev}${IDENTIFIER_KEY_SEPARATOR}${cur}`;
->>>>>>> 66bfe312
 	}, '');
 };
 
