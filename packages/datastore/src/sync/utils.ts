import { GRAPHQL_AUTH_MODE } from '@aws-amplify/api-graphql';
import { GraphQLAuthError } from '@aws-amplify/api';
import { Logger } from '@aws-amplify/core';
import { ModelInstanceCreator } from '../datastore/datastore';
import {
	AuthorizationRule,
	GraphQLCondition,
	GraphQLFilter,
	GraphQLField,
	isEnumFieldType,
	isGraphQLScalarType,
	isPredicateObj,
	isSchemaModel,
	isTargetNameAssociation,
	isNonModelFieldType,
	ModelFields,
	ModelInstanceMetadata,
	OpType,
	PersistentModel,
	PersistentModelConstructor,
	PredicatesGroup,
	RelationshipType,
	SchemaModel,
	SchemaNamespace,
	SchemaNonModel,
	ModelOperation,
	InternalSchema,
	AuthModeStrategy,
	ModelAttributes,
} from '../types';
import {
	exhaustiveCheck,
	extractPrimaryKeyFieldNames,
	establishRelationAndKeys,
} from '../util';
import { MutationEvent } from './';

const logger = new Logger('DataStore');

enum GraphQLOperationType {
	LIST = 'query',
	CREATE = 'mutation',
	UPDATE = 'mutation',
	DELETE = 'mutation',
	GET = 'query',
}

export enum TransformerMutationType {
	CREATE = 'Create',
	UPDATE = 'Update',
	DELETE = 'Delete',
	GET = 'Get',
}

const dummyMetadata: ModelInstanceMetadata = {
<<<<<<< HEAD
	_version: undefined,
	_lastChangedAt: undefined,
	_deleted: undefined,
=======
	_version: undefined!,
	_lastChangedAt: undefined!,
	_deleted: undefined!,
>>>>>>> 20c960d7
};

const metadataFields = <(keyof ModelInstanceMetadata)[]>(
	Object.keys(dummyMetadata)
);
export function getMetadataFields(): ReadonlyArray<string> {
	return metadataFields;
}

export function generateSelectionSet(
	namespace: SchemaNamespace,
	modelDefinition: SchemaModel | SchemaNonModel
): string {
	const scalarFields = getScalarFields(modelDefinition);
	const nonModelFields = getNonModelFields(namespace, modelDefinition);
	const implicitOwnerField = getImplicitOwnerField(
		modelDefinition,
		scalarFields
	);

	let scalarAndMetadataFields = Object.values(scalarFields)
		.map(({ name }) => name)
		.concat(implicitOwnerField)
		.concat(nonModelFields);

	if (isSchemaModel(modelDefinition)) {
		scalarAndMetadataFields = scalarAndMetadataFields
			.concat(getMetadataFields())
			.concat(getConnectionFields(modelDefinition, namespace));
	}

	const result = scalarAndMetadataFields.join('\n');

	return result;
}

function getImplicitOwnerField(
	modelDefinition: SchemaModel | SchemaNonModel,
	scalarFields: ModelFields
) {
	const ownerFields = getOwnerFields(modelDefinition);

	if (!scalarFields.owner && ownerFields.includes('owner')) {
		return ['owner'];
	}
	return [];
}

function getOwnerFields(
	modelDefinition: SchemaModel | SchemaNonModel
): string[] {
	const ownerFields: string[] = [];
	if (isSchemaModel(modelDefinition) && modelDefinition.attributes) {
		modelDefinition.attributes.forEach(attr => {
			if (attr.properties && attr.properties.rules) {
				const rule = attr.properties.rules.find(rule => rule.allow === 'owner');
				if (rule && rule.ownerField) {
					ownerFields.push(rule.ownerField);
				}
			}
		});
	}
	return ownerFields;
}

function getScalarFields(
	modelDefinition: SchemaModel | SchemaNonModel
): ModelFields {
	const { fields } = modelDefinition;

	const result = Object.values(fields)
		.filter(field => {
			if (isGraphQLScalarType(field.type) || isEnumFieldType(field.type)) {
				return true;
			}

			return false;
		})
		.reduce((acc, field) => {
			acc[field.name] = field;

			return acc;
		}, {} as ModelFields);

	return result;
}

// Used for generating the selection set for queries and mutations
function getConnectionFields(
	modelDefinition: SchemaModel,
	namespace: SchemaNamespace
): string[] {
	const result: string[] = [];

	Object.values(modelDefinition.fields)
		.filter(({ association }) => association && Object.keys(association).length)
		.forEach(({ name, association }) => {
			const { connectionType } = association || {};

			switch (connectionType) {
				case 'HAS_ONE':
				case 'HAS_MANY':
					// case 'MANY_TO_MANY':
					// Intentionally blank
					break;
				case 'BELONGS_TO':
					if (isTargetNameAssociation(association)) {
						// New codegen (CPK)
						if (association.targetNames && association.targetNames.length > 0) {
							// Need to retrieve relations in order to get connected model keys
							const [relations] = establishRelationAndKeys(namespace);

							const connectedModelName =
								modelDefinition.fields[name].type['model'];

							const byPkIndex = relations[connectedModelName].indexes.find(
								([name]) => name === 'byPk'
							);
							const keyFields = byPkIndex && byPkIndex[1];
							const keyFieldSelectionSet = keyFields?.join(' ');

							// We rely on `_deleted` when we process the sync query (e.g. in batchSave in the adapters)
							result.push(`${name} { ${keyFieldSelectionSet} _deleted }`);
						} else {
							// backwards-compatability for schema generated prior to custom primary key support
							result.push(`${name} { id _deleted }`);
						}
					}
					break;
				default:
					throw new Error(`Invalid connection type ${connectionType}`);
			}
		});

	return result;
}

function getNonModelFields(
	namespace: SchemaNamespace,
	modelDefinition: SchemaModel | SchemaNonModel
): string[] {
	const result: string[] = [];

	Object.values(modelDefinition.fields).forEach(({ name, type }) => {
		if (isNonModelFieldType(type)) {
			const typeDefinition = namespace.nonModels![type.nonModel];
			const scalarFields = Object.values(getScalarFields(typeDefinition)).map(
				({ name }) => name
			);

			const nested: string[] = [];
			Object.values(typeDefinition.fields).forEach(field => {
				const { type, name } = field;

				if (isNonModelFieldType(type)) {
					const typeDefinition = namespace.nonModels![type.nonModel];
					nested.push(
						`${name} { ${generateSelectionSet(namespace, typeDefinition)} }`
					);
				}
			});

			result.push(`${name} { ${scalarFields.join(' ')} ${nested.join(' ')} }`);
		}
	});

	return result;
}

export function getAuthorizationRules(
	modelDefinition: SchemaModel
): AuthorizationRule[] {
	// Searching for owner authorization on attributes
	const authConfig = ([] as ModelAttributes)
		.concat(modelDefinition.attributes || [])
		.find(attr => attr && attr.type === 'auth');

	const { properties: { rules = [] } = {} } = authConfig || {};

	const resultRules: AuthorizationRule[] = [];
	// Multiple rules can be declared for allow: owner
	rules.forEach(rule => {
		// setting defaults for backwards compatibility with old cli
		const {
			identityClaim = 'cognito:username',
			ownerField = 'owner',
			operations = ['create', 'update', 'delete', 'read'],
			provider = 'userPools',
			groupClaim = 'cognito:groups',
			allow: authStrategy = 'iam',
			groups = [],
		} = rule;

		const isReadAuthorized = operations.includes('read');
		const isOwnerAuth = authStrategy === 'owner';

		if (!isReadAuthorized && !isOwnerAuth) {
			return;
		}

		const authRule: AuthorizationRule = {
			identityClaim,
			ownerField,
			provider,
			groupClaim,
			authStrategy,
			groups,
			areSubscriptionsPublic: false,
		};

		if (isOwnerAuth) {
			// look for the subscription level override
			// only pay attention to the public level
			const modelConfig = ([] as ModelAttributes)
				.concat(modelDefinition.attributes || [])
				.find(attr => attr && attr.type === 'model');

			// find the subscriptions level. ON is default
			const { properties: { subscriptions: { level = 'on' } = {} } = {} } =
				modelConfig || {};

			// treat subscriptions as public for owner auth with unprotected reads
			// when `read` is omitted from `operations`
			authRule.areSubscriptionsPublic =
				!operations.includes('read') || level === 'public';
		}

		if (isOwnerAuth) {
			// owner rules has least priority
			resultRules.push(authRule);
			return;
		}

		resultRules.unshift(authRule);
	});

	return resultRules;
}

export function buildSubscriptionGraphQLOperation(
	namespace: SchemaNamespace,
	modelDefinition: SchemaModel,
	transformerMutationType: TransformerMutationType,
	isOwnerAuthorization: boolean,
	ownerField: string
): [TransformerMutationType, string, string] {
	const selectionSet = generateSelectionSet(namespace, modelDefinition);

	const { name: typeName, pluralName: pluralTypeName } = modelDefinition;

	const opName = `on${transformerMutationType}${typeName}`;
	let docArgs = '';
	let opArgs = '';

	if (isOwnerAuthorization) {
		docArgs = `($${ownerField}: String!)`;
		opArgs = `(${ownerField}: $${ownerField})`;
	}

	return [
		transformerMutationType,
		opName,
		`subscription operation${docArgs}{
			${opName}${opArgs}{
				${selectionSet}
			}
		}`,
	];
}

export function buildGraphQLOperation(
	namespace: SchemaNamespace,
	modelDefinition: SchemaModel,
	graphQLOpType: keyof typeof GraphQLOperationType
): [TransformerMutationType, string, string][] {
	let selectionSet = generateSelectionSet(namespace, modelDefinition);

	const { name: typeName, pluralName: pluralTypeName } = modelDefinition;

	let operation: string;
	let documentArgs: string;
	let operationArgs: string;
	let transformerMutationType: TransformerMutationType;

	switch (graphQLOpType) {
		case 'LIST':
			operation = `sync${pluralTypeName}`;
			documentArgs = `($limit: Int, $nextToken: String, $lastSync: AWSTimestamp, $filter: Model${typeName}FilterInput)`;
			operationArgs =
				'(limit: $limit, nextToken: $nextToken, lastSync: $lastSync, filter: $filter)';
			selectionSet = `items {
							${selectionSet}
						}
						nextToken
						startedAt`;
			break;
		case 'CREATE':
			operation = `create${typeName}`;
			documentArgs = `($input: Create${typeName}Input!)`;
			operationArgs = '(input: $input)';
			transformerMutationType = TransformerMutationType.CREATE;
			break;
		case 'UPDATE':
			operation = `update${typeName}`;
			documentArgs = `($input: Update${typeName}Input!, $condition: Model${typeName}ConditionInput)`;
			operationArgs = '(input: $input, condition: $condition)';
			transformerMutationType = TransformerMutationType.UPDATE;
			break;
		case 'DELETE':
			operation = `delete${typeName}`;
			documentArgs = `($input: Delete${typeName}Input!, $condition: Model${typeName}ConditionInput)`;
			operationArgs = '(input: $input, condition: $condition)';
			transformerMutationType = TransformerMutationType.DELETE;
			break;
		case 'GET':
			operation = `get${typeName}`;
			documentArgs = `($id: ID!)`;
			operationArgs = '(id: $id)';
			transformerMutationType = TransformerMutationType.GET;
			break;
		default:
			throw new Error(`Invalid graphQlOpType ${graphQLOpType}`);
	}

	return [
		[
			transformerMutationType!,
			operation!,
			`${GraphQLOperationType[graphQLOpType]} operation${documentArgs}{
		${operation!}${operationArgs}{
			${selectionSet}
		}
	}`,
		],
	];
}

export function createMutationInstanceFromModelOperation<
	T extends PersistentModel
>(
	relationships: RelationshipType,
	modelDefinition: SchemaModel,
	opType: OpType,
	model: PersistentModelConstructor<T>,
	element: T,
	condition: GraphQLCondition,
	MutationEventConstructor: PersistentModelConstructor<MutationEvent>,
	modelInstanceCreator: ModelInstanceCreator,
	id?: string
): MutationEvent {
	let operation: TransformerMutationType;

	switch (opType) {
		case OpType.INSERT:
			operation = TransformerMutationType.CREATE;
			break;
		case OpType.UPDATE:
			operation = TransformerMutationType.UPDATE;
			break;
		case OpType.DELETE:
			operation = TransformerMutationType.DELETE;
			break;
		default:
			throw new Error(`Invalid opType ${opType}`);
	}

	// stringify nested objects of type AWSJSON
	// this allows us to return parsed JSON to users (see `castInstanceType()` in datastore.ts),
	// but still send the object correctly over the wire
	const replacer = (k, v) => {
		const isAWSJSON =
			k &&
			v !== null &&
			typeof v === 'object' &&
			modelDefinition.fields[k] &&
			modelDefinition.fields[k].type === 'AWSJSON';

		if (isAWSJSON) {
			return JSON.stringify(v);
		}
		return v;
	};

	const modelId = getIdentifierValue(modelDefinition, element);
	const optionalId = OpType.INSERT && id ? { id } : {};

	const mutationEvent = modelInstanceCreator(MutationEventConstructor, {
		...optionalId,
		data: JSON.stringify(element, replacer),
		modelId,
		model: model.name,
		operation: operation!,
		condition: JSON.stringify(condition),
	});

	return mutationEvent;
}

export function predicateToGraphQLCondition(
	predicate: PredicatesGroup<any>,
	modelDefinition: SchemaModel
): GraphQLCondition {
	const result = {};

	if (!predicate || !Array.isArray(predicate.predicates)) {
		return result;
	}

	const keyFields = extractPrimaryKeyFieldNames(modelDefinition);

	predicate.predicates.forEach(p => {
		if (isPredicateObj(p)) {
			const { field, operator, operand } = p;

			// This is compatible with how the GQL Transform currently generates the Condition Input,
			// i.e. any PK and SK fields are omitted and can't be used as conditions.
			// However, I think this limits usability.
			// What if we want to delete all records where SK > some value
			// Or all records where PK = some value but SKs are different values

			// TODO: if the Transform gets updated ^ we'll need to modify this logic to only omit
			// key fields from the predicate/condition when ALL of the keyFields are present and using `eq` operators
			if (keyFields.includes(field as string)) {
				return;
			}

			result[field] = { [operator]: operand };
		} else {
			result[p.type] = predicateToGraphQLCondition(p, modelDefinition);
		}
	});

	return result;
}

export function predicateToGraphQLFilter(
	predicatesGroup: PredicatesGroup<any>
): GraphQLFilter {
	const result: GraphQLFilter = {};

	if (!predicatesGroup || !Array.isArray(predicatesGroup.predicates)) {
		return result;
	}

	const { type, predicates } = predicatesGroup;
	const isList = type === 'and' || type === 'or';

	result[type] = isList ? [] : {};

	const appendToFilter = value =>
		isList ? result[type].push(value) : (result[type] = value);

	predicates.forEach(predicate => {
		if (isPredicateObj(predicate)) {
			const { field, operator, operand } = predicate;

			const gqlField: GraphQLField = {
				[field]: { [operator]: operand },
			};

			appendToFilter(gqlField);
			return;
		}

		appendToFilter(predicateToGraphQLFilter(predicate));
	});

	return result;
}

export function getUserGroupsFromToken(
	token: { [field: string]: any },
	rule: AuthorizationRule
): string[] {
	// validate token against groupClaim
	let userGroups: string[] | string = token[rule.groupClaim] || [];

	if (typeof userGroups === 'string') {
		let parsedGroups;
		try {
			parsedGroups = JSON.parse(userGroups);
		} catch (e) {
			parsedGroups = userGroups;
		}
		userGroups = [].concat(parsedGroups);
	}

	return userGroups;
}

export async function getModelAuthModes({
	authModeStrategy,
	defaultAuthMode,
	modelName,
	schema,
}: {
	authModeStrategy: AuthModeStrategy;
	defaultAuthMode: GRAPHQL_AUTH_MODE;
	modelName: string;
	schema: InternalSchema;
}): Promise<{
	[key in ModelOperation]: GRAPHQL_AUTH_MODE[];
}> {
	const operations = Object.values(ModelOperation);

	const modelAuthModes: {
		[key in ModelOperation]: GRAPHQL_AUTH_MODE[];
	} = {
		CREATE: [],
		READ: [],
		UPDATE: [],
		DELETE: [],
	};

	try {
		await Promise.all(
			operations.map(async operation => {
				const authModes = await authModeStrategy({
					schema,
					modelName,
					operation,
				});

				if (typeof authModes === 'string') {
					modelAuthModes[operation] = [authModes];
				} else if (Array.isArray(authModes) && authModes.length) {
					modelAuthModes[operation] = authModes;
				} else {
					// Use default auth mode if nothing is returned from authModeStrategy
					modelAuthModes[operation] = [defaultAuthMode];
				}
			})
		);
	} catch (error) {
		logger.debug(`Error getting auth modes for model: ${modelName}`, error);
	}
	return modelAuthModes;
}

export function getForbiddenError(error) {
	const forbiddenErrorMessages = [
		'Request failed with status code 401',
		'Request failed with status code 403',
	];
	let forbiddenError;
	if (error && error.errors) {
		forbiddenError = (error.errors as [any]).find(err =>
			forbiddenErrorMessages.includes(err.message)
		);
	} else if (error && error.message) {
		forbiddenError = error;
	}

	if (forbiddenError) {
		return forbiddenError.message;
	}
	return null;
}

export function getClientSideAuthError(error) {
	const clientSideAuthErrors = Object.values(GraphQLAuthError);
	const clientSideError =
		error &&
		error.message &&
		clientSideAuthErrors.find(clientError =>
			error.message.includes(clientError)
		);
	return clientSideError || null;
}

export async function getTokenForCustomAuth(
	authMode: GRAPHQL_AUTH_MODE,
	amplifyConfig: Record<string, any> = {}
): Promise<string | undefined> {
	if (authMode === GRAPHQL_AUTH_MODE.AWS_LAMBDA) {
		const {
			authProviders: { functionAuthProvider } = { functionAuthProvider: null },
		} = amplifyConfig;
		if (functionAuthProvider && typeof functionAuthProvider === 'function') {
			try {
				const { token } = await functionAuthProvider();
				return token;
			} catch (error) {
				throw new Error(
					`Error retrieving token from \`functionAuthProvider\`: ${error}`
				);
			}
		} else {
			// TODO: add docs link once available
			throw new Error(
				`You must provide a \`functionAuthProvider\` function to \`DataStore.configure\` when using ${GRAPHQL_AUTH_MODE.AWS_LAMBDA}`
			);
		}
	}
}

// Util that takes a modelDefinition and model and returns either the id value(s) or the custom primary key value(s)
export function getIdentifierValue(
	modelDefinition: SchemaModel,
	model: ModelInstanceMetadata | PersistentModel
): string {
	const pkFieldNames = extractPrimaryKeyFieldNames(modelDefinition);

	const idOrPk = pkFieldNames.map(f => model[f]).join('-');

	return idOrPk;
}<|MERGE_RESOLUTION|>--- conflicted
+++ resolved
@@ -53,15 +53,9 @@
 }
 
 const dummyMetadata: ModelInstanceMetadata = {
-<<<<<<< HEAD
-	_version: undefined,
-	_lastChangedAt: undefined,
-	_deleted: undefined,
-=======
 	_version: undefined!,
 	_lastChangedAt: undefined!,
 	_deleted: undefined!,
->>>>>>> 20c960d7
 };
 
 const metadataFields = <(keyof ModelInstanceMetadata)[]>(
