--- conflicted
+++ resolved
@@ -228,57 +228,7 @@
 						throw new NonRetryableError(clientOrForbiddenErrorMessage);
 					}
 
-<<<<<<< HEAD
-					const hasItems = Boolean(
-						error &&
-							error.data &&
-							error.data[opName] &&
-							error.data[opName].items
-					);
-					if (this.partialDataFeatureFlagEnabled()) {
-						if (hasItems) {
-							const result = error;
-							result.data[opName].items = result.data[opName].items.filter(
-								item => item !== null
-							);
-							if (error.errors) {
-								await Promise.all(
-									error.errors.map(async err => {
-										try {
-											await this.errorHandler({
-												recoverySuggestion:
-													'Ensure app code is up to date, auth directives exist and are correct on each model, and that server-side data has not been invalidated by a schema change. If the problem persists, search for or create an issue: https://github.com/aws-amplify/amplify-js/issues',
-												localModel: null!,
-												message: err.message,
-												model: modelDefinition.name,
-												operation: opName,
-												errorType: getSyncErrorType(err),
-												process: ProcessName.sync,
-												remoteModel: null!,
-												cause: err,
-											});
-										} catch (e) {
-											logger.error('Sync error handler failed with:', e);
-										}
-									})
-								);
-								Hub.dispatch('datastore', {
-									event: 'syncQueriesPartialSyncError',
-									data: {
-										errors: error.errors,
-										modelName: modelDefinition.name,
-									},
-								});
-							}
-
-							return result;
-						} else {
-							throw error;
-						}
-					}
-=======
 					const hasItems = Boolean(error?.data?.[opName]?.items);
->>>>>>> 01e9c4f1
 
 					const unauthorized =
 						error?.errors &&
@@ -307,13 +257,13 @@
 									await this.errorHandler({
 										recoverySuggestion:
 											'Ensure app code is up to date, auth directives exist and are correct on each model, and that server-side data has not been invalidated by a schema change. If the problem persists, search for or create an issue: https://github.com/aws-amplify/amplify-js/issues',
-										localModel: null,
+										localModel: null!,
 										message: err.message,
 										model: modelDefinition.name,
 										operation: opName,
 										errorType: getSyncErrorType(err),
 										process: ProcessName.sync,
-										remoteModel: null,
+										remoteModel: null!,
 										cause: err,
 									});
 								} catch (e) {
