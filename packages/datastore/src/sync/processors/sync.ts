import { API, GraphQLResult, GRAPHQL_AUTH_MODE } from '@aws-amplify/api';
import Observable from 'zen-observable-ts';
import {
	InternalSchema,
	ModelInstanceMetadata,
	SchemaModel,
	ModelPredicate,
	PredicatesGroup,
	GraphQLFilter,
	AuthModeStrategy,
	ErrorHandler,
	ProcessName,
	AmplifyContext,
} from '../../types';
import {
	buildGraphQLOperation,
	getModelAuthModes,
	getClientSideAuthError,
	getForbiddenError,
	predicateToGraphQLFilter,
	getTokenForCustomAuth,
} from '../utils';
import { USER_AGENT_SUFFIX_DATASTORE } from '../../util';
import {
	jitteredExponentialRetry,
	ConsoleLogger as Logger,
	Hub,
	NonRetryableError,
	BackgroundProcessManager,
} from '@aws-amplify/core';
import { ModelPredicateCreator } from '../../predicates';
import { getSyncErrorType } from './errorMaps';
const opResultDefaults = {
	items: [],
	nextToken: null,
	startedAt: null,
};

const logger = new Logger('DataStore');

class SyncProcessor {
	private readonly typeQuery = new WeakMap<SchemaModel, [string, string]>();

	private runningProcesses = new BackgroundProcessManager();

	constructor(
		private readonly schema: InternalSchema,
		private readonly syncPredicates: WeakMap<SchemaModel, ModelPredicate<any>>,
		private readonly amplifyConfig: Record<string, any> = {},
		private readonly authModeStrategy: AuthModeStrategy,
		private readonly errorHandler: ErrorHandler,
		private readonly amplifyContext: AmplifyContext
	) {
		amplifyContext.API = amplifyContext.API || API;
		this.generateQueries();
	}

	private generateQueries() {
		Object.values(this.schema.namespaces).forEach(namespace => {
			Object.values(namespace.models)
				.filter(({ syncable }) => syncable)
				.forEach(model => {
					const [[, ...opNameQuery]] = buildGraphQLOperation(
						namespace,
						model,
						'LIST'
					);

					this.typeQuery.set(model, opNameQuery);
				});
		});
	}

	private graphqlFilterFromPredicate(model: SchemaModel): GraphQLFilter {
		if (!this.syncPredicates) {
			return null!;
		}
		const predicatesGroup: PredicatesGroup<any> =
			ModelPredicateCreator.getPredicates(
				this.syncPredicates.get(model)!,
				false
			)!;

		if (!predicatesGroup) {
			return null!;
		}

		return predicateToGraphQLFilter(predicatesGroup);
	}

	private async retrievePage<T extends ModelInstanceMetadata>(
		modelDefinition: SchemaModel,
		lastSync: number,
		nextToken: string,
<<<<<<< HEAD
		limit: number = null!,
=======
		limit: number = null,
>>>>>>> 488118e2
		filter: GraphQLFilter,
		onTerminate: Promise<void>
	): Promise<{ nextToken: string; startedAt: number; items: T[] }> {
		const [opName, query] = this.typeQuery.get(modelDefinition)!;

		const variables = {
			limit,
			nextToken,
			lastSync,
			filter,
		};

		const modelAuthModes = await getModelAuthModes({
			authModeStrategy: this.authModeStrategy,
			defaultAuthMode: this.amplifyConfig.aws_appsync_authenticationType,
			modelName: modelDefinition.name,
			schema: this.schema,
		});

		// sync only needs the READ auth mode(s)
		const readAuthModes = modelAuthModes.READ;

		let authModeAttempts = 0;
		const authModeRetry = async () => {
			if (!this.runningProcesses.isOpen) {
				throw new Error(
					'sync.retreievePage termination was requested. Exiting.'
				);
			}

			try {
				logger.debug(
					`Attempting sync with authMode: ${readAuthModes[authModeAttempts]}`
				);
				const response = await this.jitteredRetry<T>({
					query,
					variables,
					opName,
					modelDefinition,
					authMode: readAuthModes[authModeAttempts],
					onTerminate,
				});
				logger.debug(
					`Sync successful with authMode: ${readAuthModes[authModeAttempts]}`
				);
				return response;
			} catch (error) {
				authModeAttempts++;
				if (authModeAttempts >= readAuthModes.length) {
					const authMode = readAuthModes[authModeAttempts - 1];
					logger.debug(`Sync failed with authMode: ${authMode}`, error);
					if (getClientSideAuthError(error) || getForbiddenError(error)) {
						// return empty list of data so DataStore will continue to sync other models
						logger.warn(
							`User is unauthorized to query ${opName} with auth mode ${authMode}. No data could be returned.`
						);

						return {
							data: {
								[opName]: opResultDefaults,
							},
						};
					}
					throw error;
				}
				logger.debug(
					`Sync failed with authMode: ${
						readAuthModes[authModeAttempts - 1]
					}. Retrying with authMode: ${readAuthModes[authModeAttempts]}`
				);
				return await authModeRetry();
			}
		};

		const { data } = await authModeRetry();

		const { [opName]: opResult } = data;

		const { items, nextToken: newNextToken, startedAt } = opResult;

		return {
			nextToken: newNextToken,
			startedAt,
			items,
		};
	}

	private async jitteredRetry<T>({
		query,
		variables,
		opName,
		modelDefinition,
		authMode,
		onTerminate,
	}: {
		query: string;
		variables: { limit: number; lastSync: number; nextToken: string };
		opName: string;
		modelDefinition: SchemaModel;
		authMode: GRAPHQL_AUTH_MODE;
		onTerminate: Promise<void>;
	}): Promise<
		GraphQLResult<{
			[opName: string]: {
				items: T[];
				nextToken: string;
				startedAt: number;
			};
		}>
	> {
		return await jitteredExponentialRetry(
			async (query, variables) => {
				try {
					const authToken = await getTokenForCustomAuth(
						authMode,
						this.amplifyConfig
					);

					return await this.amplifyContext.API.graphql({
						query,
						variables,
						authMode,
						authToken,
						userAgentSuffix: USER_AGENT_SUFFIX_DATASTORE,
					});

					// TODO: onTerminate.then(() => API.cancel(...))
				} catch (error) {
					// Catch client-side (GraphQLAuthError) & 401/403 errors here so that we don't continue to retry
					const clientOrForbiddenErrorMessage =
						getClientSideAuthError(error) || getForbiddenError(error);
					if (clientOrForbiddenErrorMessage) {
						throw new NonRetryableError(clientOrForbiddenErrorMessage);
					}

					const hasItems = Boolean(error?.data?.[opName]?.items);

					const unauthorized =
						error?.errors &&
						(error.errors as [any]).some(
							err => err.errorType === 'Unauthorized'
						);

					const otherErrors =
						error?.errors &&
						(error.errors as [any]).filter(
							err => err.errorType !== 'Unauthorized'
						);

					const result = error;

					if (hasItems) {
						result.data[opName].items = result.data[opName].items.filter(
							item => item !== null
						);
					}

					if (hasItems && otherErrors?.length) {
						await Promise.all(
							otherErrors.map(async err => {
								try {
									await this.errorHandler({
										recoverySuggestion:
											'Ensure app code is up to date, auth directives exist and are correct on each model, and that server-side data has not been invalidated by a schema change. If the problem persists, search for or create an issue: https://github.com/aws-amplify/amplify-js/issues',
<<<<<<< HEAD
										localModel: null!,
=======
										localModel: null,
>>>>>>> 488118e2
										message: err.message,
										model: modelDefinition.name,
										operation: opName,
										errorType: getSyncErrorType(err),
										process: ProcessName.sync,
<<<<<<< HEAD
										remoteModel: null!,
=======
										remoteModel: null,
>>>>>>> 488118e2
										cause: err,
									});
								} catch (e) {
									logger.error('Sync error handler failed with:', e);
								}
							})
						);
						Hub.dispatch('datastore', {
							event: 'nonApplicableDataReceived',
							data: {
								errors: otherErrors,
								modelName: modelDefinition.name,
							},
						});
					}

					if (unauthorized) {
						logger.warn(
							'queryError',
							`User is unauthorized to query ${opName}, some items could not be returned.`
						);

						result.data = result.data || {};

						result.data[opName] = {
							...opResultDefaults,
							...result.data[opName],
						};

<<<<<<< HEAD
						return result;
					}

					if (result.data?.[opName].items?.length) {
						return result;
					}

=======
						return result;
					}

					if (result.data?.[opName].items?.length) {
						return result;
					}

>>>>>>> 488118e2
					throw error;
				}
			},
			[query, variables],
			undefined,
			onTerminate
		);
	}

	start(
		typesLastSync: Map<SchemaModel, [string, number]>
	): Observable<SyncModelPage> {
		const { maxRecordsToSync, syncPageSize } = this.amplifyConfig;
		const parentPromises = new Map<string, Promise<void>>();
		const observable = new Observable<SyncModelPage>(observer => {
			const sortedTypesLastSyncs = Object.values(this.schema.namespaces).reduce(
				(map, namespace) => {
					for (const modelName of Array.from(
						namespace.modelTopologicalOrdering!.keys()
					)) {
						const typeLastSync = typesLastSync.get(namespace.models[modelName]);
						map.set(namespace.models[modelName], typeLastSync!);
					}
					return map;
				},
				new Map<SchemaModel, [string, number]>()
			);

			const allModelsReady = Array.from(sortedTypesLastSyncs.entries())
				.filter(([{ syncable }]) => syncable)
				.map(
					([modelDefinition, [namespace, lastSync]]) =>
						this.runningProcesses.isOpen &&
						this.runningProcesses.add(async onTerminate => {
							let done = false;
<<<<<<< HEAD
							let nextToken: string = null!;
							let startedAt: number = null!;
							let items: ModelInstanceMetadata[] = null!;
=======
							let nextToken: string = null;
							let startedAt: number = null;
							let items: ModelInstanceMetadata[] = null;
>>>>>>> 488118e2

							let recordsReceived = 0;
							const filter = this.graphqlFilterFromPredicate(modelDefinition);

							const parents = this.schema.namespaces[
								namespace
<<<<<<< HEAD
							].modelTopologicalOrdering!.get(modelDefinition.name);
							const promises = parents!.map(parent =>
=======
							].modelTopologicalOrdering.get(modelDefinition.name);
							const promises = parents.map(parent =>
>>>>>>> 488118e2
								parentPromises.get(`${namespace}_${parent}`)
							);

							const promise = new Promise<void>(async res => {
								await Promise.all(promises);

								do {
									if (!this.runningProcesses.isOpen) {
										return;
									}

									const limit = Math.min(
										maxRecordsToSync - recordsReceived,
										syncPageSize
									);

									({ items, nextToken, startedAt } = await this.retrievePage(
										modelDefinition,
										lastSync,
										nextToken,
										limit,
										filter,
										onTerminate
									));

									recordsReceived += items.length;

									done =
										nextToken === null || recordsReceived >= maxRecordsToSync;

									observer.next({
										namespace,
										modelDefinition,
										items,
										done,
										startedAt,
										isFullSync: !lastSync,
									});
								} while (!done);

								res();
							});

							parentPromises.set(
								`${namespace}_${modelDefinition.name}`,
								promise
							);

							await promise;
						}, `adding model ${modelDefinition.name}`)
				);

			Promise.all(allModelsReady as Promise<any>[]).then(() => {
				observer.complete();
			});
		});

		return observable;
	}

	async stop() {
		logger.debug('stopping sync processor');
		await this.runningProcesses.close();
		await this.runningProcesses.open();
		logger.debug('sync processor stopped');
	}
}

export type SyncModelPage = {
	namespace: string;
	modelDefinition: SchemaModel;
	items: ModelInstanceMetadata[];
	startedAt: number;
	done: boolean;
	isFullSync: boolean;
};

export { SyncProcessor };<|MERGE_RESOLUTION|>--- conflicted
+++ resolved
@@ -92,11 +92,7 @@
 		modelDefinition: SchemaModel,
 		lastSync: number,
 		nextToken: string,
-<<<<<<< HEAD
 		limit: number = null!,
-=======
-		limit: number = null,
->>>>>>> 488118e2
 		filter: GraphQLFilter,
 		onTerminate: Promise<void>
 	): Promise<{ nextToken: string; startedAt: number; items: T[] }> {
@@ -261,21 +257,13 @@
 									await this.errorHandler({
 										recoverySuggestion:
 											'Ensure app code is up to date, auth directives exist and are correct on each model, and that server-side data has not been invalidated by a schema change. If the problem persists, search for or create an issue: https://github.com/aws-amplify/amplify-js/issues',
-<<<<<<< HEAD
 										localModel: null!,
-=======
-										localModel: null,
->>>>>>> 488118e2
 										message: err.message,
 										model: modelDefinition.name,
 										operation: opName,
 										errorType: getSyncErrorType(err),
 										process: ProcessName.sync,
-<<<<<<< HEAD
 										remoteModel: null!,
-=======
-										remoteModel: null,
->>>>>>> 488118e2
 										cause: err,
 									});
 								} catch (e) {
@@ -305,7 +293,6 @@
 							...result.data[opName],
 						};
 
-<<<<<<< HEAD
 						return result;
 					}
 
@@ -313,15 +300,6 @@
 						return result;
 					}
 
-=======
-						return result;
-					}
-
-					if (result.data?.[opName].items?.length) {
-						return result;
-					}
-
->>>>>>> 488118e2
 					throw error;
 				}
 			},
@@ -357,28 +335,17 @@
 						this.runningProcesses.isOpen &&
 						this.runningProcesses.add(async onTerminate => {
 							let done = false;
-<<<<<<< HEAD
 							let nextToken: string = null!;
 							let startedAt: number = null!;
 							let items: ModelInstanceMetadata[] = null!;
-=======
-							let nextToken: string = null;
-							let startedAt: number = null;
-							let items: ModelInstanceMetadata[] = null;
->>>>>>> 488118e2
 
 							let recordsReceived = 0;
 							const filter = this.graphqlFilterFromPredicate(modelDefinition);
 
 							const parents = this.schema.namespaces[
 								namespace
-<<<<<<< HEAD
 							].modelTopologicalOrdering!.get(modelDefinition.name);
 							const promises = parents!.map(parent =>
-=======
-							].modelTopologicalOrdering.get(modelDefinition.name);
-							const promises = parents.map(parent =>
->>>>>>> 488118e2
 								parentPromises.get(`${namespace}_${parent}`)
 							);
 
