--- conflicted
+++ resolved
@@ -27,16 +27,12 @@
 	ProcessName,
 	AmplifyContext,
 } from '../../types';
-<<<<<<< HEAD
 import {
 	exhaustiveCheck,
 	extractTargetNamesFromSrc,
 	USER,
 	USER_AGENT_SUFFIX_DATASTORE,
 } from '../../util';
-=======
-import { exhaustiveCheck, USER, USER_AGENT_SUFFIX_DATASTORE } from '../../util';
->>>>>>> 0729e683
 import { MutationEventOutbox } from '../outbox';
 import {
 	buildGraphQLOperation,
