import API, { GraphQLResult, GRAPHQL_AUTH_MODE } from '@aws-amplify/api';
import { Auth } from '@aws-amplify/auth';
import Cache from '@aws-amplify/cache';
import {
	ConsoleLogger as Logger,
	Hub,
	HubCapsule,
	BackgroundProcessManager,
} from '@aws-amplify/core';
import { CONTROL_MSG as PUBSUB_CONTROL_MSG } from '@aws-amplify/pubsub';
import Observable, { ZenObservable } from 'zen-observable-ts';
import {
	InternalSchema,
	PersistentModel,
	SchemaModel,
	SchemaNamespace,
	PredicatesGroup,
	ModelPredicate,
	AuthModeStrategy,
	ErrorHandler,
	ProcessName,
	AmplifyContext,
} from '../../types';
import {
	buildSubscriptionGraphQLOperation,
	getAuthorizationRules,
	getModelAuthModes,
	getUserGroupsFromToken,
	TransformerMutationType,
	getTokenForCustomAuth,
} from '../utils';
import { ModelPredicateCreator } from '../../predicates';
import { validatePredicate, USER_AGENT_SUFFIX_DATASTORE } from '../../util';
import { getSubscriptionErrorType } from './errorMaps';

const logger = new Logger('DataStore');

export enum CONTROL_MSG {
	CONNECTED = 'CONNECTED',
}

export enum USER_CREDENTIALS {
	'none',
	'unauth',
	'auth',
}

type AuthorizationInfo = {
	authMode: GRAPHQL_AUTH_MODE;
	isOwner: boolean;
	ownerField?: string;
	ownerValue?: string;
};

class SubscriptionProcessor {
	private readonly typeQuery = new WeakMap<
		SchemaModel,
		[TransformerMutationType, string, string][]
	>();
	private buffer: [TransformerMutationType, SchemaModel, PersistentModel][] =
		[];
	private dataObserver!: ZenObservable.Observer<any>;

	private runningProcesses: BackgroundProcessManager;

	private runningProcesses = new BackgroundProcessManager();

	constructor(
		private readonly schema: InternalSchema,
		private readonly syncPredicates: WeakMap<SchemaModel, ModelPredicate<any>>,
		private readonly amplifyConfig: Record<string, any> = {},
		private readonly authModeStrategy: AuthModeStrategy,
		private readonly errorHandler: ErrorHandler,
		private readonly amplifyContext: AmplifyContext = { Auth, API, Cache }
	) {}

	private buildSubscription(
		namespace: SchemaNamespace,
		model: SchemaModel,
		transformerMutationType: TransformerMutationType,
		userCredentials: USER_CREDENTIALS,
		cognitoTokenPayload: { [field: string]: any } | undefined,
		oidcTokenPayload: { [field: string]: any } | undefined,
		authMode: GRAPHQL_AUTH_MODE
	): {
		opType: TransformerMutationType;
		opName: string;
		query: string;
		authMode: GRAPHQL_AUTH_MODE;
		isOwner: boolean;
		ownerField?: string;
		ownerValue?: string;
	} {
		const { aws_appsync_authenticationType } = this.amplifyConfig;
		const { isOwner, ownerField, ownerValue } =
			this.getAuthorizationInfo(
				model,
				userCredentials,
				aws_appsync_authenticationType,
				cognitoTokenPayload,
				oidcTokenPayload,
				authMode
			) || {};

		const [opType, opName, query] = buildSubscriptionGraphQLOperation(
			namespace,
			model,
			transformerMutationType,
			isOwner,
			ownerField!
		);
		return { authMode, opType, opName, query, isOwner, ownerField, ownerValue };
	}

	private getAuthorizationInfo(
		model: SchemaModel,
		userCredentials: USER_CREDENTIALS,
		defaultAuthType: GRAPHQL_AUTH_MODE,
		cognitoTokenPayload: { [field: string]: any } = {},
		oidcTokenPayload: { [field: string]: any } = {},
		authMode: GRAPHQL_AUTH_MODE
	): AuthorizationInfo {
		const rules = getAuthorizationRules(model);

		// Return null if user doesn't have proper credentials for private API with IAM auth
		const iamPrivateAuth =
			authMode === GRAPHQL_AUTH_MODE.AWS_IAM &&
			rules.find(
				rule => rule.authStrategy === 'private' && rule.provider === 'iam'
			);

		if (iamPrivateAuth && userCredentials === USER_CREDENTIALS.unauth) {
			return null!;
		}

		// Group auth should take precedence over owner auth, so we are checking
		// if rule(s) have group authorization as well as if either the Cognito or
		// OIDC token has a groupClaim. If so, we are returning auth info before
		// any further owner-based auth checks.
		const groupAuthRules = rules.filter(
			rule =>
				rule.authStrategy === 'groups' &&
				['userPools', 'oidc'].includes(rule.provider)
		);

		const validGroup =
			(authMode === GRAPHQL_AUTH_MODE.AMAZON_COGNITO_USER_POOLS ||
				authMode === GRAPHQL_AUTH_MODE.OPENID_CONNECT) &&
			groupAuthRules.find(groupAuthRule => {
				// validate token against groupClaim
				const cognitoUserGroups = getUserGroupsFromToken(
					cognitoTokenPayload,
					groupAuthRule
				);
				const oidcUserGroups = getUserGroupsFromToken(
					oidcTokenPayload,
					groupAuthRule
				);

				return [...cognitoUserGroups, ...oidcUserGroups].find(userGroup => {
					return groupAuthRule.groups.find(group => group === userGroup);
				});
			});

		if (validGroup) {
			return {
				authMode,
				isOwner: false,
			};
		}

		// Owner auth needs additional values to be returned in order to create the subscription with
		// the correct parameters so we are getting the owner value from the Cognito token via the
		// identityClaim from the auth rule.
		const cognitoOwnerAuthRules =
			authMode === GRAPHQL_AUTH_MODE.AMAZON_COGNITO_USER_POOLS
				? rules.filter(
						rule =>
							rule.authStrategy === 'owner' && rule.provider === 'userPools'
				  )
				: [];

		let ownerAuthInfo: AuthorizationInfo;
		cognitoOwnerAuthRules.forEach(ownerAuthRule => {
			const ownerValue = cognitoTokenPayload[ownerAuthRule.identityClaim];

			if (ownerValue) {
				ownerAuthInfo = {
					authMode: GRAPHQL_AUTH_MODE.AMAZON_COGNITO_USER_POOLS,
					isOwner: ownerAuthRule.areSubscriptionsPublic ? false : true,
					ownerField: ownerAuthRule.ownerField,
					ownerValue,
				};
			}
		});

		if (ownerAuthInfo!) {
			return ownerAuthInfo!;
		}

		// Owner auth needs additional values to be returned in order to create the subscription with
		// the correct parameters so we are getting the owner value from the OIDC token via the
		// identityClaim from the auth rule.
		const oidcOwnerAuthRules =
			authMode === GRAPHQL_AUTH_MODE.OPENID_CONNECT
				? rules.filter(
						rule => rule.authStrategy === 'owner' && rule.provider === 'oidc'
				  )
				: [];

		oidcOwnerAuthRules.forEach(ownerAuthRule => {
			const ownerValue = oidcTokenPayload[ownerAuthRule.identityClaim];

			if (ownerValue) {
				ownerAuthInfo = {
					authMode: GRAPHQL_AUTH_MODE.OPENID_CONNECT,
					isOwner: ownerAuthRule.areSubscriptionsPublic ? false : true,
					ownerField: ownerAuthRule.ownerField,
					ownerValue,
				};
			}
		});

		if (ownerAuthInfo!) {
			return ownerAuthInfo!;
		}

		// Fallback: return authMode or default auth type
		return {
			authMode: authMode || defaultAuthType,
			isOwner: false,
		};
	}

	private hubQueryCompletionListener(completed: Function, capsule: HubCapsule) {
		const {
			payload: { event },
		} = capsule;

		if (event === PUBSUB_CONTROL_MSG.SUBSCRIPTION_ACK) {
			completed();
		}
	}

	start(): [
		Observable<CONTROL_MSG>,
		Observable<[TransformerMutationType, SchemaModel, PersistentModel]>
	] {
		this.runningProcesses =
			this.runningProcesses || new BackgroundProcessManager();

		const ctlObservable = new Observable<CONTROL_MSG>(observer => {
			const promises: Promise<void>[] = [];

			// Creating subs for each model/operation combo so they can be unsubscribed
			// independently, since the auth retry behavior is asynchronous.
			let subscriptions: {
				[modelName: string]: {
					[TransformerMutationType.CREATE]: ZenObservable.Subscription[];
					[TransformerMutationType.UPDATE]: ZenObservable.Subscription[];
					[TransformerMutationType.DELETE]: ZenObservable.Subscription[];
				};
			} = {};
			let cognitoTokenPayload: { [field: string]: any },
				oidcTokenPayload: { [field: string]: any };
			let userCredentials = USER_CREDENTIALS.none;
			this.runningProcesses.add(async () => {
				try {
					// retrieving current AWS Credentials
					const credentials =
						await this.amplifyContext.Auth.currentCredentials();
					userCredentials = credentials.authenticated
						? USER_CREDENTIALS.auth
						: USER_CREDENTIALS.unauth;
				} catch (err) {
					// best effort to get AWS credentials
				}

				try {
					// retrieving current token info from Cognito UserPools
					const session = await this.amplifyContext.Auth.currentSession();
					cognitoTokenPayload = session.getIdToken().decodePayload();
				} catch (err) {
					// best effort to get jwt from Cognito
				}

				try {
					// Checking for the Cognito region in config to see if Auth is configured
					// before attempting to get federated token. We're using the Cognito region
					// because it will be there regardless of user/identity pool being present.
					const { aws_cognito_region, Auth: AuthConfig } = this.amplifyConfig;
					if (!aws_cognito_region || (AuthConfig && !AuthConfig.region)) {
						throw 'Auth is not configured';
					}

					let token;
					// backwards compatibility
					const federatedInfo = await this.amplifyContext.Cache.getItem(
						'federatedInfo'
					);
					if (federatedInfo) {
						token = federatedInfo.token;
					} else {
						const currentUser =
							await this.amplifyContext.Auth.currentAuthenticatedUser();
						if (currentUser) {
							token = currentUser.token;
						}
					}

					if (token) {
						const payload = token.split('.')[1];
						oidcTokenPayload = JSON.parse(
							Buffer.from(payload, 'base64').toString('utf8')
						);
					}
				} catch (err) {
					logger.debug('error getting OIDC JWT', err);
					// best effort to get oidc jwt
				}

				Object.values(this.schema.namespaces).forEach(namespace => {
					Object.values(namespace.models)
						.filter(({ syncable }) => syncable)
<<<<<<< HEAD
						.forEach(modelDefinition =>
							this.runningProcesses.add(async () => {
								const modelAuthModes = await getModelAuthModes({
									authModeStrategy: this.authModeStrategy,
									defaultAuthMode:
										this.amplifyConfig.aws_appsync_authenticationType,
									modelName: modelDefinition.name,
									schema: this.schema,
								});

								// subscriptions are created only based on the READ auth mode(s)
								const readAuthModes = modelAuthModes.READ;

								subscriptions = {
									...subscriptions,
									[modelDefinition.name]: {
										[TransformerMutationType.CREATE]: [],
										[TransformerMutationType.UPDATE]: [],
										[TransformerMutationType.DELETE]: [],
									},
								};

								const operations = [
									TransformerMutationType.CREATE,
									TransformerMutationType.UPDATE,
									TransformerMutationType.DELETE,
								];

								const operationAuthModeAttempts = {
									[TransformerMutationType.CREATE]: 0,
									[TransformerMutationType.UPDATE]: 0,
									[TransformerMutationType.DELETE]: 0,
								};

								// Retry failed subscriptions with next auth mode (if available)
								const authModeRetry = async operation => {
									const {
										opType: transformerMutationType,
										opName,
										query,
										isOwner,
										ownerField,
										ownerValue,
										authMode,
									} = this.buildSubscription(
										namespace,
										modelDefinition,
										operation,
										userCredentials,
										cognitoTokenPayload,
										oidcTokenPayload,
										readAuthModes[operationAuthModeAttempts[operation]]
									);

									const authToken = await getTokenForCustomAuth(
										authMode,
										this.amplifyConfig
									);

									const variables = {};

									if (isOwner) {
										if (!ownerValue) {
											observer.error(
												'Owner field required, sign in is needed in order to perform this operation'
											);
											return;
										}

										variables[ownerField!] = ownerValue;
									}

									logger.debug(
										`Attempting ${operation} subscription with authMode: ${
											readAuthModes[operationAuthModeAttempts[operation]]
										}`
									);

									const userAgentSuffix = USER_AGENT_SUFFIX_DATASTORE;

									const queryObservable = <
										Observable<{
											value: GraphQLResult<Record<string, PersistentModel>>;
										}>
									>(<unknown>this.amplifyContext.API.graphql({ query, variables, ...{ authMode }, authToken, userAgentSuffix }));

									let subscriptionReadyCallback: () => void;

									// TODO: consider onTerminate.then(() => API.cancel(...))

									subscriptions[modelDefinition.name][
										transformerMutationType
									].push(
										queryObservable
											.map(({ value }) => {
												return value;
											})
											.subscribe({
												next: ({ data, errors }) => {
													if (Array.isArray(errors) && errors.length > 0) {
														const messages = (<
															{
																message: string;
															}[]
														>errors).map(({ message }) => message);

														logger.warn(
															`Skipping incoming subscription. Messages: ${messages.join(
																'\n'
															)}`
														);

														this.drainBuffer();
														return;
													}

													const predicatesGroup =
														ModelPredicateCreator.getPredicates(
															this.syncPredicates.get(modelDefinition)!,
															false
														);

													// @ts-ignore
													const { [opName]: record } = data;

													// checking incoming subscription against syncPredicate.
													// once AppSync implements filters on subscriptions, we'll be
													// able to set these when establishing the subscription instead.
													// Until then, we'll need to filter inbound
													if (
														this.passesPredicateValidation(
															record,
															predicatesGroup!
														)
													) {
														this.pushToBuffer(
															transformerMutationType,
															modelDefinition,
															record
														);
													}
													this.drainBuffer();
												},
												error: async subscriptionError => {
													const {
														error: { errors: [{ message = '' } = {}] } = {
															errors: [],
														},
													} = subscriptionError;

													if (
														message.includes(
															PUBSUB_CONTROL_MSG.REALTIME_SUBSCRIPTION_INIT_ERROR
														) ||
														message.includes(
															PUBSUB_CONTROL_MSG.CONNECTION_FAILED
														)
													) {
														// Unsubscribe and clear subscription array for model/operation
														subscriptions[modelDefinition.name][
															transformerMutationType
														].forEach(subscription =>
															subscription.unsubscribe()
														);
														subscriptions[modelDefinition.name][
															transformerMutationType
														] = [];

														operationAuthModeAttempts[operation]++;
														if (
															operationAuthModeAttempts[operation] >=
															readAuthModes.length
														) {
															// last auth mode retry. Continue with error
															logger.debug(
																`${operation} subscription failed with authMode: ${
																	readAuthModes[
																		operationAuthModeAttempts[operation] - 1
																	]
																}`
															);
														} else {
															// retry with different auth mode. Do not trigger
															// observer error or error handler
															logger.debug(
																`${operation} subscription failed with authMode: ${
																	readAuthModes[
																		operationAuthModeAttempts[operation] - 1
																	]
																}. Retrying with authMode: ${
																	readAuthModes[
																		operationAuthModeAttempts[operation]
																	]
																}`
															);
															authModeRetry(operation);
															return;
														}
													}
													logger.warn('subscriptionError', message);

													try {
														await this.errorHandler({
															recoverySuggestion:
																'Ensure app code is up to date, auth directives exist and are correct on each model, and that server-side data has not been invalidated by a schema change. If the problem persists, search for or create an issue: https://github.com/aws-amplify/amplify-js/issues',
															localModel: null!,
															message,
															model: modelDefinition.name,
															operation,
															errorType:
																getSubscriptionErrorType(subscriptionError),
															process: ProcessName.subscribe,
															remoteModel: null!,
															cause: subscriptionError,
														});
													} catch (e) {
														logger.error(
															'Subscription error handler failed with:',
															e
														);
													}

													if (typeof subscriptionReadyCallback === 'function') {
														subscriptionReadyCallback();
													}

													if (
														message.includes('"errorType":"Unauthorized"') ||
														message.includes('"errorType":"OperationDisabled"')
													) {
														return;
													}
													observer.error(message);
												},
											})
									);

									promises.push(
										(async () => {
											let boundFunction: any;

											await new Promise(res => {
												subscriptionReadyCallback = res;
												boundFunction = this.hubQueryCompletionListener.bind(
													this,
													res
												);
												Hub.listen('api', boundFunction);
											});
											Hub.remove('api', boundFunction);
										})()
									);
								};

								operations.forEach(op => authModeRetry(op));
							})
						);
				});

				this.runningProcesses.add(() =>
					Promise.all(promises).then(() => observer.next(CONTROL_MSG.CONNECTED))
				);
=======
						.forEach(
							modelDefinition =>
								this.runningProcesses.isOpen &&
								this.runningProcesses.add(async () => {
									const modelAuthModes = await getModelAuthModes({
										authModeStrategy: this.authModeStrategy,
										defaultAuthMode:
											this.amplifyConfig.aws_appsync_authenticationType,
										modelName: modelDefinition.name,
										schema: this.schema,
									});

									// subscriptions are created only based on the READ auth mode(s)
									const readAuthModes = modelAuthModes.READ;

									subscriptions = {
										...subscriptions,
										[modelDefinition.name]: {
											[TransformerMutationType.CREATE]: [],
											[TransformerMutationType.UPDATE]: [],
											[TransformerMutationType.DELETE]: [],
										},
									};

									const operations = [
										TransformerMutationType.CREATE,
										TransformerMutationType.UPDATE,
										TransformerMutationType.DELETE,
									];

									const operationAuthModeAttempts = {
										[TransformerMutationType.CREATE]: 0,
										[TransformerMutationType.UPDATE]: 0,
										[TransformerMutationType.DELETE]: 0,
									};

									// Retry failed subscriptions with next auth mode (if available)
									const authModeRetry = async operation => {
										const {
											opType: transformerMutationType,
											opName,
											query,
											isOwner,
											ownerField,
											ownerValue,
											authMode,
										} = this.buildSubscription(
											namespace,
											modelDefinition,
											operation,
											userCredentials,
											cognitoTokenPayload,
											oidcTokenPayload,
											readAuthModes[operationAuthModeAttempts[operation]]
										);

										const authToken = await getTokenForCustomAuth(
											authMode,
											this.amplifyConfig
										);

										const variables = {};

										if (isOwner) {
											if (!ownerValue) {
												observer.error(
													'Owner field required, sign in is needed in order to perform this operation'
												);
												return;
											}

											variables[ownerField] = ownerValue;
										}

										logger.debug(
											`Attempting ${operation} subscription with authMode: ${
												readAuthModes[operationAuthModeAttempts[operation]]
											}`
										);

										const userAgentSuffix = USER_AGENT_SUFFIX_DATASTORE;

										const queryObservable = <
											Observable<{
												value: GraphQLResult<Record<string, PersistentModel>>;
											}>
										>(<unknown>this.amplifyContext.API.graphql({
											query,
											variables,
											...{ authMode },
											authToken,
											userAgentSuffix,
										}));

										let subscriptionReadyCallback: () => void;

										// TODO: consider onTerminate.then(() => API.cancel(...))

										subscriptions[modelDefinition.name][
											transformerMutationType
										].push(
											queryObservable
												.map(({ value }) => {
													return value;
												})
												.subscribe({
													next: ({ data, errors }) => {
														if (Array.isArray(errors) && errors.length > 0) {
															const messages = (<
																{
																	message: string;
																}[]
															>errors).map(({ message }) => message);

															logger.warn(
																`Skipping incoming subscription. Messages: ${messages.join(
																	'\n'
																)}`
															);

															this.drainBuffer();
															return;
														}

														const predicatesGroup =
															ModelPredicateCreator.getPredicates(
																this.syncPredicates.get(modelDefinition),
																false
															);

														const { [opName]: record } = data;

														// checking incoming subscription against syncPredicate.
														// once AppSync implements filters on subscriptions, we'll be
														// able to set these when establishing the subscription instead.
														// Until then, we'll need to filter inbound
														if (
															this.passesPredicateValidation(
																record,
																predicatesGroup
															)
														) {
															this.pushToBuffer(
																transformerMutationType,
																modelDefinition,
																record
															);
														}
														this.drainBuffer();
													},
													error: async subscriptionError => {
														const {
															error: { errors: [{ message = '' } = {}] } = {
																errors: [],
															},
														} = subscriptionError;

														if (
															message.includes(
																PUBSUB_CONTROL_MSG.REALTIME_SUBSCRIPTION_INIT_ERROR
															) ||
															message.includes(
																PUBSUB_CONTROL_MSG.CONNECTION_FAILED
															)
														) {
															// Unsubscribe and clear subscription array for model/operation
															subscriptions[modelDefinition.name][
																transformerMutationType
															].forEach(subscription =>
																subscription.unsubscribe()
															);
															subscriptions[modelDefinition.name][
																transformerMutationType
															] = [];

															operationAuthModeAttempts[operation]++;
															if (
																operationAuthModeAttempts[operation] >=
																readAuthModes.length
															) {
																// last auth mode retry. Continue with error
																logger.debug(
																	`${operation} subscription failed with authMode: ${
																		readAuthModes[
																			operationAuthModeAttempts[operation] - 1
																		]
																	}`
																);
															} else {
																// retry with different auth mode. Do not trigger
																// observer error or error handler
																logger.debug(
																	`${operation} subscription failed with authMode: ${
																		readAuthModes[
																			operationAuthModeAttempts[operation] - 1
																		]
																	}. Retrying with authMode: ${
																		readAuthModes[
																			operationAuthModeAttempts[operation]
																		]
																	}`
																);
																authModeRetry(operation);
																return;
															}
														}
														logger.warn('subscriptionError', message);

														try {
															await this.errorHandler({
																recoverySuggestion:
																	'Ensure app code is up to date, auth directives exist and are correct on each model, and that server-side data has not been invalidated by a schema change. If the problem persists, search for or create an issue: https://github.com/aws-amplify/amplify-js/issues',
																localModel: null,
																message,
																model: modelDefinition.name,
																operation,
																errorType:
																	getSubscriptionErrorType(subscriptionError),
																process: ProcessName.subscribe,
																remoteModel: null,
																cause: subscriptionError,
															});
														} catch (e) {
															logger.error(
																'Subscription error handler failed with:',
																e
															);
														}

														if (
															typeof subscriptionReadyCallback === 'function'
														) {
															subscriptionReadyCallback();
														}

														if (
															message.includes('"errorType":"Unauthorized"') ||
															message.includes(
																'"errorType":"OperationDisabled"'
															)
														) {
															return;
														}
														observer.error(message);
													},
												})
										);

										promises.push(
											(async () => {
												let boundFunction: any;

												await new Promise(res => {
													subscriptionReadyCallback = res;
													boundFunction = this.hubQueryCompletionListener.bind(
														this,
														res
													);
													Hub.listen('api', boundFunction);
												});
												Hub.remove('api', boundFunction);
											})()
										);
									};

									operations.forEach(op => authModeRetry(op));
								})
						);
				});

				this.runningProcesses.isOpen &&
					this.runningProcesses.add(() =>
						Promise.all(promises).then(() => {
							observer.next(CONTROL_MSG.CONNECTED);
						})
					);
>>>>>>> 16c535be
			}, 'subscription processor new subscriber');

			return this.runningProcesses.addCleaner(async () => {
				Object.keys(subscriptions).forEach(modelName => {
					subscriptions[modelName][TransformerMutationType.CREATE].forEach(
						subscription => subscription.unsubscribe()
					);
					subscriptions[modelName][TransformerMutationType.UPDATE].forEach(
						subscription => subscription.unsubscribe()
					);
					subscriptions[modelName][TransformerMutationType.DELETE].forEach(
						subscription => subscription.unsubscribe()
					);
				});
			});
		});

		const dataObservable = new Observable<
			[TransformerMutationType, SchemaModel, PersistentModel]
		>(observer => {
			this.dataObserver = observer;
			this.drainBuffer();

			return this.runningProcesses.addCleaner(async () => {
<<<<<<< HEAD
				this.dataObserver = null!;
=======
				this.dataObserver = null;
>>>>>>> 16c535be
			});
		});

		return [ctlObservable, dataObservable];
	}

	public async stop() {
<<<<<<< HEAD
		this.runningProcesses && (await this.runningProcesses.close());
=======
		await this.runningProcesses.close();
		await this.runningProcesses.open();
>>>>>>> 16c535be
	}

	private passesPredicateValidation(
		record: PersistentModel,
		predicatesGroup: PredicatesGroup<any>
	): boolean {
		if (!predicatesGroup) {
			return true;
		}

		const { predicates, type } = predicatesGroup;

		return validatePredicate(record, type, predicates);
	}

	private pushToBuffer(
		transformerMutationType: TransformerMutationType,
		modelDefinition: SchemaModel,
		data: PersistentModel
	) {
		this.buffer.push([transformerMutationType, modelDefinition, data]);
	}

	private drainBuffer() {
		if (this.dataObserver) {
			this.buffer.forEach(data => this.dataObserver.next!(data));
			this.buffer = [];
		}
	}
}

export { SubscriptionProcessor };<|MERGE_RESOLUTION|>--- conflicted
+++ resolved
@@ -322,8 +322,8 @@
 				Object.values(this.schema.namespaces).forEach(namespace => {
 					Object.values(namespace.models)
 						.filter(({ syncable }) => syncable)
-<<<<<<< HEAD
 						.forEach(modelDefinition =>
+							this.runningProcesses.isOpen &&
 							this.runningProcesses.add(async () => {
 								const modelAuthModes = await getModelAuthModes({
 									authModeStrategy: this.authModeStrategy,
@@ -582,287 +582,12 @@
 						);
 				});
 
-				this.runningProcesses.add(() =>
-					Promise.all(promises).then(() => observer.next(CONTROL_MSG.CONNECTED))
-				);
-=======
-						.forEach(
-							modelDefinition =>
-								this.runningProcesses.isOpen &&
-								this.runningProcesses.add(async () => {
-									const modelAuthModes = await getModelAuthModes({
-										authModeStrategy: this.authModeStrategy,
-										defaultAuthMode:
-											this.amplifyConfig.aws_appsync_authenticationType,
-										modelName: modelDefinition.name,
-										schema: this.schema,
-									});
-
-									// subscriptions are created only based on the READ auth mode(s)
-									const readAuthModes = modelAuthModes.READ;
-
-									subscriptions = {
-										...subscriptions,
-										[modelDefinition.name]: {
-											[TransformerMutationType.CREATE]: [],
-											[TransformerMutationType.UPDATE]: [],
-											[TransformerMutationType.DELETE]: [],
-										},
-									};
-
-									const operations = [
-										TransformerMutationType.CREATE,
-										TransformerMutationType.UPDATE,
-										TransformerMutationType.DELETE,
-									];
-
-									const operationAuthModeAttempts = {
-										[TransformerMutationType.CREATE]: 0,
-										[TransformerMutationType.UPDATE]: 0,
-										[TransformerMutationType.DELETE]: 0,
-									};
-
-									// Retry failed subscriptions with next auth mode (if available)
-									const authModeRetry = async operation => {
-										const {
-											opType: transformerMutationType,
-											opName,
-											query,
-											isOwner,
-											ownerField,
-											ownerValue,
-											authMode,
-										} = this.buildSubscription(
-											namespace,
-											modelDefinition,
-											operation,
-											userCredentials,
-											cognitoTokenPayload,
-											oidcTokenPayload,
-											readAuthModes[operationAuthModeAttempts[operation]]
-										);
-
-										const authToken = await getTokenForCustomAuth(
-											authMode,
-											this.amplifyConfig
-										);
-
-										const variables = {};
-
-										if (isOwner) {
-											if (!ownerValue) {
-												observer.error(
-													'Owner field required, sign in is needed in order to perform this operation'
-												);
-												return;
-											}
-
-											variables[ownerField] = ownerValue;
-										}
-
-										logger.debug(
-											`Attempting ${operation} subscription with authMode: ${
-												readAuthModes[operationAuthModeAttempts[operation]]
-											}`
-										);
-
-										const userAgentSuffix = USER_AGENT_SUFFIX_DATASTORE;
-
-										const queryObservable = <
-											Observable<{
-												value: GraphQLResult<Record<string, PersistentModel>>;
-											}>
-										>(<unknown>this.amplifyContext.API.graphql({
-											query,
-											variables,
-											...{ authMode },
-											authToken,
-											userAgentSuffix,
-										}));
-
-										let subscriptionReadyCallback: () => void;
-
-										// TODO: consider onTerminate.then(() => API.cancel(...))
-
-										subscriptions[modelDefinition.name][
-											transformerMutationType
-										].push(
-											queryObservable
-												.map(({ value }) => {
-													return value;
-												})
-												.subscribe({
-													next: ({ data, errors }) => {
-														if (Array.isArray(errors) && errors.length > 0) {
-															const messages = (<
-																{
-																	message: string;
-																}[]
-															>errors).map(({ message }) => message);
-
-															logger.warn(
-																`Skipping incoming subscription. Messages: ${messages.join(
-																	'\n'
-																)}`
-															);
-
-															this.drainBuffer();
-															return;
-														}
-
-														const predicatesGroup =
-															ModelPredicateCreator.getPredicates(
-																this.syncPredicates.get(modelDefinition),
-																false
-															);
-
-														const { [opName]: record } = data;
-
-														// checking incoming subscription against syncPredicate.
-														// once AppSync implements filters on subscriptions, we'll be
-														// able to set these when establishing the subscription instead.
-														// Until then, we'll need to filter inbound
-														if (
-															this.passesPredicateValidation(
-																record,
-																predicatesGroup
-															)
-														) {
-															this.pushToBuffer(
-																transformerMutationType,
-																modelDefinition,
-																record
-															);
-														}
-														this.drainBuffer();
-													},
-													error: async subscriptionError => {
-														const {
-															error: { errors: [{ message = '' } = {}] } = {
-																errors: [],
-															},
-														} = subscriptionError;
-
-														if (
-															message.includes(
-																PUBSUB_CONTROL_MSG.REALTIME_SUBSCRIPTION_INIT_ERROR
-															) ||
-															message.includes(
-																PUBSUB_CONTROL_MSG.CONNECTION_FAILED
-															)
-														) {
-															// Unsubscribe and clear subscription array for model/operation
-															subscriptions[modelDefinition.name][
-																transformerMutationType
-															].forEach(subscription =>
-																subscription.unsubscribe()
-															);
-															subscriptions[modelDefinition.name][
-																transformerMutationType
-															] = [];
-
-															operationAuthModeAttempts[operation]++;
-															if (
-																operationAuthModeAttempts[operation] >=
-																readAuthModes.length
-															) {
-																// last auth mode retry. Continue with error
-																logger.debug(
-																	`${operation} subscription failed with authMode: ${
-																		readAuthModes[
-																			operationAuthModeAttempts[operation] - 1
-																		]
-																	}`
-																);
-															} else {
-																// retry with different auth mode. Do not trigger
-																// observer error or error handler
-																logger.debug(
-																	`${operation} subscription failed with authMode: ${
-																		readAuthModes[
-																			operationAuthModeAttempts[operation] - 1
-																		]
-																	}. Retrying with authMode: ${
-																		readAuthModes[
-																			operationAuthModeAttempts[operation]
-																		]
-																	}`
-																);
-																authModeRetry(operation);
-																return;
-															}
-														}
-														logger.warn('subscriptionError', message);
-
-														try {
-															await this.errorHandler({
-																recoverySuggestion:
-																	'Ensure app code is up to date, auth directives exist and are correct on each model, and that server-side data has not been invalidated by a schema change. If the problem persists, search for or create an issue: https://github.com/aws-amplify/amplify-js/issues',
-																localModel: null,
-																message,
-																model: modelDefinition.name,
-																operation,
-																errorType:
-																	getSubscriptionErrorType(subscriptionError),
-																process: ProcessName.subscribe,
-																remoteModel: null,
-																cause: subscriptionError,
-															});
-														} catch (e) {
-															logger.error(
-																'Subscription error handler failed with:',
-																e
-															);
-														}
-
-														if (
-															typeof subscriptionReadyCallback === 'function'
-														) {
-															subscriptionReadyCallback();
-														}
-
-														if (
-															message.includes('"errorType":"Unauthorized"') ||
-															message.includes(
-																'"errorType":"OperationDisabled"'
-															)
-														) {
-															return;
-														}
-														observer.error(message);
-													},
-												})
-										);
-
-										promises.push(
-											(async () => {
-												let boundFunction: any;
-
-												await new Promise(res => {
-													subscriptionReadyCallback = res;
-													boundFunction = this.hubQueryCompletionListener.bind(
-														this,
-														res
-													);
-													Hub.listen('api', boundFunction);
-												});
-												Hub.remove('api', boundFunction);
-											})()
-										);
-									};
-
-									operations.forEach(op => authModeRetry(op));
-								})
-						);
-				});
-
 				this.runningProcesses.isOpen &&
 					this.runningProcesses.add(() =>
 						Promise.all(promises).then(() => {
 							observer.next(CONTROL_MSG.CONNECTED);
 						})
 					);
->>>>>>> 16c535be
 			}, 'subscription processor new subscriber');
 
 			return this.runningProcesses.addCleaner(async () => {
@@ -887,11 +612,7 @@
 			this.drainBuffer();
 
 			return this.runningProcesses.addCleaner(async () => {
-<<<<<<< HEAD
 				this.dataObserver = null!;
-=======
-				this.dataObserver = null;
->>>>>>> 16c535be
 			});
 		});
 
@@ -899,12 +620,8 @@
 	}
 
 	public async stop() {
-<<<<<<< HEAD
-		this.runningProcesses && (await this.runningProcesses.close());
-=======
 		await this.runningProcesses.close();
 		await this.runningProcesses.open();
->>>>>>> 16c535be
 	}
 
 	private passesPredicateValidation(
