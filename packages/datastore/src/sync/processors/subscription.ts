import API, { GraphQLResult, GRAPHQL_AUTH_MODE } from '@aws-amplify/api';
import { Auth } from '@aws-amplify/auth';
import Cache from '@aws-amplify/cache';
import { ConsoleLogger as Logger, Hub, HubCapsule } from '@aws-amplify/core';
import { CONTROL_MSG as PUBSUB_CONTROL_MSG } from '@aws-amplify/pubsub';
import Observable, { ZenObservable } from 'zen-observable-ts';
import {
	InternalSchema,
	PersistentModel,
	SchemaModel,
	SchemaNamespace,
	PredicatesGroup,
	ModelPredicate,
	AuthModeStrategy,
	ErrorHandler,
	ProcessName,
	AmplifyContext,
} from '../../types';
import {
	buildSubscriptionGraphQLOperation,
	getAuthorizationRules,
	getModelAuthModes,
	getUserGroupsFromToken,
	TransformerMutationType,
	getTokenForCustomAuth,
} from '../utils';
import { ModelPredicateCreator } from '../../predicates';
import { validatePredicate, USER_AGENT_SUFFIX_DATASTORE } from '../../util';
import { getSubscriptionErrorType } from './errorMaps';

const logger = new Logger('DataStore');

export enum CONTROL_MSG {
	CONNECTED = 'CONNECTED',
}

export enum USER_CREDENTIALS {
	'none',
	'unauth',
	'auth',
}

type AuthorizationInfo = {
	authMode: GRAPHQL_AUTH_MODE;
	isOwner: boolean;
	ownerField?: string;
	ownerValue?: string;
};

class SubscriptionProcessor {
	private readonly typeQuery = new WeakMap<
		SchemaModel,
		[TransformerMutationType, string, string][]
	>();
	private buffer: [TransformerMutationType, SchemaModel, PersistentModel][] =
		[];
	private dataObserver: ZenObservable.Observer<any>;

	constructor(
		private readonly schema: InternalSchema,
		private readonly syncPredicates: WeakMap<SchemaModel, ModelPredicate<any>>,
		private readonly amplifyConfig: Record<string, any> = {},
		private readonly authModeStrategy: AuthModeStrategy,
		private readonly errorHandler: ErrorHandler,
		private readonly amplifyContext: AmplifyContext = { Auth, API, Cache }
	) {}

	private buildSubscription(
		namespace: SchemaNamespace,
		model: SchemaModel,
		transformerMutationType: TransformerMutationType,
		userCredentials: USER_CREDENTIALS,
		cognitoTokenPayload: { [field: string]: any } | undefined,
		oidcTokenPayload: { [field: string]: any } | undefined,
		authMode: GRAPHQL_AUTH_MODE
	): {
		opType: TransformerMutationType;
		opName: string;
		query: string;
		authMode: GRAPHQL_AUTH_MODE;
		isOwner: boolean;
		ownerField?: string;
		ownerValue?: string;
	} {
		const { aws_appsync_authenticationType } = this.amplifyConfig;
		const { isOwner, ownerField, ownerValue } =
			this.getAuthorizationInfo(
				model,
				userCredentials,
				aws_appsync_authenticationType,
				cognitoTokenPayload,
				oidcTokenPayload,
				authMode
			) || {};

		const [opType, opName, query] = buildSubscriptionGraphQLOperation(
			namespace,
			model,
			transformerMutationType,
			isOwner,
			ownerField
		);
		return { authMode, opType, opName, query, isOwner, ownerField, ownerValue };
	}

	private getAuthorizationInfo(
		model: SchemaModel,
		userCredentials: USER_CREDENTIALS,
		defaultAuthType: GRAPHQL_AUTH_MODE,
		cognitoTokenPayload: { [field: string]: any } = {},
		oidcTokenPayload: { [field: string]: any } = {},
		authMode: GRAPHQL_AUTH_MODE
	): AuthorizationInfo {
		const rules = getAuthorizationRules(model);

		// Return null if user doesn't have proper credentials for private API with IAM auth
		const iamPrivateAuth =
			authMode === GRAPHQL_AUTH_MODE.AWS_IAM &&
			rules.find(
				rule => rule.authStrategy === 'private' && rule.provider === 'iam'
			);

		if (iamPrivateAuth && userCredentials === USER_CREDENTIALS.unauth) {
			return null;
		}

		// Group auth should take precedence over owner auth, so we are checking
		// if rule(s) have group authorization as well as if either the Cognito or
		// OIDC token has a groupClaim. If so, we are returning auth info before
		// any further owner-based auth checks.
		const groupAuthRules = rules.filter(
			rule =>
				rule.authStrategy === 'groups' &&
				['userPools', 'oidc'].includes(rule.provider)
		);

		const validGroup =
			(authMode === GRAPHQL_AUTH_MODE.AMAZON_COGNITO_USER_POOLS ||
				authMode === GRAPHQL_AUTH_MODE.OPENID_CONNECT) &&
			groupAuthRules.find(groupAuthRule => {
				// validate token against groupClaim
				const cognitoUserGroups = getUserGroupsFromToken(
					cognitoTokenPayload,
					groupAuthRule
				);
				const oidcUserGroups = getUserGroupsFromToken(
					oidcTokenPayload,
					groupAuthRule
				);

				return [...cognitoUserGroups, ...oidcUserGroups].find(userGroup => {
					return groupAuthRule.groups.find(group => group === userGroup);
				});
			});

		if (validGroup) {
			return {
				authMode,
				isOwner: false,
			};
		}

		// Owner auth needs additional values to be returned in order to create the subscription with
		// the correct parameters so we are getting the owner value from the Cognito token via the
		// identityClaim from the auth rule.
		const cognitoOwnerAuthRules =
			authMode === GRAPHQL_AUTH_MODE.AMAZON_COGNITO_USER_POOLS
				? rules.filter(
						rule =>
							rule.authStrategy === 'owner' && rule.provider === 'userPools'
				  )
				: [];

		let ownerAuthInfo: AuthorizationInfo;
		cognitoOwnerAuthRules.forEach(ownerAuthRule => {
			const ownerValue = cognitoTokenPayload[ownerAuthRule.identityClaim];

			if (ownerValue) {
				ownerAuthInfo = {
					authMode: GRAPHQL_AUTH_MODE.AMAZON_COGNITO_USER_POOLS,
					isOwner: ownerAuthRule.areSubscriptionsPublic ? false : true,
					ownerField: ownerAuthRule.ownerField,
					ownerValue,
				};
			}
		});

		if (ownerAuthInfo) {
			return ownerAuthInfo;
		}

		// Owner auth needs additional values to be returned in order to create the subscription with
		// the correct parameters so we are getting the owner value from the OIDC token via the
		// identityClaim from the auth rule.
		const oidcOwnerAuthRules =
			authMode === GRAPHQL_AUTH_MODE.OPENID_CONNECT
				? rules.filter(
						rule => rule.authStrategy === 'owner' && rule.provider === 'oidc'
				  )
				: [];

		oidcOwnerAuthRules.forEach(ownerAuthRule => {
			const ownerValue = oidcTokenPayload[ownerAuthRule.identityClaim];

			if (ownerValue) {
				ownerAuthInfo = {
					authMode: GRAPHQL_AUTH_MODE.OPENID_CONNECT,
					isOwner: ownerAuthRule.areSubscriptionsPublic ? false : true,
					ownerField: ownerAuthRule.ownerField,
					ownerValue,
				};
			}
		});

		if (ownerAuthInfo) {
			return ownerAuthInfo;
		}

		// Fallback: return authMode or default auth type
		return {
			authMode: authMode || defaultAuthType,
			isOwner: false,
		};
	}

	private hubQueryCompletionListener(completed: Function, capsule: HubCapsule) {
		const {
			payload: { event },
		} = capsule;

		if (event === PUBSUB_CONTROL_MSG.SUBSCRIPTION_ACK) {
			completed();
		}
	}

	start(): [
		Observable<CONTROL_MSG>,
		Observable<[TransformerMutationType, SchemaModel, PersistentModel]>
	] {
		const ctlObservable = new Observable<CONTROL_MSG>(observer => {
			const promises: Promise<void>[] = [];

			// Creating subs for each model/operation combo so they can be unsubscribed
			// independently, since the auth retry behavior is asynchronous.
			let subscriptions: {
				[modelName: string]: {
					[TransformerMutationType.CREATE]: ZenObservable.Subscription[];
					[TransformerMutationType.UPDATE]: ZenObservable.Subscription[];
					[TransformerMutationType.DELETE]: ZenObservable.Subscription[];
				};
			} = {};
			let cognitoTokenPayload: { [field: string]: any },
				oidcTokenPayload: { [field: string]: any };
			let userCredentials = USER_CREDENTIALS.none;
			(async () => {
				try {
					// retrieving current AWS Credentials
					const credentials =
						await this.amplifyContext.Auth.currentCredentials();
					userCredentials = credentials.authenticated
						? USER_CREDENTIALS.auth
						: USER_CREDENTIALS.unauth;
				} catch (err) {
					// best effort to get AWS credentials
				}

				try {
					// retrieving current token info from Cognito UserPools
					const session = await this.amplifyContext.Auth.currentSession();
					cognitoTokenPayload = session.getIdToken().decodePayload();
				} catch (err) {
					// best effort to get jwt from Cognito
				}

				try {
					// Checking for the Cognito region in config to see if Auth is configured
					// before attempting to get federated token. We're using the Cognito region
					// because it will be there regardless of user/identity pool being present.
					const { aws_cognito_region, Auth: AuthConfig } = this.amplifyConfig;
					if (!aws_cognito_region || (AuthConfig && !AuthConfig.region)) {
						throw 'Auth is not configured';
					}

					let token;
					// backwards compatibility
					const federatedInfo = await this.amplifyContext.Cache.getItem(
						'federatedInfo'
					);
					if (federatedInfo) {
						token = federatedInfo.token;
					} else {
						const currentUser =
							await this.amplifyContext.Auth.currentAuthenticatedUser();
						if (currentUser) {
							token = currentUser.token;
						}
					}

					if (token) {
						const payload = token.split('.')[1];
						oidcTokenPayload = JSON.parse(
							Buffer.from(payload, 'base64').toString('utf8')
						);
					}
				} catch (err) {
					logger.debug('error getting OIDC JWT', err);
					// best effort to get oidc jwt
				}

				Object.values(this.schema.namespaces).forEach(namespace => {
					Object.values(namespace.models)
						.filter(({ syncable }) => syncable)
						.forEach(async modelDefinition => {
							const modelAuthModes = await getModelAuthModes({
								authModeStrategy: this.authModeStrategy,
								defaultAuthMode:
									this.amplifyConfig.aws_appsync_authenticationType,
								modelName: modelDefinition.name,
								schema: this.schema,
							});

							// subscriptions are created only based on the READ auth mode(s)
							const readAuthModes = modelAuthModes.READ;

							subscriptions = {
								...subscriptions,
								[modelDefinition.name]: {
									[TransformerMutationType.CREATE]: [],
									[TransformerMutationType.UPDATE]: [],
									[TransformerMutationType.DELETE]: [],
								},
							};

							const operations = [
								TransformerMutationType.CREATE,
								TransformerMutationType.UPDATE,
								TransformerMutationType.DELETE,
							];

							const operationAuthModeAttempts = {
								[TransformerMutationType.CREATE]: 0,
								[TransformerMutationType.UPDATE]: 0,
								[TransformerMutationType.DELETE]: 0,
							};

							// Retry failed subscriptions with next auth mode (if available)
							const authModeRetry = async operation => {
								const {
									opType: transformerMutationType,
									opName,
									query,
									isOwner,
									ownerField,
									ownerValue,
									authMode,
								} = this.buildSubscription(
									namespace,
									modelDefinition,
									operation,
									userCredentials,
									cognitoTokenPayload,
									oidcTokenPayload,
									readAuthModes[operationAuthModeAttempts[operation]]
								);

								const authToken = await getTokenForCustomAuth(
									authMode,
									this.amplifyConfig
								);

								const variables = {};

								if (isOwner) {
									if (!ownerValue) {
										observer.error(
											'Owner field required, sign in is needed in order to perform this operation'
										);
										return;
									}

									variables[ownerField] = ownerValue;
								}

								logger.debug(
									`Attempting ${operation} subscription with authMode: ${
										readAuthModes[operationAuthModeAttempts[operation]]
									}`
								);

								const userAgentSuffix = USER_AGENT_SUFFIX_DATASTORE;

								const queryObservable = <
									Observable<{
										value: GraphQLResult<Record<string, PersistentModel>>;
									}>
<<<<<<< HEAD
								>(<unknown>API.graphql({ query, variables, ...{ authMode }, authToken, userAgentSuffix }));
=======

								>(<unknown>this.amplifyContext.API.graphql({ query, variables, ...{ authMode }, authToken, userAgentSuffix }));

>>>>>>> 0729e683
								let subscriptionReadyCallback: () => void;

								subscriptions[modelDefinition.name][
									transformerMutationType
								].push(
									queryObservable
										.map(({ value }) => {
											return value;
										})
										.subscribe({
											next: ({ data, errors }) => {
												if (Array.isArray(errors) && errors.length > 0) {
													const messages = (<
														{
															message: string;
														}[]
													>errors).map(({ message }) => message);

													logger.warn(
														`Skipping incoming subscription. Messages: ${messages.join(
															'\n'
														)}`
													);

													this.drainBuffer();
													return;
												}

												const predicatesGroup =
													ModelPredicateCreator.getPredicates(
														this.syncPredicates.get(modelDefinition),
														false
													);

												const { [opName]: record } = data;

												// checking incoming subscription against syncPredicate.
												// once AppSync implements filters on subscriptions, we'll be
												// able to set these when establishing the subscription instead.
												// Until then, we'll need to filter inbound
												if (
													this.passesPredicateValidation(
														record,
														predicatesGroup
													)
												) {
													this.pushToBuffer(
														transformerMutationType,
														modelDefinition,
														record
													);
												}
												this.drainBuffer();
											},
											error: async subscriptionError => {
												const {
													error: { errors: [{ message = '' } = {}] } = {
														errors: [],
													},
												} = subscriptionError;

												if (
													message.includes(
														PUBSUB_CONTROL_MSG.REALTIME_SUBSCRIPTION_INIT_ERROR
													) ||
													message.includes(PUBSUB_CONTROL_MSG.CONNECTION_FAILED)
												) {
													// Unsubscribe and clear subscription array for model/operation
													subscriptions[modelDefinition.name][
														transformerMutationType
													].forEach(subscription => subscription.unsubscribe());
													subscriptions[modelDefinition.name][
														transformerMutationType
													] = [];

													operationAuthModeAttempts[operation]++;
													if (
														operationAuthModeAttempts[operation] >=
														readAuthModes.length
													) {
														// last auth mode retry. Continue with error
														logger.debug(
															`${operation} subscription failed with authMode: ${
																readAuthModes[
																	operationAuthModeAttempts[operation] - 1
																]
															}`
														);
													} else {
														// retry with different auth mode. Do not trigger
														// observer error or error handler
														logger.debug(
															`${operation} subscription failed with authMode: ${
																readAuthModes[
																	operationAuthModeAttempts[operation] - 1
																]
															}. Retrying with authMode: ${
																readAuthModes[
																	operationAuthModeAttempts[operation]
																]
															}`
														);
														authModeRetry(operation);
														return;
													}
												}
												logger.warn('subscriptionError', message);

												try {
													await this.errorHandler({
														recoverySuggestion:
															'Ensure app code is up to date, auth directives exist and are correct on each model, and that server-side data has not been invalidated by a schema change. If the problem persists, search for or create an issue: https://github.com/aws-amplify/amplify-js/issues',
														localModel: null,
														message,
														model: modelDefinition.name,
														operation,
														errorType:
															getSubscriptionErrorType(subscriptionError),
														process: ProcessName.subscribe,
														remoteModel: null,
														cause: subscriptionError,
													});
												} catch (e) {
													logger.error(
														'Subscription error handler failed with:',
														e
													);
												}

												if (typeof subscriptionReadyCallback === 'function') {
													subscriptionReadyCallback();
												}

												if (
													message.includes('"errorType":"Unauthorized"') ||
													message.includes('"errorType":"OperationDisabled"')
												) {
													return;
												}
												observer.error(message);
											},
										})
								);

								promises.push(
									(async () => {
										let boundFunction: any;

										await new Promise(res => {
											subscriptionReadyCallback = res;
											boundFunction = this.hubQueryCompletionListener.bind(
												this,
												res
											);
											Hub.listen('api', boundFunction);
										});
										Hub.remove('api', boundFunction);
									})()
								);
							};

							operations.forEach(op => authModeRetry(op));
						});
				});

				Promise.all(promises).then(() => observer.next(CONTROL_MSG.CONNECTED));
			})();

			return () => {
				Object.keys(subscriptions).forEach(modelName => {
					subscriptions[modelName][TransformerMutationType.CREATE].forEach(
						subscription => subscription.unsubscribe()
					);
					subscriptions[modelName][TransformerMutationType.UPDATE].forEach(
						subscription => subscription.unsubscribe()
					);
					subscriptions[modelName][TransformerMutationType.DELETE].forEach(
						subscription => subscription.unsubscribe()
					);
				});
			};
		});

		const dataObservable = new Observable<
			[TransformerMutationType, SchemaModel, PersistentModel]
		>(observer => {
			this.dataObserver = observer;
			this.drainBuffer();

			return () => {
				this.dataObserver = null;
			};
		});

		return [ctlObservable, dataObservable];
	}

	private passesPredicateValidation(
		record: PersistentModel,
		predicatesGroup: PredicatesGroup<any>
	): boolean {
		if (!predicatesGroup) {
			return true;
		}

		const { predicates, type } = predicatesGroup;

		return validatePredicate(record, type, predicates);
	}

	private pushToBuffer(
		transformerMutationType: TransformerMutationType,
		modelDefinition: SchemaModel,
		data: PersistentModel
	) {
		this.buffer.push([transformerMutationType, modelDefinition, data]);
	}

	private drainBuffer() {
		if (this.dataObserver) {
			this.buffer.forEach(data => this.dataObserver.next(data));
			this.buffer = [];
		}
	}
}

export { SubscriptionProcessor };<|MERGE_RESOLUTION|>--- conflicted
+++ resolved
@@ -393,13 +393,8 @@
 									Observable<{
 										value: GraphQLResult<Record<string, PersistentModel>>;
 									}>
-<<<<<<< HEAD
-								>(<unknown>API.graphql({ query, variables, ...{ authMode }, authToken, userAgentSuffix }));
-=======
-
 								>(<unknown>this.amplifyContext.API.graphql({ query, variables, ...{ authMode }, authToken, userAgentSuffix }));
 
->>>>>>> 0729e683
 								let subscriptionReadyCallback: () => void;
 
 								subscriptions[modelDefinition.name][
