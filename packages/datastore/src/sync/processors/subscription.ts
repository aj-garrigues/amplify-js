--- conflicted
+++ resolved
@@ -59,13 +59,9 @@
 	>();
 	private buffer: [TransformerMutationType, SchemaModel, PersistentModel][] =
 		[];
-<<<<<<< HEAD
-	private dataObserver: ZenObservable.Observer<any>;
-=======
 	private dataObserver!: ZenObservable.Observer<any>;
 
 	private runningProcesses: BackgroundProcessManager;
->>>>>>> 20c960d7
 
 	private runningProcesses: BackgroundProcessManager;
 
@@ -405,11 +401,7 @@
 											return;
 										}
 
-<<<<<<< HEAD
-										variables[ownerField] = ownerValue;
-=======
 										variables[ownerField!] = ownerValue;
->>>>>>> 20c960d7
 									}
 
 									logger.debug(
@@ -625,11 +617,7 @@
 			this.drainBuffer();
 
 			return this.runningProcesses.addCleaner(async () => {
-<<<<<<< HEAD
-				this.dataObserver = null;
-=======
 				this.dataObserver = null!;
->>>>>>> 20c960d7
 			});
 		});
 
