import {
	browserOrNode,
	ConsoleLogger as Logger,
	BackgroundProcessManager,
} from '@aws-amplify/core';
import { CONTROL_MSG as PUBSUB_CONTROL_MSG } from '@aws-amplify/pubsub';
import Observable, { ZenObservable } from 'zen-observable-ts';
import { ModelInstanceCreator } from '../datastore/datastore';
import { ModelPredicateCreator } from '../predicates';
import { ExclusiveStorage as Storage } from '../storage/storage';
import {
	ConflictHandler,
	ControlMessageType,
	ErrorHandler,
	InternalSchema,
	ModelInit,
	ModelInstanceMetadata,
	MutableModel,
	NamespaceResolver,
	OpType,
	PersistentModel,
	PersistentModelConstructor,
	SchemaModel,
	SchemaNamespace,
	TypeConstructorMap,
	ModelPredicate,
	AuthModeStrategy,
	ManagedIdentifier,
	OptionallyManagedIdentifier,
	AmplifyContext,
} from '../types';
// tslint:disable:no-duplicate-imports
import type { __modelMeta__ } from '../types';

<<<<<<< HEAD
import { exhaustiveCheck, getNow, SYNC, USER } from '../util';
=======
import { getNow, SYNC, USER } from '../util';
>>>>>>> 80da5f14
import DataStoreConnectivity from './datastoreConnectivity';
import { ModelMerger } from './merger';
import { MutationEventOutbox } from './outbox';
import { MutationProcessor } from './processors/mutation';
import { CONTROL_MSG, SubscriptionProcessor } from './processors/subscription';
import { SyncProcessor } from './processors/sync';
import {
	createMutationInstanceFromModelOperation,
	getIdentifierValue,
	predicateToGraphQLCondition,
	TransformerMutationType,
} from './utils';

const { isNode } = browserOrNode();
const logger = new Logger('DataStore');

const ownSymbol = Symbol('sync');

type StartParams = {
	fullSyncInterval: number;
};

export declare class MutationEvent {
	readonly [__modelMeta__]: {
		identifier: OptionallyManagedIdentifier<MutationEvent, 'id'>;
	};
	public readonly id: string;
	public readonly model: string;
	public readonly operation: TransformerMutationType;
	public readonly modelId: string;
	public readonly condition: string;
	public readonly data: string;
	constructor(init: ModelInit<MutationEvent>);
	static copyOf(
		src: MutationEvent,
		mutator: (draft: MutableModel<MutationEvent>) => void | MutationEvent
	): MutationEvent;
}

export declare class ModelMetadata {
	readonly [__modelMeta__]: {
		identifier: ManagedIdentifier<ModelMetadata, 'id'>;
	};
	public readonly id: string;
	public readonly namespace: string;
	public readonly model: string;
	public readonly fullSyncInterval: number;
	public readonly lastSync?: number;
	public readonly lastFullSync?: number;
	public readonly lastSyncPredicate?: null | string;
	constructor(init: ModelInit<ModelMetadata>);
	static copyOf(
		src: ModelMetadata,
		mutator: (draft: MutableModel<ModelMetadata>) => void | ModelMetadata
	): ModelMetadata;
}

export enum ControlMessage {
	SYNC_ENGINE_STORAGE_SUBSCRIBED = 'storageSubscribed',
	SYNC_ENGINE_SUBSCRIPTIONS_ESTABLISHED = 'subscriptionsEstablished',
	SYNC_ENGINE_SYNC_QUERIES_STARTED = 'syncQueriesStarted',
	SYNC_ENGINE_SYNC_QUERIES_READY = 'syncQueriesReady',
	SYNC_ENGINE_MODEL_SYNCED = 'modelSynced',
	SYNC_ENGINE_OUTBOX_MUTATION_ENQUEUED = 'outboxMutationEnqueued',
	SYNC_ENGINE_OUTBOX_MUTATION_PROCESSED = 'outboxMutationProcessed',
	SYNC_ENGINE_OUTBOX_STATUS = 'outboxStatus',
	SYNC_ENGINE_NETWORK_STATUS = 'networkStatus',
	SYNC_ENGINE_READY = 'ready',
}

export class SyncEngine {
	private online = false;

	private readonly syncQueriesProcessor: SyncProcessor;
	private readonly subscriptionsProcessor: SubscriptionProcessor;
	private readonly mutationsProcessor: MutationProcessor;
	private readonly modelMerger: ModelMerger;
	private readonly outbox: MutationEventOutbox;
	private readonly datastoreConnectivity: DataStoreConnectivity;
	private readonly modelSyncedStatus: WeakMap<
		PersistentModelConstructor<any>,
		boolean
	> = new WeakMap();

	private runningProcesses: BackgroundProcessManager;

	public getModelSyncedStatus(
		modelConstructor: PersistentModelConstructor<any>
	): boolean {
		return this.modelSyncedStatus.get(modelConstructor)!;
	}

	constructor(
		private readonly schema: InternalSchema,
		private readonly namespaceResolver: NamespaceResolver,
		private readonly modelClasses: TypeConstructorMap,
		private readonly userModelClasses: TypeConstructorMap,
		private readonly storage: Storage,
		private readonly modelInstanceCreator: ModelInstanceCreator,
		conflictHandler: ConflictHandler,
		errorHandler: ErrorHandler,
		private readonly syncPredicates: WeakMap<SchemaModel, ModelPredicate<any>>,
		private readonly amplifyConfig: Record<string, any> = {},
		private readonly authModeStrategy: AuthModeStrategy,
		private readonly amplifyContext: AmplifyContext,
		private readonly connectivityMonitor?: DataStoreConnectivity
	) {
		this.runningProcesses = new BackgroundProcessManager();

		const MutationEvent = this.modelClasses[
			'MutationEvent'
		] as PersistentModelConstructor<MutationEvent>;

		this.outbox = new MutationEventOutbox(
			this.schema,
			MutationEvent,
			modelInstanceCreator,
			ownSymbol
		);

		this.modelMerger = new ModelMerger(this.outbox, ownSymbol);

		this.syncQueriesProcessor = new SyncProcessor(
			this.schema,
			this.syncPredicates,
			this.amplifyConfig,
			this.authModeStrategy,
			errorHandler,
			this.amplifyContext
		);

		this.subscriptionsProcessor = new SubscriptionProcessor(
			this.schema,
			this.syncPredicates,
			this.amplifyConfig,
			this.authModeStrategy,
			errorHandler,
			this.amplifyContext
		);

		this.mutationsProcessor = new MutationProcessor(
			this.schema,
			this.storage,
			this.userModelClasses,
			this.outbox,
			this.modelInstanceCreator,
			MutationEvent,
			this.amplifyConfig,
			this.authModeStrategy,
			errorHandler,
			conflictHandler,
			this.amplifyContext
		);

		this.datastoreConnectivity =
			this.connectivityMonitor || new DataStoreConnectivity();
	}

	start(params: StartParams) {
		return new Observable<ControlMessageType<ControlMessage>>(observer => {
			logger.log('starting sync engine...');

			let subscriptions: ZenObservable.Subscription[] = [];

			this.runningProcesses.add(async () => {
				try {
					await this.setupModels(params);
				} catch (err) {
					observer.error(err);
					return;
				}

				// this is awaited at the bottom. so, we don't need to register
				// this explicitly with the context. it's already contained.
				const startPromise = new Promise((doneStarting, failedStarting) => {
					this.datastoreConnectivity.status().subscribe(
						async ({ online }) =>
							this.runningProcesses.isOpen &&
							this.runningProcesses.add(async onTerminate => {
								// From offline to online
								if (online && !this.online) {
									this.online = online;

									observer.next({
										type: ControlMessage.SYNC_ENGINE_NETWORK_STATUS,
										data: {
											active: this.online,
										},
									});

									let ctlSubsObservable: Observable<CONTROL_MSG>;
									let dataSubsObservable: Observable<
										[TransformerMutationType, SchemaModel, PersistentModel]
									>;

									// NOTE: need a way to override this conditional for testing.
									if (isNode) {
										logger.warn(
											'Realtime disabled when in a server-side environment'
										);
									} else {
										//#region GraphQL Subscriptions
<<<<<<< HEAD
										[
											// const ctlObservable: Observable<CONTROL_MSG>
											ctlSubsObservable,
											// const dataObservable: Observable<[TransformerMutationType, SchemaModel, Readonly<{
											// id: string;
											// } & Record<string, any>>]>
											dataSubsObservable,
										] = this.subscriptionsProcessor.start();
=======
										[ctlSubsObservable, dataSubsObservable] =
											this.subscriptionsProcessor.start();
>>>>>>> 80da5f14

										try {
											await new Promise((resolve, reject) => {
												onTerminate.then(reject);
												const ctlSubsSubscription = ctlSubsObservable.subscribe(
													{
														next: msg => {
															if (msg === CONTROL_MSG.CONNECTED) {
																resolve();
															}
														},
														error: err => {
															reject(err);
															const handleDisconnect =
																this.disconnectionHandler();
															handleDisconnect(err);
														},
													}
												);

												subscriptions.push(ctlSubsSubscription);
											});
										} catch (err) {
											observer.error(err);
											failedStarting();
											return;
										}

										logger.log('Realtime ready');

										observer.next({
											type: ControlMessage.SYNC_ENGINE_SUBSCRIPTIONS_ESTABLISHED,
										});

										//#endregion
									}

									//#region Base & Sync queries
									try {
										await new Promise((resolve, reject) => {
											const syncQuerySubscription =
												this.syncQueriesObservable().subscribe({
													next: message => {
														const { type } = message;

														if (
															type ===
															ControlMessage.SYNC_ENGINE_SYNC_QUERIES_READY
														) {
															resolve();
														}

														observer.next(message);
													},
													complete: () => {
														resolve();
													},
													error: error => {
														reject(error);
													},
												});

											if (syncQuerySubscription) {
												subscriptions.push(syncQuerySubscription);
											}
										});
									} catch (error) {
										observer.error(error);
										failedStarting();
										return;
									}
									//#endregion

									//#region process mutations (outbox)
									subscriptions.push(
										this.mutationsProcessor
											.start()
											.subscribe(({ modelDefinition, model: item, hasMore }) =>
												this.runningProcesses.add(async () => {
													const modelConstructor = this.userModelClasses[
														modelDefinition.name
													] as PersistentModelConstructor<any>;

													const model = this.modelInstanceCreator(
														modelConstructor,
														item
													);

													await this.storage.runExclusive(storage =>
														this.modelMerger.merge(
															storage,
															model,
															modelDefinition
														)
													);

													observer.next({
														type: ControlMessage.SYNC_ENGINE_OUTBOX_MUTATION_PROCESSED,
														data: {
															model: modelConstructor,
															element: model,
														},
													});

													observer.next({
														type: ControlMessage.SYNC_ENGINE_OUTBOX_STATUS,
														data: {
															isEmpty: !hasMore,
														},
													});
												}, 'mutation processor event')
											)
									);
									//#endregion

									//#region Merge subscriptions buffer
									// TODO: extract to function
									if (!isNode) {
										subscriptions.push(
<<<<<<< HEAD
											dataSubsObservable.subscribe(
=======
											dataSubsObservable!.subscribe(
>>>>>>> 80da5f14
												([_transformerMutationType, modelDefinition, item]) =>
													this.runningProcesses.add(async () => {
														const modelConstructor = this.userModelClasses[
															modelDefinition.name
														] as PersistentModelConstructor<any>;

														const model = this.modelInstanceCreator(
															modelConstructor,
															item
														);

														await this.storage.runExclusive(storage =>
															this.modelMerger.merge(
																storage,
																model,
																modelDefinition
															)
														);
													}, 'subscription dataSubsObservable event')
											)
										);
									}
									//#endregion
								} else if (!online) {
									this.online = online;

									observer.next({
										type: ControlMessage.SYNC_ENGINE_NETWORK_STATUS,
										data: {
											active: this.online,
										},
									});

									subscriptions.forEach(sub => sub.unsubscribe());
									subscriptions = [];
								}

								doneStarting();
							}, 'datastore connectivity event')
					);
				});

				this.storage
					.observe(null, null, ownSymbol)
					.filter(({ model }) => {
						const modelDefinition = this.getModelDefinition(model);
						return modelDefinition.syncable === true;
					})
					.subscribe({
						next: async ({ opType, model, element, condition }) =>
							this.runningProcesses.add(async () => {
								const namespace =
									this.schema.namespaces[this.namespaceResolver(model)];
								const MutationEventConstructor = this.modelClasses[
									'MutationEvent'
								] as PersistentModelConstructor<MutationEvent>;
								const modelDefinition = this.getModelDefinition(model);
								const graphQLCondition = predicateToGraphQLCondition(
<<<<<<< HEAD
									condition,
									modelDefinition
								);
								const mutationEvent = createMutationInstanceFromModelOperation(
									namespace.relationships,
=======
									condition!,
									modelDefinition
								);
								const mutationEvent = createMutationInstanceFromModelOperation(
									namespace.relationships!,
>>>>>>> 80da5f14
									this.getModelDefinition(model),
									opType,
									model,
									element,
									graphQLCondition,
									MutationEventConstructor,
									this.modelInstanceCreator
								);

								await this.outbox.enqueue(this.storage, mutationEvent);

								observer.next({
									type: ControlMessage.SYNC_ENGINE_OUTBOX_MUTATION_ENQUEUED,
									data: {
										model,
										element,
									},
								});

								observer.next({
									type: ControlMessage.SYNC_ENGINE_OUTBOX_STATUS,
									data: {
										isEmpty: false,
									},
								});

								await startPromise;

								if (this.online) {
									this.mutationsProcessor.resume();
								}
							}, 'storage event'),
					});

				observer.next({
					type: ControlMessage.SYNC_ENGINE_STORAGE_SUBSCRIBED,
				});

				const hasMutationsInOutbox =
					(await this.outbox.peek(this.storage)) === undefined;
				observer.next({
					type: ControlMessage.SYNC_ENGINE_OUTBOX_STATUS,
					data: {
						isEmpty: hasMutationsInOutbox,
					},
				});

				await startPromise;

				observer.next({
					type: ControlMessage.SYNC_ENGINE_READY,
				});
			}, 'sync start');
		});
	}

	private async getModelsMetadataWithNextFullSync(
		currentTimeStamp: number
	): Promise<Map<SchemaModel, [string, number]>> {
		const modelLastSync: Map<SchemaModel, [string, number]> = new Map(
			(
				await this.runningProcesses.add(
					() => this.getModelsMetadata(),
					'sync/index getModelsMetadataWithNextFullSync'
				)
			).map(
				({
					namespace,
					model,
					lastSync,
					lastFullSync,
					fullSyncInterval,
					lastSyncPredicate,
				}) => {
					const nextFullSync = lastFullSync! + fullSyncInterval;
					const syncFrom =
						!lastFullSync || nextFullSync < currentTimeStamp
							? 0 // perform full sync if expired
							: lastSync; // perform delta sync

					return [
						this.schema.namespaces[namespace].models[model],
						[namespace, syncFrom!],
					];
				}
			)
		);

		return modelLastSync;
	}

	private syncQueriesObservable(): Observable<
		ControlMessageType<ControlMessage>
	> {
		if (!this.online) {
			return Observable.of<ControlMessageType<ControlMessage>>();
		}

		return new Observable<ControlMessageType<ControlMessage>>(observer => {
			let syncQueriesSubscription: ZenObservable.Subscription;

			this.runningProcesses.isOpen &&
				this.runningProcesses.add(async onTerminate => {
					let terminated = false;

					while (!observer.closed && !terminated) {
						const count: WeakMap<
							PersistentModelConstructor<any>,
							{
								new: number;
								updated: number;
								deleted: number;
							}
						> = new WeakMap();

						const modelLastSync = await this.getModelsMetadataWithNextFullSync(
							Date.now()
						);
						const paginatingModels = new Set(modelLastSync.keys());

						let newestFullSyncStartedAt: number;
						let theInterval: number;

						let start: number;
						let duration: number;
						let newestStartedAt: number;
						await new Promise((resolve, reject) => {
							if (!this.runningProcesses.isOpen) resolve();
							onTerminate.then(() => resolve());
							syncQueriesSubscription = this.syncQueriesProcessor
								.start(modelLastSync)
								.subscribe({
									next: async ({
										namespace,
										modelDefinition,
										items,
										done,
										startedAt,
										isFullSync,
									}) => {
										const modelConstructor = this.userModelClasses[
											modelDefinition.name
										] as PersistentModelConstructor<any>;

										if (!count.has(modelConstructor)) {
											count.set(modelConstructor, {
												new: 0,
												updated: 0,
												deleted: 0,
											});

											start = getNow();
											newestStartedAt =
												newestStartedAt === undefined
													? startedAt
													: Math.max(newestStartedAt, startedAt);
										}

										/**
										 * If there are mutations in the outbox for a given id, those need to be
										 * merged individually. Otherwise, we can merge them in batches.
										 */
										await this.storage.runExclusive(async storage => {
											const idsInOutbox = await this.outbox.getModelIds(
												storage
											);

											const oneByOne: ModelInstanceMetadata[] = [];
											const page = items.filter(item => {
												const itemId = getIdentifierValue(
													modelDefinition,
													item
												);

												if (!idsInOutbox.has(itemId)) {
													return true;
												}

												oneByOne.push(item);
												return false;
											});

											const opTypeCount: [any, OpType][] = [];

											for (const item of oneByOne) {
												const opType = await this.modelMerger.merge(
													storage,
													item,
													modelDefinition
												);

												if (opType !== undefined) {
													opTypeCount.push([item, opType]);
												}
											}

											opTypeCount.push(
												...(await this.modelMerger.mergePage(
													storage,
													modelConstructor,
													page,
													modelDefinition
												))
											);

<<<<<<< HEAD
											const counts = count.get(modelConstructor);
=======
											const counts = count.get(modelConstructor)!;
>>>>>>> 80da5f14

											opTypeCount.forEach(([, opType]) => {
												switch (opType) {
													case OpType.INSERT:
														counts.new++;
														break;
													case OpType.UPDATE:
														counts.updated++;
														break;
													case OpType.DELETE:
														counts.deleted++;
														break;
													default:
<<<<<<< HEAD
														exhaustiveCheck(opType);
=======
														throw new Error(`Invalid opType ${opType}`);
>>>>>>> 80da5f14
												}
											});
										});

										if (done) {
											const { name: modelName } = modelDefinition;

											//#region update last sync for type
											let modelMetadata = await this.getModelMetadata(
												namespace,
												modelName
											);

											const { lastFullSync, fullSyncInterval } = modelMetadata;

											theInterval = fullSyncInterval;

											newestFullSyncStartedAt =
												newestFullSyncStartedAt === undefined
<<<<<<< HEAD
													? lastFullSync
													: Math.max(
															newestFullSyncStartedAt,
															isFullSync ? startedAt : lastFullSync
=======
													? lastFullSync!
													: Math.max(
															newestFullSyncStartedAt,
															isFullSync ? startedAt : lastFullSync!
>>>>>>> 80da5f14
													  );

											modelMetadata = (
												this.modelClasses
													.ModelMetadata as PersistentModelConstructor<ModelMetadata>
											).copyOf(modelMetadata, draft => {
												draft.lastSync = startedAt;
												draft.lastFullSync = isFullSync
													? startedAt
													: modelMetadata.lastFullSync;
											});

											await this.storage.save(
												modelMetadata,
												undefined,
												ownSymbol
											);
											//#endregion

											const counts = count.get(modelConstructor);

											this.modelSyncedStatus.set(modelConstructor, true);

											observer.next({
												type: ControlMessage.SYNC_ENGINE_MODEL_SYNCED,
												data: {
													model: modelConstructor,
													isFullSync,
													isDeltaSync: !isFullSync,
													counts,
												},
											});

											paginatingModels.delete(modelDefinition);

											if (paginatingModels.size === 0) {
												duration = getNow() - start;
												resolve();
												observer.next({
													type: ControlMessage.SYNC_ENGINE_SYNC_QUERIES_READY,
												});
												syncQueriesSubscription.unsubscribe();
											}
										}
									},
									error: error => {
										observer.error(error);
									},
								});

							observer.next({
								type: ControlMessage.SYNC_ENGINE_SYNC_QUERIES_STARTED,
								data: {
									models: Array.from(paginatingModels).map(({ name }) => name),
								},
							});
						});

						const msNextFullSync =
<<<<<<< HEAD
							newestFullSyncStartedAt +
							theInterval -
							(newestStartedAt + duration);
=======
							newestFullSyncStartedAt! +
							theInterval! -
							(newestStartedAt! + duration!);
>>>>>>> 80da5f14

						logger.debug(
							`Next fullSync in ${msNextFullSync / 1000} seconds. (${new Date(
								Date.now() + msNextFullSync
							)})`
						);

						// TODO: create `BackgroundProcessManager.sleep()` ... but, need to put
						// a lot of thought into what that contract looks like to
						//  support possible use-cases:
						//
						//  1. non-cancelable
						//  2. cancelable, unsleep on exit()
						//  3. cancelable, throw Error on exit()
						//  4. cancelable, callback first on exit()?
						//  5. ... etc. ? ...
						//
						// TLDR; this is a lot of complexity here for a sleep(),
						// but, it's not clear to me yet how to support an
						// extensible, centralized cancelable `sleep()` elegantly.
						await this.runningProcesses.add(async onTerminate => {
							let sleepTimer;
							let unsleep;

							const sleep = new Promise(_unsleep => {
								unsleep = _unsleep;
								sleepTimer = setTimeout(unsleep, msNextFullSync);
							});

							onTerminate.then(() => {
								terminated = true;
								unsleep();
							});

							return sleep;
						}, 'syncQueriesObservable sleep');
					}
				}, 'syncQueriesObservable main');
		});
	}

	private disconnectionHandler(): (msg: string) => void {
		return (msg: string) => {
			// This implementation is tied to AWSAppSyncRealTimeProvider 'Connection closed', 'Timeout disconnect' msg
			if (
				PUBSUB_CONTROL_MSG.CONNECTION_CLOSED === msg ||
				PUBSUB_CONTROL_MSG.TIMEOUT_DISCONNECT === msg
			) {
				this.datastoreConnectivity.socketDisconnected();
			}
		};
	}

	public unsubscribeConnectivity() {
		this.datastoreConnectivity.unsubscribe();
	}

	/**
	 * Stops all subscription activities and resolves when all activies report
	 * that they're disconnected, done retrying, etc..
	 */
	public async stop() {
		logger.debug('stopping sync engine');

		/**
		 * Gracefully disconnecting subscribers first just prevents *more* work
		 * from entering the pipelines.
		 */
		this.unsubscribeConnectivity();

		/**
		 * aggressively shut down any lingering background processes.
		 * some of this might be semi-redundant with unsubscribing. however,
		 * unsubscribing doesn't allow us to wait for settling.
		 * (Whereas `stop()` does.)
		 */

		await this.mutationsProcessor.stop();
		await this.subscriptionsProcessor.stop();
		await this.datastoreConnectivity.stop();
		await this.syncQueriesProcessor.stop();
		await this.runningProcesses.close();
		await this.runningProcesses.open();

		logger.debug('sync engine stopped and ready to restart');
	}

	private async setupModels(params: StartParams) {
		const { fullSyncInterval } = params;
		const ModelMetadataConstructor = this.modelClasses
			.ModelMetadata as PersistentModelConstructor<ModelMetadata>;

		const models: [string, SchemaModel][] = [];
		let savedModel;

		Object.values(this.schema.namespaces).forEach(namespace => {
			Object.values(namespace.models)
				.filter(({ syncable }) => syncable)
				.forEach(model => {
					models.push([namespace.name, model]);
					if (namespace.name === USER) {
						const modelConstructor = this.userModelClasses[
							model.name
						] as PersistentModelConstructor<any>;
						this.modelSyncedStatus.set(modelConstructor, false);
					}
				});
		});

		const promises = models.map(async ([namespace, model]) => {
			const modelMetadata = await this.getModelMetadata(namespace, model.name);
			const syncPredicate = ModelPredicateCreator.getPredicates(
				this.syncPredicates.get(model)!,
				false
			);
			const lastSyncPredicate = syncPredicate
				? JSON.stringify(syncPredicate)
				: null;

			if (modelMetadata === undefined) {
				[[savedModel]] = await this.storage.save(
					this.modelInstanceCreator(ModelMetadataConstructor, {
						model: model.name,
						namespace,
						lastSync: null!,
						fullSyncInterval,
						lastFullSync: null!,
						lastSyncPredicate,
					}),
					undefined,
					ownSymbol
				);
			} else {
				const prevSyncPredicate = modelMetadata.lastSyncPredicate
					? modelMetadata.lastSyncPredicate
					: null;
				const syncPredicateUpdated = prevSyncPredicate !== lastSyncPredicate;

				[[savedModel]] = await this.storage.save(
					ModelMetadataConstructor.copyOf(modelMetadata, draft => {
						draft.fullSyncInterval = fullSyncInterval;
						// perform a base sync if the syncPredicate changed in between calls to DataStore.start
						// ensures that the local store contains all the data specified by the syncExpression
						if (syncPredicateUpdated) {
							draft.lastSync = null!;
							draft.lastFullSync = null!;
							(draft.lastSyncPredicate as any) = lastSyncPredicate;
						}
					})
				);
			}

			return savedModel;
		});

		const result: Record<string, ModelMetadata> = {};
		for (const modelMetadata of await Promise.all(promises)) {
			const { model: modelName } = modelMetadata;

			result[modelName] = modelMetadata;
		}

		return result;
	}

	private async getModelsMetadata(): Promise<ModelMetadata[]> {
		const ModelMetadata = this.modelClasses
			.ModelMetadata as PersistentModelConstructor<ModelMetadata>;

		const modelsMetadata = await this.storage.query(ModelMetadata);

		return modelsMetadata;
	}

	private async getModelMetadata(
		namespace: string,
		model: string
	): Promise<ModelMetadata> {
		const ModelMetadata = this.modelClasses
			.ModelMetadata as PersistentModelConstructor<ModelMetadata>;

		const predicate = ModelPredicateCreator.createFromExisting<ModelMetadata>(
			this.schema.namespaces[SYNC].models[ModelMetadata.name],
			c => c.namespace('eq', namespace).model('eq', model)
		);

		const [modelMetadata] = await this.storage.query(ModelMetadata, predicate, {
			page: 0,
			limit: 1,
		});

		return modelMetadata;
	}

	private getModelDefinition(
		modelConstructor: PersistentModelConstructor<any>
	): SchemaModel {
		const namespaceName = this.namespaceResolver(modelConstructor);

		const modelDefinition =
			this.schema.namespaces[namespaceName].models[modelConstructor.name];

		return modelDefinition;
	}

	static getNamespace() {
		const namespace: SchemaNamespace = {
			name: SYNC,
			relationships: {},
			enums: {
				OperationType: {
					name: 'OperationType',
					values: ['CREATE', 'UPDATE', 'DELETE'],
				},
			},
			nonModels: {},
			models: {
				MutationEvent: {
					name: 'MutationEvent',
					pluralName: 'MutationEvents',
					syncable: false,
					fields: {
						id: {
							name: 'id',
							type: 'ID',
							isRequired: true,
							isArray: false,
						},
						model: {
							name: 'model',
							type: 'String',
							isRequired: true,
							isArray: false,
						},
						data: {
							name: 'data',
							type: 'String',
							isRequired: true,
							isArray: false,
						},
						modelId: {
							name: 'modelId',
							type: 'String',
							isRequired: true,
							isArray: false,
						},
						operation: {
							name: 'operation',
							type: {
								enum: 'Operationtype',
							},
							isArray: false,
							isRequired: true,
						},
						condition: {
							name: 'condition',
							type: 'String',
							isArray: false,
							isRequired: true,
						},
					},
				},
				ModelMetadata: {
					name: 'ModelMetadata',
					pluralName: 'ModelsMetadata',
					syncable: false,
					fields: {
						id: {
							name: 'id',
							type: 'ID',
							isRequired: true,
							isArray: false,
						},
						namespace: {
							name: 'namespace',
							type: 'String',
							isRequired: true,
							isArray: false,
						},
						model: {
							name: 'model',
							type: 'String',
							isRequired: true,
							isArray: false,
						},
						lastSync: {
							name: 'lastSync',
							type: 'Int',
							isRequired: false,
							isArray: false,
						},
						lastFullSync: {
							name: 'lastFullSync',
							type: 'Int',
							isRequired: false,
							isArray: false,
						},
						fullSyncInterval: {
							name: 'fullSyncInterval',
							type: 'Int',
							isRequired: true,
							isArray: false,
						},
						lastSyncPredicate: {
							name: 'lastSyncPredicate',
							type: 'String',
							isRequired: false,
							isArray: false,
						},
					},
				},
			},
		};
		return namespace;
	}
}<|MERGE_RESOLUTION|>--- conflicted
+++ resolved
@@ -32,11 +32,7 @@
 // tslint:disable:no-duplicate-imports
 import type { __modelMeta__ } from '../types';
 
-<<<<<<< HEAD
-import { exhaustiveCheck, getNow, SYNC, USER } from '../util';
-=======
 import { getNow, SYNC, USER } from '../util';
->>>>>>> 80da5f14
 import DataStoreConnectivity from './datastoreConnectivity';
 import { ModelMerger } from './merger';
 import { MutationEventOutbox } from './outbox';
@@ -239,19 +235,8 @@
 										);
 									} else {
 										//#region GraphQL Subscriptions
-<<<<<<< HEAD
-										[
-											// const ctlObservable: Observable<CONTROL_MSG>
-											ctlSubsObservable,
-											// const dataObservable: Observable<[TransformerMutationType, SchemaModel, Readonly<{
-											// id: string;
-											// } & Record<string, any>>]>
-											dataSubsObservable,
-										] = this.subscriptionsProcessor.start();
-=======
 										[ctlSubsObservable, dataSubsObservable] =
 											this.subscriptionsProcessor.start();
->>>>>>> 80da5f14
 
 										try {
 											await new Promise((resolve, reject) => {
@@ -371,11 +356,7 @@
 									// TODO: extract to function
 									if (!isNode) {
 										subscriptions.push(
-<<<<<<< HEAD
-											dataSubsObservable.subscribe(
-=======
 											dataSubsObservable!.subscribe(
->>>>>>> 80da5f14
 												([_transformerMutationType, modelDefinition, item]) =>
 													this.runningProcesses.add(async () => {
 														const modelConstructor = this.userModelClasses[
@@ -434,19 +415,11 @@
 								] as PersistentModelConstructor<MutationEvent>;
 								const modelDefinition = this.getModelDefinition(model);
 								const graphQLCondition = predicateToGraphQLCondition(
-<<<<<<< HEAD
-									condition,
-									modelDefinition
-								);
-								const mutationEvent = createMutationInstanceFromModelOperation(
-									namespace.relationships,
-=======
 									condition!,
 									modelDefinition
 								);
 								const mutationEvent = createMutationInstanceFromModelOperation(
 									namespace.relationships!,
->>>>>>> 80da5f14
 									this.getModelDefinition(model),
 									opType,
 									model,
@@ -652,11 +625,7 @@
 												))
 											);
 
-<<<<<<< HEAD
-											const counts = count.get(modelConstructor);
-=======
 											const counts = count.get(modelConstructor)!;
->>>>>>> 80da5f14
 
 											opTypeCount.forEach(([, opType]) => {
 												switch (opType) {
@@ -670,11 +639,7 @@
 														counts.deleted++;
 														break;
 													default:
-<<<<<<< HEAD
-														exhaustiveCheck(opType);
-=======
 														throw new Error(`Invalid opType ${opType}`);
->>>>>>> 80da5f14
 												}
 											});
 										});
@@ -694,17 +659,10 @@
 
 											newestFullSyncStartedAt =
 												newestFullSyncStartedAt === undefined
-<<<<<<< HEAD
-													? lastFullSync
-													: Math.max(
-															newestFullSyncStartedAt,
-															isFullSync ? startedAt : lastFullSync
-=======
 													? lastFullSync!
 													: Math.max(
 															newestFullSyncStartedAt,
 															isFullSync ? startedAt : lastFullSync!
->>>>>>> 80da5f14
 													  );
 
 											modelMetadata = (
@@ -764,15 +722,9 @@
 						});
 
 						const msNextFullSync =
-<<<<<<< HEAD
-							newestFullSyncStartedAt +
-							theInterval -
-							(newestStartedAt + duration);
-=======
 							newestFullSyncStartedAt! +
 							theInterval! -
 							(newestStartedAt! + duration!);
->>>>>>> 80da5f14
 
 						logger.debug(
 							`Next fullSync in ${msNextFullSync / 1000} seconds. (${new Date(
