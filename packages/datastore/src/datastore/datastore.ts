import API from '@aws-amplify/api';
import { Auth } from '@aws-amplify/auth';
import Cache from '@aws-amplify/cache';
import {
	Amplify,
	ConsoleLogger as Logger,
	Hub,
	JS,
	BackgroundProcessManager,
} from '@aws-amplify/core';
import {
	Draft,
	immerable,
	produce,
	setAutoFreeze,
	enablePatches,
	Patch,
} from 'immer';
import { v4 as uuid4 } from 'uuid';
import Observable, { ZenObservable } from 'zen-observable-ts';
import { defaultAuthStrategy, multiAuthStrategy } from '../authModeStrategies';
import {
	isPredicatesAll,
	ModelPredicateCreator,
	ModelSortPredicateCreator,
	PredicateAll,
} from '../predicates';
import { Adapter } from '../storage/adapter';
import { ExclusiveStorage as Storage } from '../storage/storage';
import { ControlMessage, SyncEngine } from '../sync';
import {
	AuthModeStrategy,
	ConflictHandler,
	DataStoreConfig,
	GraphQLScalarType,
	InternalSchema,
	isGraphQLScalarType,
	isSchemaModel2,
	ModelFieldType,
	ModelInit,
	ModelInstanceMetadata,
	ModelPredicate,
	SortPredicate,
	MutableModel,
	NamespaceResolver,
	NonModelTypeConstructor,
	ProducerPaginationInput,
	PaginationInput,
	PersistentModel,
	PersistentModelConstructor,
	ProducerModelPredicate,
	Schema,
	SchemaModel,
	SchemaNamespace,
	SchemaNonModel,
	SubscriptionMessage,
	DataStoreSnapshot,
	SyncConflict,
	SyncError,
	TypeConstructorMap,
	ErrorHandler,
	SyncExpression,
	AuthModeStrategyType,
	isNonModelFieldType,
	isModelFieldType,
	ObserveQueryOptions,
	ManagedIdentifier,
	PersistentModelMetaData,
	IdentifierFieldOrIdentifierObject,
	__modelMeta__,
	isIdentifierObject,
	AmplifyContext,
} from '../types';
import {
	DATASTORE,
	errorMessages,
	establishRelationAndKeys,
	exhaustiveCheck,
	isModelConstructor,
	monotonicUlidFactory,
	NAMESPACES,
	STORAGE,
	SYNC,
	USER,
	isNullOrUndefined,
	registerNonModelClass,
	sortCompareFunction,
	DeferredCallbackResolver,
	extractPrimaryKeyFieldNames,
	extractPrimaryKeysAndValues,
	isIdManaged,
	isIdOptionallyManaged,
	validatePredicate,
	mergePatches,
} from '../util';
import { getIdentifierValue } from '../sync/utils';

setAutoFreeze(true);
enablePatches();

const logger = new Logger('DataStore');

const ulid = monotonicUlidFactory(Date.now());
const { isNode } = JS.browserOrNode();

type SettingMetaData = {
	identifier: ManagedIdentifier<Setting, 'id'>;
	readOnlyFields: never;
};
declare class Setting {
	public readonly [__modelMeta__]: SettingMetaData;
	constructor(init: ModelInit<Setting, SettingMetaData>);
	static copyOf(
		src: Setting,
		mutator: (draft: MutableModel<Setting, SettingMetaData>) => void | Setting
	): Setting;
	public readonly id: string;
	public readonly key: string;
	public readonly value: string;
}

const SETTING_SCHEMA_VERSION = 'schemaVersion';

let schema: InternalSchema;
const modelNamespaceMap = new WeakMap<
	PersistentModelConstructor<any>,
	string
>();
// stores data for crafting the correct update mutation input for a model
// Patch[] - array of changed fields and metadata
// PersistentModel - the source model, used for diffing object-type fields
const modelPatchesMap = new WeakMap<
	PersistentModel,
	[Patch[], PersistentModel]
>();

const getModelDefinition = (
	modelConstructor: PersistentModelConstructor<any>
) => {
	const namespace = modelNamespaceMap.get(modelConstructor);

	return schema.namespaces[namespace].models[modelConstructor.name];
};

const isValidModelConstructor = <T extends PersistentModel>(
	obj: any
): obj is PersistentModelConstructor<T> => {
	return isModelConstructor(obj) && modelNamespaceMap.has(obj);
};

const namespaceResolver: NamespaceResolver = modelConstructor =>
	modelNamespaceMap.get(modelConstructor);

// exporting syncClasses for testing outbox.test.ts
export let syncClasses: TypeConstructorMap;
let userClasses: TypeConstructorMap;
let dataStoreClasses: TypeConstructorMap;
let storageClasses: TypeConstructorMap;

const initSchema = (userSchema: Schema) => {
	if (schema !== undefined) {
		console.warn('The schema has already been initialized');

		return userClasses;
	}

	logger.log('validating schema', { schema: userSchema });

	const internalUserNamespace: SchemaNamespace = {
		name: USER,
		...userSchema,
	};

	logger.log('DataStore', 'Init models');
	userClasses = createTypeClasses(internalUserNamespace);
	logger.log('DataStore', 'Models initialized');

	const dataStoreNamespace = getNamespace();
	const storageNamespace = Storage.getNamespace();
	const syncNamespace = SyncEngine.getNamespace();

	dataStoreClasses = createTypeClasses(dataStoreNamespace);
	storageClasses = createTypeClasses(storageNamespace);
	syncClasses = createTypeClasses(syncNamespace);

	schema = {
		namespaces: {
			[dataStoreNamespace.name]: dataStoreNamespace,
			[internalUserNamespace.name]: internalUserNamespace,
			[storageNamespace.name]: storageNamespace,
			[syncNamespace.name]: syncNamespace,
		},
		version: userSchema.version,
	};

	Object.keys(schema.namespaces).forEach(namespace => {
		const [relations, keys] = establishRelationAndKeys(
			schema.namespaces[namespace]
		);

		schema.namespaces[namespace].relationships = relations;
		schema.namespaces[namespace].keys = keys;

		const modelAssociations = new Map<string, string[]>();

		Object.values(schema.namespaces[namespace].models).forEach(model => {
			const connectedModels: string[] = [];

			Object.values(model.fields)
				.filter(
					field =>
						field.association &&
						field.association.connectionType === 'BELONGS_TO' &&
						(<ModelFieldType>field.type).model !== model.name
				)
				.forEach(field =>
					connectedModels.push((<ModelFieldType>field.type).model)
				);

			modelAssociations.set(model.name, connectedModels);
		});

		const result = new Map<string, string[]>();

		let count = 1000;
		while (true && count > 0) {
			if (modelAssociations.size === 0) {
				break;
			}
			count--;
			if (count === 0) {
				throw new Error(
					'Models are not topologically sortable. Please verify your schema.'
				);
			}

			for (const modelName of Array.from(modelAssociations.keys())) {
				const parents = modelAssociations.get(modelName);

				if (parents.every(x => result.has(x))) {
					result.set(modelName, parents);
				}
			}

			Array.from(result.keys()).forEach(x => modelAssociations.delete(x));
		}

		schema.namespaces[namespace].modelTopologicalOrdering = result;
	});

	return userClasses;
};

/**
 * Throws an exception if the schema has *not* been initialized
 * by `initSchema()`.
 *
 * **To be called before trying to access schema.**
 *
 * Currently this only needs to be called in `start()` and `clear()` because
 * all other functions will call start first.
 */
const checkSchemaInitialized = () => {
	if (schema === undefined) {
		const message =
			'Schema is not initialized. DataStore will not function as expected. This could happen if you have multiple versions of DataStore installed. Please see https://docs.amplify.aws/lib/troubleshooting/upgrading/q/platform/js/#check-for-duplicate-versions';
		logger.error(message);
		throw new Error(message);
	}
};

const createTypeClasses: (
	namespace: SchemaNamespace
) => TypeConstructorMap = namespace => {
	const classes: TypeConstructorMap = {};

	Object.entries(namespace.models).forEach(([modelName, modelDefinition]) => {
		const clazz = createModelClass(modelDefinition);
		classes[modelName] = clazz;

		modelNamespaceMap.set(clazz, namespace.name);
	});

	Object.entries(namespace.nonModels || {}).forEach(
		([typeName, typeDefinition]) => {
			const clazz = createNonModelClass(typeDefinition);
			classes[typeName] = clazz;
		}
	);

	return classes;
};

/**
 * Constructs a model and records it with its metadata in a weakset. Allows for
 * the separate storage of core model fields and Amplify/DataStore metadata
 * fields that the customer app does not want exposed.
 *
 * @param modelConstructor The model constructor.
 * @param init Init data that would normally be passed to the constructor.
 * @returns The initialized model.
 */
export declare type ModelInstanceCreator = typeof modelInstanceCreator;

/**
 * Collection of instantiated models to allow storage of metadata apart from
 * the model visible to the consuming app -- in case the app doesn't have
 * metadata fields (_version, _deleted, etc.) exposed on the model itself.
 */
const instancesMetadata = new WeakSet<ModelInit<unknown, unknown>>();

function modelInstanceCreator<T extends PersistentModel>(
	modelConstructor: PersistentModelConstructor<T>,
	init: Partial<T>
): T {
	instancesMetadata.add(init);

	return new modelConstructor(<ModelInit<T, PersistentModelMetaData<T>>>init);
}

const validateModelFields =
	(modelDefinition: SchemaModel | SchemaNonModel) => (k: string, v: any) => {
		const fieldDefinition = modelDefinition.fields[k];

		if (fieldDefinition !== undefined) {
			const { type, isRequired, isArrayNullable, name, isArray } =
				fieldDefinition;

			if (
				((!isArray && isRequired) || (isArray && !isArrayNullable)) &&
				(v === null || v === undefined)
			) {
				throw new Error(`Field ${name} is required`);
			}

			if (isSchemaModel2(modelDefinition) && !isIdManaged(modelDefinition)) {
				const keys = extractPrimaryKeyFieldNames(modelDefinition);
				if (keys.includes(k) && v === '') {
					logger.error(errorMessages.idEmptyString, { k, value: v });
					throw new Error(errorMessages.idEmptyString);
				}
			}

			if (isGraphQLScalarType(type)) {
				const jsType = GraphQLScalarType.getJSType(type);
				const validateScalar = GraphQLScalarType.getValidationFunction(type);

				if (type === 'AWSJSON') {
					if (typeof v === jsType) {
						return;
					}
					if (typeof v === 'string') {
						try {
							JSON.parse(v);
							return;
						} catch (error) {
							throw new Error(`Field ${name} is an invalid JSON object. ${v}`);
						}
					}
				}

				if (isArray) {
					let errorTypeText: string = jsType;
					if (!isRequired) {
						errorTypeText = `${jsType} | null | undefined`;
					}

					if (!Array.isArray(v) && !isArrayNullable) {
						throw new Error(
							`Field ${name} should be of type [${errorTypeText}], ${typeof v} received. ${v}`
						);
					}

					if (
						!isNullOrUndefined(v) &&
						(<[]>v).some(e =>
							isNullOrUndefined(e) ? isRequired : typeof e !== jsType
						)
					) {
						const elemTypes = (<[]>v)
							.map(e => (e === null ? 'null' : typeof e))
							.join(',');

						throw new Error(
							`All elements in the ${name} array should be of type ${errorTypeText}, [${elemTypes}] received. ${v}`
						);
					}

					if (validateScalar && !isNullOrUndefined(v)) {
						const validationStatus = (<[]>v).map(e => {
							if (!isNullOrUndefined(e)) {
								return validateScalar(e);
							} else if (isNullOrUndefined(e) && !isRequired) {
								return true;
							} else {
								return false;
							}
						});

						if (!validationStatus.every(s => s)) {
							throw new Error(
								`All elements in the ${name} array should be of type ${type}, validation failed for one or more elements. ${v}`
							);
						}
					}
				} else if (!isRequired && v === undefined) {
					return;
				} else if (typeof v !== jsType && v !== null) {
					throw new Error(
						`Field ${name} should be of type ${jsType}, ${typeof v} received. ${v}`
					);
				} else if (
					!isNullOrUndefined(v) &&
					validateScalar &&
					!validateScalar(v)
				) {
					throw new Error(
						`Field ${name} should be of type ${type}, validation failed. ${v}`
					);
				}
			}
		}
	};

const castInstanceType = (
	modelDefinition: SchemaModel | SchemaNonModel,
	k: string,
	v: any
) => {
	const { isArray, type } = modelDefinition.fields[k] || {};
	// attempt to parse stringified JSON
	if (
		typeof v === 'string' &&
		(isArray ||
			type === 'AWSJSON' ||
			isNonModelFieldType(type) ||
			isModelFieldType(type))
	) {
		try {
			return JSON.parse(v);
		} catch {
			// if JSON is invalid, don't throw and let modelValidator handle it
		}
	}

	// cast from numeric representation of boolean to JS boolean
	if (typeof v === 'number' && type === 'Boolean') {
		return Boolean(v);
	}

	return v;
};

const initializeInstance = <T extends PersistentModel>(
	init: ModelInit<T>,
	modelDefinition: SchemaModel | SchemaNonModel,
	draft: Draft<T & ModelInstanceMetadata>
) => {
	const modelValidator = validateModelFields(modelDefinition);
	Object.entries(init).forEach(([k, v]) => {
		const parsedValue = castInstanceType(modelDefinition, k, v);

		modelValidator(k, parsedValue);
		(<any>draft)[k] = parsedValue;
	});
};

const createModelClass = <T extends PersistentModel>(
	modelDefinition: SchemaModel
) => {
	const clazz = <PersistentModelConstructor<T>>(<unknown>class Model {
		constructor(init: ModelInit<T>) {
			const instance = produce(
				this,
				(draft: Draft<T & ModelInstanceMetadata>) => {
					initializeInstance(init, modelDefinition, draft);

					// model is initialized inside a DataStore component (e.g. by Sync Engine, Storage Engine, etc.)
					const isInternallyInitialized = instancesMetadata.has(init);

					const modelInstanceMetadata: ModelInstanceMetadata =
						isInternallyInitialized
							? <ModelInstanceMetadata>(<unknown>init)
							: <ModelInstanceMetadata>{};

					type ModelWithIDIdentifier = { id: string };

					const { id: _id } =
						modelInstanceMetadata as unknown as ModelWithIDIdentifier;

					if (isIdManaged(modelDefinition)) {
						const isInternalModel = _id !== null && _id !== undefined;

						const id = isInternalModel
							? _id
							: modelDefinition.syncable
							? uuid4()
							: ulid();

						(<ModelWithIDIdentifier>(<unknown>draft)).id = id;
					} else if (isIdOptionallyManaged(modelDefinition)) {
						// only auto-populate if the id was not provided
						(<ModelWithIDIdentifier>(<unknown>draft)).id = draft.id || uuid4();
					}

					if (!isInternallyInitialized) {
						checkReadOnlyPropertyOnCreate(draft, modelDefinition);
					}

					const { _version, _lastChangedAt, _deleted } = modelInstanceMetadata;

					if (modelDefinition.syncable) {
						draft._version = _version;
						draft._lastChangedAt = _lastChangedAt;
						draft._deleted = _deleted;
					}
				}
			);

			return instance;
		}

		static copyOf(source: T, fn: (draft: MutableModel<T>) => T) {
			const modelConstructor = Object.getPrototypeOf(source || {}).constructor;
			if (!isValidModelConstructor(modelConstructor)) {
				const msg = 'The source object is not a valid model';
				logger.error(msg, { source });
				throw new Error(msg);
			}

			let patches;
			const model = produce(
				source,
				draft => {
					fn(<MutableModel<T>>draft);

					const keyNames = extractPrimaryKeyFieldNames(modelDefinition);
					// Keys are immutable
					keyNames.forEach(key => ((draft as Object)[key] = source[key]));

					const modelValidator = validateModelFields(modelDefinition);
					Object.entries(draft).forEach(([k, v]) => {
						const parsedValue = castInstanceType(modelDefinition, k, v);

						modelValidator(k, parsedValue);
					});
				},
				p => (patches = p)
			);

			const hasExistingPatches = modelPatchesMap.has(source);

			if (patches.length || hasExistingPatches) {
				if (hasExistingPatches) {
					const [existingPatches, existingSource] = modelPatchesMap.get(source);
					const mergedPatches = mergePatches(
						existingSource,
						existingPatches,
						patches
					);
					modelPatchesMap.set(model, [mergedPatches, existingSource]);
					checkReadOnlyPropertyOnUpdate(mergedPatches, modelDefinition);
				} else {
					modelPatchesMap.set(model, [patches, source]);
					checkReadOnlyPropertyOnUpdate(patches, modelDefinition);
				}
			}

			return model;
		}

		// "private" method (that's hidden via `Setting`) for `withSSRContext` to use
		// to gain access to `modelInstanceCreator` and `clazz` for persisting IDs from server to client.
		static fromJSON(json: T | T[]) {
			if (Array.isArray(json)) {
				return json.map(init => this.fromJSON(init));
			}

			const instance = modelInstanceCreator(clazz, json);

			const modelValidator = validateModelFields(modelDefinition);

			Object.entries(instance).forEach(([k, v]) => {
				modelValidator(k, v);
			});

			return instance;
		}
	});

	clazz[immerable] = true;

	Object.defineProperty(clazz, 'name', { value: modelDefinition.name });

	return clazz;
};

const checkReadOnlyPropertyOnCreate = <T extends PersistentModel>(
	draft: T,
	modelDefinition: SchemaModel
) => {
	const modelKeys = Object.keys(draft);
	const { fields } = modelDefinition;

	modelKeys.forEach(key => {
		if (fields[key] && fields[key].isReadOnly) {
			throw new Error(`${key} is read-only.`);
		}
	});
};

const checkReadOnlyPropertyOnUpdate = (
	patches: Patch[],
	modelDefinition: SchemaModel
) => {
	const patchArray = patches.map(p => [p.path[0], p.value]);
	const { fields } = modelDefinition;

	patchArray.forEach(([key, val]) => {
		if (!val || !fields[key]) return;

		if (fields[key].isReadOnly) {
			throw new Error(`${key} is read-only.`);
		}
	});
};

const createNonModelClass = <T extends PersistentModel>(
	typeDefinition: SchemaNonModel
) => {
	const clazz = <NonModelTypeConstructor<T>>(<unknown>class Model {
		constructor(init: ModelInit<T>) {
			const instance = produce(
				this,
				(draft: Draft<T & ModelInstanceMetadata>) => {
					initializeInstance(init, typeDefinition, draft);
				}
			);

			return instance;
		}
	});

	clazz[immerable] = true;

	Object.defineProperty(clazz, 'name', { value: typeDefinition.name });

	registerNonModelClass(clazz);

	return clazz;
};

function isQueryOne(obj: any): obj is string {
	return typeof obj === 'string';
}

function defaultConflictHandler(conflictData: SyncConflict): PersistentModel {
	const { localModel, modelConstructor, remoteModel } = conflictData;
	const { _version } = remoteModel;
	return modelInstanceCreator(modelConstructor, { ...localModel, _version });
}

function defaultErrorHandler(error: SyncError<PersistentModel>): void {
	logger.warn(error);
}

function getModelConstructorByModelName(
	namespaceName: NAMESPACES,
	modelName: string
): PersistentModelConstructor<any> {
	let result: PersistentModelConstructor<any> | NonModelTypeConstructor<any>;

	switch (namespaceName) {
		case DATASTORE:
			result = dataStoreClasses[modelName];
			break;
		case USER:
			result = userClasses[modelName];
			break;
		case SYNC:
			result = syncClasses[modelName];
			break;
		case STORAGE:
			result = storageClasses[modelName];
			break;
		default:
			exhaustiveCheck(namespaceName);
			break;
	}

	if (isValidModelConstructor(result)) {
		return result;
	} else {
		const msg = `Model name is not valid for namespace. modelName: ${modelName}, namespace: ${namespaceName}`;
		logger.error(msg);

		throw new Error(msg);
	}
}

/**
 * Queries the DataStore metadata tables to see if they are the expected
 * version. If not, clobbers the whole DB. If so, leaves them alone.
 * Otherwise, simply writes the schema version.
 *
 * SIDE EFFECT:
 * 1. Creates a transaction
 * 1. Updates data.
 *
 * @param storage Storage adapter containing the metadata.
 * @param version The expected schema version.
 */
async function checkSchemaVersion(
	storage: Storage,
	version: string
): Promise<void> {
	const Setting =
		dataStoreClasses.Setting as PersistentModelConstructor<Setting>;

	const modelDefinition = schema.namespaces[DATASTORE].models.Setting;

	await storage.runExclusive(async s => {
		const [schemaVersionSetting] = await s.query(
			Setting,
			ModelPredicateCreator.createFromExisting(modelDefinition, c =>
				c.key('eq', SETTING_SCHEMA_VERSION)
			),
			{ page: 0, limit: 1 }
		);

		if (
			schemaVersionSetting !== undefined &&
			schemaVersionSetting.value !== undefined
		) {
			const storedValue = JSON.parse(schemaVersionSetting.value);

			if (storedValue !== version) {
				await s.clear(false);
			}
		} else {
			await s.save(
				modelInstanceCreator(Setting, {
					key: SETTING_SCHEMA_VERSION,
					value: JSON.stringify(version),
				})
			);
		}
	});
}

let syncSubscription: ZenObservable.Subscription;

function getNamespace(): SchemaNamespace {
	const namespace: SchemaNamespace = {
		name: DATASTORE,
		relationships: {},
		enums: {},
		nonModels: {},
		models: {
			Setting: {
				name: 'Setting',
				pluralName: 'Settings',
				syncable: false,
				fields: {
					id: {
						name: 'id',
						type: 'ID',
						isRequired: true,
						isArray: false,
					},
					key: {
						name: 'key',
						type: 'String',
						isRequired: true,
						isArray: false,
					},
					value: {
						name: 'value',
						type: 'String',
						isRequired: true,
						isArray: false,
					},
				},
			},
		},
	};

	return namespace;
}

class DataStore {
	// reference to configured category instances. Used for preserving SSR context
	private Auth = Auth;
	private API = API;
	private Cache = Cache;

	private amplifyConfig: Record<string, any> = {};
	private authModeStrategy: AuthModeStrategy;
	private conflictHandler: ConflictHandler;
	private errorHandler: (error: SyncError<PersistentModel>) => void;
	private fullSyncInterval: number;
	private initialized?: Promise<void>;
	private initReject: Function;
	private initResolve: Function;
	private maxRecordsToSync: number;
	private storage?: Storage;
	private sync?: SyncEngine;
	private syncPageSize: number;
	private syncExpressions: SyncExpression[];
	private syncPredicates: WeakMap<SchemaModel, ModelPredicate<any>> =
		new WeakMap<SchemaModel, ModelPredicate<any>>();
	private sessionId: string;
	private storageAdapter: Adapter;
	// object that gets passed to descendent classes. Allows us to pass these down by reference
	private amplifyContext: AmplifyContext = {
		Auth: this.Auth,
		API: this.API,
		Cache: this.Cache,
	};

	/**
	 * **IMPORTANT!**
	 *
	 * Accumulator for backgrouns things that can **and MUST** be called when
	 * DataStore stops.
	 *
	 * These jobs **MUST** be *idempotent promises* that resolve ONLY
	 * once the intended jobs are completely finished and/or otherwise destroyed
	 * and cleaned up with ZERO outstanding:
	 *
	 * 1. side effects (e.g., state changes)
	 * 1. callbacks
	 * 1. subscriptions
	 * 1. calls to storage
	 * 1. *etc.*
	 *
	 * Methods that create pending promises, subscriptions, callbacks, or any
	 * type of side effect **MUST** be registered with the manager. And, a new
	 * manager must be created after each `exit()`.
	 *
	 * Failure to comply will put DataStore into a highly unpredictable state
	 * when it needs to stop or clear -- which occurs when restarting with new
	 * sync expressions, during testing, and potentially during app code
	 * recovery handling, etc..
	 *
	 * It is up to the discretion of each disposer whether to wait for job
	 * completion or to cancel operations and issue failures *as long as the
	 * disposer returns in a reasonable amount of time.*
	 *
	 * (Reasonable = *seconds*, not minutes.)
	 */
	private runningProcesses = new BackgroundProcessManager();

	getModuleName() {
		return 'DataStore';
	}

	/**
	 * If not already done:
	 * 1. Attaches and initializes storage.
	 * 1. Loads the schema and records metadata.
	 * 1. If `this.amplifyConfig.aws_appsync_graphqlEndpoint` contains a URL,
	 * attaches a sync engine, starts it, and subscribes.
	 */
	start = async (): Promise<void> => {
		return this.runningProcesses.add(async () => {
			if (this.initialized === undefined) {
				logger.debug('Starting DataStore');
				this.initialized = new Promise((res, rej) => {
					this.initResolve = res;
					this.initReject = rej;
				});
			} else {
				await this.initialized;

				return;
			}

			this.storage = new Storage(
				schema,
				namespaceResolver,
				getModelConstructorByModelName,
				modelInstanceCreator,
				this.storageAdapter,
				this.sessionId
			);

			await this.storage.init();

			checkSchemaInitialized();
			await checkSchemaVersion(this.storage, schema.version);

			const { aws_appsync_graphqlEndpoint } = this.amplifyConfig;

			if (aws_appsync_graphqlEndpoint) {
				logger.debug('GraphQL endpoint available', aws_appsync_graphqlEndpoint);

				this.syncPredicates = await this.processSyncExpressions();

				this.sync = new SyncEngine(
					schema,
					namespaceResolver,
					syncClasses,
					userClasses,
					this.storage,
					modelInstanceCreator,
					this.conflictHandler,
					this.errorHandler,
					this.syncPredicates,
					this.amplifyConfig,
					this.authModeStrategy,
					this.amplifyContext
				);

				const fullSyncIntervalInMilliseconds =
					this.fullSyncInterval * 1000 * 60; // fullSyncInterval from param is in minutes
				syncSubscription = this.sync
					.start({ fullSyncInterval: fullSyncIntervalInMilliseconds })
					.subscribe({
						next: ({ type, data }) => {
							// In Node, we need to wait for queries to be synced to prevent returning empty arrays.
							// In the Browser, we can begin returning data once subscriptions are in place.
							const readyType = isNode
								? ControlMessage.SYNC_ENGINE_SYNC_QUERIES_READY
								: ControlMessage.SYNC_ENGINE_STORAGE_SUBSCRIBED;

							if (type === readyType) {
								this.initResolve();
							}

							Hub.dispatch('datastore', {
								event: type,
								data,
							});
						},
						error: err => {
							logger.warn('Sync error', err);
							this.initReject();
						},
					});
			} else {
				logger.warn(
					"Data won't be synchronized. No GraphQL endpoint configured. Did you forget `Amplify.configure(awsconfig)`?",
					{
						config: this.amplifyConfig,
					}
				);

				this.initResolve();
			}

			await this.initialized;
		}, 'datastore start');
	};

	query: {
		<T extends PersistentModel>(
			modelConstructor: PersistentModelConstructor<T>,
			identifier: IdentifierFieldOrIdentifierObject<
				T,
				PersistentModelMetaData<T>
			>
		): Promise<T | undefined>;
		<T extends PersistentModel>(
			modelConstructor: PersistentModelConstructor<T>,
			criteria?: ProducerModelPredicate<T> | typeof PredicateAll,
			paginationProducer?: ProducerPaginationInput<T>
		): Promise<T[]>;
	} = async <T extends PersistentModel>(
		modelConstructor: PersistentModelConstructor<T>,
		identifierOrCriteria?:
			| IdentifierFieldOrIdentifierObject<T, PersistentModelMetaData<T>>
			| ProducerModelPredicate<T>
			| typeof PredicateAll,
		paginationProducer?: ProducerPaginationInput<T>
	): Promise<T | T[] | undefined> => {
		return this.runningProcesses.add(async () => {
			await this.start();

			//#region Input validation

			if (!isValidModelConstructor(modelConstructor)) {
				const msg = 'Constructor is not for a valid model';
				logger.error(msg, { modelConstructor });

				throw new Error(msg);
			}

			if (typeof identifierOrCriteria === 'string') {
				if (paginationProducer !== undefined) {
					logger.warn('Pagination is ignored when querying by id');
				}
			}

			const modelDefinition = getModelDefinition(modelConstructor);
			const keyFields = extractPrimaryKeyFieldNames(modelDefinition);

			let predicate: ModelPredicate<T>;

			if (isQueryOne(identifierOrCriteria)) {
				if (keyFields.length > 1) {
					const msg = errorMessages.queryByPkWithCompositeKeyPresent;
					logger.error(msg, { keyFields });

					throw new Error(msg);
				}

				predicate = ModelPredicateCreator.createForSingleField<T>(
					modelDefinition,
					keyFields[0],
					identifierOrCriteria
				);
			} else {
				// Object is being queried using object literal syntax
				if (isIdentifierObject(<T>identifierOrCriteria, modelDefinition)) {
					predicate = ModelPredicateCreator.createForPk<T>(
						modelDefinition,
						<T>identifierOrCriteria
					);
				} else if (isPredicatesAll(identifierOrCriteria)) {
					// Predicates.ALL means "all records", so no predicate (undefined)
					predicate = undefined;
				} else {
					predicate = ModelPredicateCreator.createFromExisting(
						modelDefinition,
						<any>identifierOrCriteria
					);
				}
			}

			const pagination = this.processPagination(
				modelDefinition,
				paginationProducer
			);

			//#endregion

			logger.debug('params ready', {
				modelConstructor,
				predicate: ModelPredicateCreator.getPredicates(predicate, false),
				pagination: {
					...pagination,
					sort: ModelSortPredicateCreator.getPredicates(
						pagination && pagination.sort,
						false
					),
				},
			});

			const result = await this.storage.query(
				modelConstructor,
				predicate,
				pagination
			);

			const returnOne =
				isQueryOne(identifierOrCriteria) ||
				isIdentifierObject(identifierOrCriteria, modelDefinition);

			return returnOne ? result[0] : result;
		}, 'datastore query');
	};

	save = async <T extends PersistentModel>(
		model: T,
		condition?: ProducerModelPredicate<T>
	): Promise<T> => {
		return this.runningProcesses.add(async () => {
			await this.start();

			// Immer patches for constructing a correct update mutation input
			// Allows us to only include changed fields for updates
			const patchesTuple = modelPatchesMap.get(model);

			const modelConstructor: PersistentModelConstructor<T> | undefined = model
				? <PersistentModelConstructor<T>>model.constructor
				: undefined;

			if (!isValidModelConstructor(modelConstructor)) {
				const msg = 'Object is not an instance of a valid model';
				logger.error(msg, { model });

				throw new Error(msg);
			}

			const modelDefinition = getModelDefinition(modelConstructor);

			const producedCondition = ModelPredicateCreator.createFromExisting(
				modelDefinition,
				condition!
			);

			const [savedModel] = await this.storage.runExclusive(async s => {
				await s.save(model, producedCondition, undefined, patchesTuple);

				return s.query<T>(
					modelConstructor,
					ModelPredicateCreator.createForPk(modelDefinition, model)
				);
			});

			return savedModel;
		}, 'datastore save');
	};

	setConflictHandler = (config: DataStoreConfig): ConflictHandler => {
		const { DataStore: configDataStore } = config;

		const conflictHandlerIsDefault: () => boolean = () =>
			this.conflictHandler === defaultConflictHandler;

		if (configDataStore && configDataStore.conflictHandler) {
			return configDataStore.conflictHandler;
		}
		if (conflictHandlerIsDefault() && config.conflictHandler) {
			return config.conflictHandler;
		}

		return this.conflictHandler || defaultConflictHandler;
	};

	setErrorHandler = (config: DataStoreConfig): ErrorHandler => {
		const { DataStore: configDataStore } = config;

		const errorHandlerIsDefault: () => boolean = () =>
			this.errorHandler === defaultErrorHandler;

		if (configDataStore && configDataStore.errorHandler) {
			return configDataStore.errorHandler;
		}
		if (errorHandlerIsDefault() && config.errorHandler) {
			return config.errorHandler;
		}

		return this.errorHandler || defaultErrorHandler;
	};

	delete: {
		<T extends PersistentModel>(
			modelConstructor: PersistentModelConstructor<T>,
			identifier: IdentifierFieldOrIdentifierObject<
				T,
				PersistentModelMetaData<T>
			>
		): Promise<T[]>;
		<T extends PersistentModel>(
			modelConstructor: PersistentModelConstructor<T>,
			condition: ProducerModelPredicate<T> | typeof PredicateAll
		): Promise<T[]>;
		<T extends PersistentModel>(
			model: T,
			condition?: ProducerModelPredicate<T>
		): Promise<T>;
	} = async <T extends PersistentModel>(
		modelOrConstructor: T | PersistentModelConstructor<T>,
		identifierOrCriteria?:
			| IdentifierFieldOrIdentifierObject<T, PersistentModelMetaData<T>>
			| ProducerModelPredicate<T>
			| typeof PredicateAll
	): Promise<T | T[]> => {
		return this.runningProcesses.add(async () => {
			await this.start();

			let condition: ModelPredicate<T>;

			if (!modelOrConstructor) {
				const msg = 'Model or Model Constructor required';
				logger.error(msg, { modelOrConstructor });

				throw new Error(msg);
			}

			if (isValidModelConstructor<T>(modelOrConstructor)) {
				const modelConstructor = modelOrConstructor;

				if (!identifierOrCriteria) {
					const msg =
						'Id to delete or criteria required. Do you want to delete all? Pass Predicates.ALL';
					logger.error(msg, { identifierOrCriteria });

					throw new Error(msg);
				}

				const modelDefinition = getModelDefinition(modelConstructor);

				if (typeof identifierOrCriteria === 'string') {
					const keyFields = extractPrimaryKeyFieldNames(modelDefinition);

					if (keyFields.length > 1) {
						const msg = errorMessages.deleteByPkWithCompositeKeyPresent;
						logger.error(msg, { keyFields });

						throw new Error(msg);
					}

					condition = ModelPredicateCreator.createForSingleField<T>(
						getModelDefinition(modelConstructor),
						keyFields[0],
						identifierOrCriteria
					);
				} else {
					if (isIdentifierObject(identifierOrCriteria, modelDefinition)) {
						condition = ModelPredicateCreator.createForPk<T>(
							modelDefinition,
							<T>identifierOrCriteria
						);
					} else {
						condition = ModelPredicateCreator.createFromExisting(
							modelDefinition,
							/**
							 * idOrCriteria is always a ProducerModelPredicate<T>, never a symbol.
							 * The symbol is used only for typing purposes. e.g. see Predicates.ALL
							 */
							identifierOrCriteria as ProducerModelPredicate<T>
						);
					}

					if (
						!condition ||
						!ModelPredicateCreator.isValidPredicate(condition)
					) {
						const msg =
							'Criteria required. Do you want to delete all? Pass Predicates.ALL';
						logger.error(msg, { condition });

						throw new Error(msg);
					}
				}

				const [deleted] = await this.storage.delete(
					modelConstructor,
					condition
				);

				return deleted;
			} else {
				const model = modelOrConstructor;
				const modelConstructor = Object.getPrototypeOf(model || {})
					.constructor as PersistentModelConstructor<T>;

				if (!isValidModelConstructor(modelConstructor)) {
					const msg = 'Object is not an instance of a valid model';
					logger.error(msg, { model });

					throw new Error(msg);
				}

				const modelDefinition = getModelDefinition(modelConstructor);

				const pkPredicate = ModelPredicateCreator.createForPk<T>(
					modelDefinition,
					model
				);

				if (identifierOrCriteria) {
					if (typeof identifierOrCriteria !== 'function') {
						const msg = 'Invalid criteria';
						logger.error(msg, { identifierOrCriteria });

						throw new Error(msg);
					}

					condition = (<ProducerModelPredicate<T>>identifierOrCriteria)(
						pkPredicate
					);
				} else {
					condition = pkPredicate;
				}

				const [[deleted]] = await this.storage.delete(model, condition);

				return deleted;
			}
		}, 'datastore delete');
	};

	observe: {
		(): Observable<SubscriptionMessage<PersistentModel>>;

		<T extends PersistentModel>(
			modelConstructor: PersistentModelConstructor<T>,
			identifier: string
		): Observable<SubscriptionMessage<T>>;

		<T extends PersistentModel>(
			modelConstructor: PersistentModelConstructor<T>,
			criteria?: ProducerModelPredicate<T> | typeof PredicateAll
		): Observable<SubscriptionMessage<T>>;

		<T extends PersistentModel>(model: T): Observable<SubscriptionMessage<T>>;
	} = <T extends PersistentModel>(
		modelOrConstructor?: T | PersistentModelConstructor<T>,
		identifierOrCriteria?:
			| string
			| ProducerModelPredicate<T>
			| typeof PredicateAll
	): Observable<SubscriptionMessage<T>> => {
		let predicate: ModelPredicate<T>;

		const modelConstructor: PersistentModelConstructor<T> | undefined =
			modelOrConstructor && isValidModelConstructor<T>(modelOrConstructor)
				? modelOrConstructor
				: undefined;

		if (modelOrConstructor && modelConstructor === undefined) {
			const model = <T>modelOrConstructor;
			const modelConstructor =
				model && (<Object>Object.getPrototypeOf(model)).constructor;

			if (isValidModelConstructor<T>(modelConstructor)) {
				if (identifierOrCriteria) {
					logger.warn('idOrCriteria is ignored when using a model instance', {
						model,
						identifierOrCriteria,
					});
				}

				return this.observe(modelConstructor, model.id);
			} else {
				const msg =
					'The model is not an instance of a PersistentModelConstructor';
				logger.error(msg, { model });

				throw new Error(msg);
			}
		}

		// observe should not accept object literal syntax
		if (
			identifierOrCriteria &&
			modelConstructor &&
			isIdentifierObject(
				identifierOrCriteria,
				getModelDefinition(modelConstructor)
			)
		) {
			const msg = errorMessages.observeWithObjectLiteral;
			logger.error(msg, { objectLiteral: identifierOrCriteria });

			throw new Error(msg);
		}

		if (identifierOrCriteria !== undefined && modelConstructor === undefined) {
			const msg = 'Cannot provide criteria without a modelConstructor';
			logger.error(msg, identifierOrCriteria);
			throw new Error(msg);
		}

		if (modelConstructor && !isValidModelConstructor(modelConstructor)) {
			const msg = 'Constructor is not for a valid model';
			logger.error(msg, { modelConstructor });

			throw new Error(msg);
		}

		if (typeof identifierOrCriteria === 'string') {
			const modelDefinition = getModelDefinition(modelConstructor);
			const [keyField] = extractPrimaryKeyFieldNames(modelDefinition);

			predicate = ModelPredicateCreator.createForSingleField<T>(
				getModelDefinition(modelConstructor),
				keyField,
				identifierOrCriteria
			);
		} else {
			if (isPredicatesAll(identifierOrCriteria)) {
				predicate = undefined;
			} else {
				predicate =
					modelConstructor &&
					ModelPredicateCreator.createFromExisting<T>(
						getModelDefinition(modelConstructor),
						identifierOrCriteria
					);
			}
		}

		return new Observable<SubscriptionMessage<T>>(observer => {
			let handle: ZenObservable.Subscription;

			this.runningProcesses
				.add(async () => {
					await this.start();

					// Filter the events returned by Storage according to namespace,
					// append original element data, and subscribe to the observable
					handle = this.storage
						.observe(modelConstructor, predicate)
						.filter(({ model }) => namespaceResolver(model) === USER)
						.subscribe({
							next: item =>
								this.runningProcesses.isOpen &&
								this.runningProcesses.add(async () => {
									// the `element` doesn't necessarily contain all item details or
									// have related records attached consistently with that of a query()
									// result item. for consistency, we attach them here.

									let message = item;

									// as long as we're not dealing with a DELETE, we need to fetch a fresh
									// item from storage to ensure it's fully populated.
									if (item.opType !== 'DELETE') {
										const modelDefinition = getModelDefinition(item.model);
										const keyFields =
											extractPrimaryKeyFieldNames(modelDefinition);
										const primaryKeysAndValues = extractPrimaryKeysAndValues(
											item.element,
											keyFields
										);
										const freshElement = await this.query(
											item.model,
											primaryKeysAndValues
										);
										message = {
											...message,
											element: freshElement as T,
										};
									}

									observer.next(message as SubscriptionMessage<T>);
								}, 'datastore observe message handler'),
							error: err => observer.error(err),
							complete: () => observer.complete(),
						});
				}, 'datastore observe observable initialization')
				.catch(error => {
					observer.error(error);
				});

			// better than no cleaner, but if the subscriber is handling the
			// complete() message async and not registering with the context,
			// this will still be problematic.
			return this.runningProcesses.addCleaner(async () => {
				if (handle) {
					handle.unsubscribe();
				}
			}, 'datastore observe cleaner');
		});
	};

	observeQuery: {
		<T extends PersistentModel>(
			modelConstructor: PersistentModelConstructor<T>,
			criteria?: ProducerModelPredicate<T> | typeof PredicateAll,
			paginationProducer?: ObserveQueryOptions<T>
		): Observable<DataStoreSnapshot<T>>;
	} = <T extends PersistentModel>(
		model: PersistentModelConstructor<T>,
		criteria?: ProducerModelPredicate<T> | typeof PredicateAll,
		options?: ObserveQueryOptions<T>
	): Observable<DataStoreSnapshot<T>> => {
		return new Observable<DataStoreSnapshot<T>>(observer => {
			const items = new Map<string, T>();
			const itemsChanged = new Map<string, T>();
			let deletedItemIds: string[] = [];
			let handle: ZenObservable.Subscription;
			let predicate: ModelPredicate<T>;

			/**
			 * As the name suggests, this geneates a snapshot in the form of
			 * 	`{items: T[], isSynced: boolean}`
			 * and sends it to the observer.
			 *
			 * SIDE EFFECT: The underlying generation and emission methods may touch:
			 * `items`, `itemsChanged`, and `deletedItemIds`.
			 *
			 * Refer to `generateSnapshot` and `emitSnapshot` for more details.
			 */
			const generateAndEmitSnapshot = (): void => {
				const snapshot = generateSnapshot();
				emitSnapshot(snapshot);
			};

			// a mechanism to return data after X amount of seconds OR after the
			// "limit" (itemsChanged >= this.syncPageSize) has been reached, whichever comes first
			const limitTimerRace = new DeferredCallbackResolver({
				callback: generateAndEmitSnapshot,
				errorHandler: observer.error,
				maxInterval: 2000,
			});

			const { sort } = options || {};
			const sortOptions = sort ? { sort } : undefined;

			const modelDefinition = getModelDefinition(model);
			const keyFields = extractPrimaryKeyFieldNames(modelDefinition);

			if (isQueryOne(criteria)) {
				predicate = ModelPredicateCreator.createForSingleField<T>(
					modelDefinition,
					keyFields[0],
					criteria
				);
			} else {
				if (isPredicatesAll(criteria)) {
					// Predicates.ALL means "all records", so no predicate (undefined)
					predicate = undefined;
				} else {
					predicate = ModelPredicateCreator.createFromExisting(
						modelDefinition,
						criteria
					);
				}
			}

			const { predicates, type: predicateGroupType } =
				ModelPredicateCreator.getPredicates(predicate, false) || {};
			const hasPredicate = !!predicates;

<<<<<<< HEAD
			this.runningProcesses
				.add(async () => {
					try {
						// first, query and return any locally-available records
						(await this.query(model, criteria, sortOptions)).forEach(item => {
							const itemModelDefinition = getModelDefinition(model);
							const idOrPk = getIdentifierValue(itemModelDefinition, item);
							items.set(idOrPk, item);
						});

						// Observe the model and send a stream of updates (debounced).
						// We need to post-filter results instead of passing criteria through
						// to have visibility into items that move from in-set to out-of-set.
						// We need to explicitly remove those items from the existing snapshot.
						handle = this.observe(model).subscribe(
							({ element, model, opType }) => {
								let record = element;

								// TODO: fix query
								if (Array.isArray(element)) {
									record = element[0];
								}
								const itemModelDefinition = getModelDefinition(model);
								const idOrPk = getIdentifierValue(itemModelDefinition, record);
=======
			(async () => {
				try {
					// first, query and return any locally-available records
					(await this.query(model, criteria, sortOptions)).forEach(item => {
						const itemModelDefinition = getModelDefinition(model);
						const idOrPk = getIdentifierValue(itemModelDefinition, item);
						items.set(idOrPk, item);
					});

					// Observe the model and send a stream of updates (debounced).
					// We need to post-filter results instead of passing criteria through
					// to have visibility into items that move from in-set to out-of-set.
					// We need to explicitly remove those items from the existing snapshot.
					handle = this.observe(model).subscribe(
						({ element, model, opType }) => {
							const itemModelDefinition = getModelDefinition(model);
							const idOrPk = getIdentifierValue(itemModelDefinition, element);
							if (
								hasPredicate &&
								!validatePredicate(element, predicateGroupType, predicates)
							) {
>>>>>>> e11360a3
								if (
									hasPredicate &&
									!validatePredicate(record, predicateGroupType, predicates)
								) {
									if (
										opType === 'UPDATE' &&
										(items.has(idOrPk) || itemsChanged.has(idOrPk))
									) {
										// tracking as a "deleted item" will include the item in
										// page limit calculations and ensure it is removed from the
										// final items collection, regardless of which collection(s)
										// it is currently in. (I mean, it could be in both, right!?)
										deletedItemIds.push(idOrPk);
									} else {
										// ignore updates for irrelevant/filtered items.
										return;
									}
								}

								// Flag items which have been recently deleted
								// NOTE: Merging of separate operations to the same model instance is handled upstream
								// in the `mergePage` method within src/sync/merger.ts. The final state of a model instance
								// depends on the LATEST record (for a given id).
								if (opType === 'DELETE') {
									deletedItemIds.push(idOrPk);
								} else {
									itemsChanged.set(idOrPk, record);
								}

<<<<<<< HEAD
								const isSynced =
									this.sync?.getModelSyncedStatus(model) ?? false;
=======
							// Flag items which have been recently deleted
							// NOTE: Merging of separate operations to the same model instance is handled upstream
							// in the `mergePage` method within src/sync/merger.ts. The final state of a model instance
							// depends on the LATEST record (for a given id).
							if (opType === 'DELETE') {
								deletedItemIds.push(idOrPk);
							} else {
								itemsChanged.set(idOrPk, element);
							}
>>>>>>> e11360a3

								const limit =
									itemsChanged.size - deletedItemIds.length >=
									this.syncPageSize;

								if (limit || isSynced) {
									// console.log('emitting here on element received', element);
									limitTimerRace.resolve();
								}

								// kicks off every subsequent race as results sync down
								limitTimerRace.start();
							}
						);

						// returns a set of initial/locally-available results
						generateAndEmitSnapshot();
					} catch (err) {
						observer.error(err);
					}
				}, 'datastore observequery startup')
				.catch(error => {
					observer.error(error);
				});

			/**
			 * Combines the `items`, `itemsChanged`, and `deletedItemIds` collections into
			 * a snapshot in the form of `{ items: T[], isSynced: boolean}`.
			 *
			 * SIDE EFFECT: The shared `items` collection is recreated.
			 */
			const generateSnapshot = (): DataStoreSnapshot<T> => {
				const isSynced = this.sync?.getModelSyncedStatus(model) ?? false;
				const itemsArray = [
					...Array.from(items.values()),
					...Array.from(itemsChanged.values()),
				];

				if (options?.sort) {
					sortItems(itemsArray);
				}

				items.clear();
				itemsArray.forEach(item => {
					const itemModelDefinition = getModelDefinition(model);
					const idOrPk = getIdentifierValue(itemModelDefinition, item);
					items.set(idOrPk, item);
				});

				// remove deleted items from the final result set
				deletedItemIds.forEach(idOrPk => items.delete(idOrPk));

				return {
					items: Array.from(items.values()),
					isSynced,
				};
			};

			/**
			 * Emits the list of items to the observer.
			 *
			 * SIDE EFFECT: `itemsChanged` and `deletedItemIds` are cleared to prepare
			 * for the next snapshot.
			 *
			 * @param snapshot The generated items data to emit.
			 */
			const emitSnapshot = (snapshot: DataStoreSnapshot<T>): void => {
				// send the generated snapshot to the primary subscription.
				// NOTE: This observer's handler *could* be async ...
				observer.next(snapshot);

				// reset the changed items sets
				itemsChanged.clear();
				deletedItemIds = [];
			};

			/**
			 * Sorts an `Array` of `T` according to the sort instructions given in the
			 * original  `observeQuery()` call.
			 *
			 * @param itemsToSort A array of model type.
			 */
			const sortItems = (itemsToSort: T[]): void => {
				const modelDefinition = getModelDefinition(model);
				const pagination = this.processPagination(modelDefinition, options);

				const sortPredicates = ModelSortPredicateCreator.getPredicates(
					pagination.sort
				);

				if (sortPredicates.length) {
					const compareFn = sortCompareFunction(sortPredicates);
					itemsToSort.sort(compareFn);
				}
			};

			/**
			 * Force one last snapshot when the model is fully synced.
			 *
			 * This reduces latency for that last snapshot, which will otherwise
			 * wait for the configured timeout.
			 *
			 * @param payload The payload from the Hub event.
			 */
			const hubCallback = ({ payload }): void => {
				const { event, data } = payload;
				if (
					event === ControlMessage.SYNC_ENGINE_MODEL_SYNCED &&
					data?.model?.name === model.name
				) {
					generateAndEmitSnapshot();
					Hub.remove('datastore', hubCallback);
				}
			};
			Hub.listen('datastore', hubCallback);

			return this.runningProcesses.addCleaner(async () => {
				if (handle) {
					handle.unsubscribe();
				}
			}, 'datastore observequery cleaner');
		});
	};

	configure = (config: DataStoreConfig = {}) => {
		this.amplifyContext.Auth = this.Auth;
		this.amplifyContext.API = this.API;
		this.amplifyContext.Cache = this.Cache;

		const {
			DataStore: configDataStore,
			authModeStrategyType: configAuthModeStrategyType,
			conflictHandler: configConflictHandler,
			errorHandler: configErrorHandler,
			maxRecordsToSync: configMaxRecordsToSync,
			syncPageSize: configSyncPageSize,
			fullSyncInterval: configFullSyncInterval,
			syncExpressions: configSyncExpressions,
			authProviders: configAuthProviders,
			storageAdapter: configStorageAdapter,
			...configFromAmplify
		} = config;

		this.amplifyConfig = {
			...configFromAmplify,
			...this.amplifyConfig,
		};

		this.conflictHandler = this.setConflictHandler(config);
		this.errorHandler = this.setErrorHandler(config);

		const authModeStrategyType =
			(configDataStore && configDataStore.authModeStrategyType) ||
			configAuthModeStrategyType ||
			AuthModeStrategyType.DEFAULT;

		switch (authModeStrategyType) {
			case AuthModeStrategyType.MULTI_AUTH:
				this.authModeStrategy = multiAuthStrategy(this.amplifyContext);
				break;
			case AuthModeStrategyType.DEFAULT:
				this.authModeStrategy = defaultAuthStrategy;
				break;
			default:
				this.authModeStrategy = defaultAuthStrategy;
				break;
		}

		// store on config object, so that Sync, Subscription, and Mutation processors can have access
		this.amplifyConfig.authProviders =
			(configDataStore && configDataStore.authProviders) || configAuthProviders;

		this.syncExpressions =
			(configDataStore && configDataStore.syncExpressions) ||
			configSyncExpressions ||
			this.syncExpressions;

		this.maxRecordsToSync =
			(configDataStore && configDataStore.maxRecordsToSync) ||
			configMaxRecordsToSync ||
			this.maxRecordsToSync ||
			10000;

		// store on config object, so that Sync, Subscription, and Mutation processors can have access
		this.amplifyConfig.maxRecordsToSync = this.maxRecordsToSync;

		this.syncPageSize =
			(configDataStore && configDataStore.syncPageSize) ||
			configSyncPageSize ||
			this.syncPageSize ||
			1000;

		// store on config object, so that Sync, Subscription, and Mutation processors can have access
		this.amplifyConfig.syncPageSize = this.syncPageSize;

		this.fullSyncInterval =
			(configDataStore && configDataStore.fullSyncInterval) ||
			configFullSyncInterval ||
			this.fullSyncInterval ||
			24 * 60; // 1 day

		this.storageAdapter =
			(configDataStore && configDataStore.storageAdapter) ||
			configStorageAdapter ||
			this.storageAdapter ||
			undefined;

		this.sessionId = this.retrieveSessionId()!;
	};

	/**
	 * Clears all data from storage and removes all data, schema info, other
	 * initialization details, and then stops DataStore.
	 *
	 * That said, reinitialization is required after clearing. This can be done
	 * by explicitiliy calling `start()` or any method that implicitly starts
	 * DataStore, such as `query()`, `save()`, or `delete()`.
	 */
	async clear() {
		await this.runningProcesses.close();

		if (this.storage === undefined) {
			// connect to storage so that it can be cleared without fully starting DataStore
			this.storage = new Storage(
				schema,
				namespaceResolver,
				getModelConstructorByModelName,
				modelInstanceCreator,
				this.storageAdapter,
				this.sessionId
			);
			await this.storage.init();
		}

		if (syncSubscription && !syncSubscription.closed) {
			syncSubscription.unsubscribe();
		}

		if (this.sync) {
			await this.sync.stop();
		}

		await this.storage.clear();

		this.initialized = undefined; // Should re-initialize when start() is called.
		this.storage = undefined;
		this.sync = undefined;
		this.syncPredicates = new WeakMap<SchemaModel, ModelPredicate<any>>();

		this.runningProcesses = new BackgroundProcessManager();
	}

	/**
	 * Stops all DataStore sync activities.
	 *
	 * TODO: "Waits for graceful termination of
	 * running queries and terminates subscriptions."
	 */
	async stop(this: InstanceType<typeof DataStore>) {
		await this.runningProcesses.close();

		if (syncSubscription && !syncSubscription.closed) {
			syncSubscription.unsubscribe();
		}

		if (this.sync) {
			await this.sync.stop();
		}

		this.initialized = undefined; // Should re-initialize when start() is called.
		this.sync = undefined;

		this.runningProcesses = new BackgroundProcessManager();
	}

	/**
	 * Validates given pagination input from a query and creates a pagination
	 * argument for use against the storage layer.
	 *
	 * @param modelDefinition
	 * @param paginationProducer
	 */
	private processPagination<T extends PersistentModel>(
		modelDefinition: SchemaModel,
		paginationProducer: ProducerPaginationInput<T>
	): PaginationInput<T> | undefined {
		let sortPredicate: SortPredicate<T>;
		const { limit, page, sort } = paginationProducer || {};

		if (limit === undefined && page === undefined && sort === undefined) {
			return undefined;
		}

		if (page !== undefined && limit === undefined) {
			throw new Error('Limit is required when requesting a page');
		}

		if (page !== undefined) {
			if (typeof page !== 'number') {
				throw new Error('Page should be a number');
			}

			if (page < 0) {
				throw new Error("Page can't be negative");
			}
		}

		if (limit !== undefined) {
			if (typeof limit !== 'number') {
				throw new Error('Limit should be a number');
			}

			if (limit < 0) {
				throw new Error("Limit can't be negative");
			}
		}

		if (sort) {
			sortPredicate = ModelSortPredicateCreator.createFromExisting(
				modelDefinition,
				paginationProducer.sort
			);
		}

		return {
			limit,
			page,
			sort: sortPredicate,
		};
	}

	/**
	 * Examines the configured `syncExpressions` and produces a WeakMap of
	 * SchemaModel -> predicate to use during sync.
	 */
	private async processSyncExpressions(): Promise<
		WeakMap<SchemaModel, ModelPredicate<any>>
	> {
		if (!this.syncExpressions || !this.syncExpressions.length) {
			return new WeakMap<SchemaModel, ModelPredicate<any>>();
		}

		const syncPredicates = await Promise.all(
			this.syncExpressions.map(
				async (
					syncExpression: SyncExpression
				): Promise<[SchemaModel, ModelPredicate<any>]> => {
					const { modelConstructor, conditionProducer } = await syncExpression;
					const modelDefinition = getModelDefinition(modelConstructor);

					// conditionProducer is either a predicate, e.g. (c) => c.field('eq', 1)
					// OR a function/promise that returns a predicate
					const condition = await this.unwrapPromise(conditionProducer);
					if (isPredicatesAll(condition)) {
						return [modelDefinition, null];
					}

					const predicate = this.createFromCondition(
						modelDefinition,
						condition
					);

					return [modelDefinition, predicate];
				}
			)
		);

		return this.weakMapFromEntries(syncPredicates);
	}

	private createFromCondition(
		modelDefinition: SchemaModel,
		condition: ProducerModelPredicate<PersistentModel>
	) {
		try {
			return ModelPredicateCreator.createFromExisting(
				modelDefinition,
				condition
			);
		} catch (error) {
			logger.error('Error creating Sync Predicate');
			throw error;
		}
	}

	private async unwrapPromise<T extends PersistentModel>(
		conditionProducer
	): Promise<ProducerModelPredicate<T>> {
		try {
			const condition = await conditionProducer();
			return condition;
		} catch (error) {
			if (error instanceof TypeError) {
				return conditionProducer;
			}
			throw error;
		}
	}

	private weakMapFromEntries(
		entries: [SchemaModel, ModelPredicate<any>][]
	): WeakMap<SchemaModel, ModelPredicate<any>> {
		return entries.reduce((map, [modelDefinition, predicate]) => {
			if (map.has(modelDefinition)) {
				const { name } = modelDefinition;
				logger.warn(
					`You can only utilize one Sync Expression per model.
          Subsequent sync expressions for the ${name} model will be ignored.`
				);
				return map;
			}

			if (predicate) {
				map.set(modelDefinition, predicate);
			}

			return map;
		}, new WeakMap<SchemaModel, ModelPredicate<any>>());
	}

	/**
	 * A session ID to allow CMS to open databases against multiple apps.
	 * This session ID is only expected be set by AWS Amplify Studio.
	 */
	private retrieveSessionId(): string | undefined {
		try {
			const sessionId = sessionStorage.getItem('datastoreSessionId');

			if (sessionId) {
				const { aws_appsync_graphqlEndpoint } = this.amplifyConfig;

				const appSyncUrl = aws_appsync_graphqlEndpoint.split('/')[2];
				const [appSyncId] = appSyncUrl.split('.');

				return `${sessionId}-${appSyncId}`;
			}
		} catch {}

		return undefined;
	}
}

const instance = new DataStore();
Amplify.register(instance);

export { DataStore as DataStoreClass, initSchema, instance as DataStore };<|MERGE_RESOLUTION|>--- conflicted
+++ resolved
@@ -1507,7 +1507,6 @@
 				ModelPredicateCreator.getPredicates(predicate, false) || {};
 			const hasPredicate = !!predicates;
 
-<<<<<<< HEAD
 			this.runningProcesses
 				.add(async () => {
 					try {
@@ -1524,40 +1523,11 @@
 						// We need to explicitly remove those items from the existing snapshot.
 						handle = this.observe(model).subscribe(
 							({ element, model, opType }) => {
-								let record = element;
-
-								// TODO: fix query
-								if (Array.isArray(element)) {
-									record = element[0];
-								}
 								const itemModelDefinition = getModelDefinition(model);
-								const idOrPk = getIdentifierValue(itemModelDefinition, record);
-=======
-			(async () => {
-				try {
-					// first, query and return any locally-available records
-					(await this.query(model, criteria, sortOptions)).forEach(item => {
-						const itemModelDefinition = getModelDefinition(model);
-						const idOrPk = getIdentifierValue(itemModelDefinition, item);
-						items.set(idOrPk, item);
-					});
-
-					// Observe the model and send a stream of updates (debounced).
-					// We need to post-filter results instead of passing criteria through
-					// to have visibility into items that move from in-set to out-of-set.
-					// We need to explicitly remove those items from the existing snapshot.
-					handle = this.observe(model).subscribe(
-						({ element, model, opType }) => {
-							const itemModelDefinition = getModelDefinition(model);
-							const idOrPk = getIdentifierValue(itemModelDefinition, element);
-							if (
-								hasPredicate &&
-								!validatePredicate(element, predicateGroupType, predicates)
-							) {
->>>>>>> e11360a3
+								const idOrPk = getIdentifierValue(itemModelDefinition, element);
 								if (
 									hasPredicate &&
-									!validatePredicate(record, predicateGroupType, predicates)
+									!validatePredicate(element, predicateGroupType, predicates)
 								) {
 									if (
 										opType === 'UPDATE' &&
@@ -1581,30 +1551,17 @@
 								if (opType === 'DELETE') {
 									deletedItemIds.push(idOrPk);
 								} else {
-									itemsChanged.set(idOrPk, record);
+									itemsChanged.set(idOrPk, element);
 								}
 
-<<<<<<< HEAD
 								const isSynced =
 									this.sync?.getModelSyncedStatus(model) ?? false;
-=======
-							// Flag items which have been recently deleted
-							// NOTE: Merging of separate operations to the same model instance is handled upstream
-							// in the `mergePage` method within src/sync/merger.ts. The final state of a model instance
-							// depends on the LATEST record (for a given id).
-							if (opType === 'DELETE') {
-								deletedItemIds.push(idOrPk);
-							} else {
-								itemsChanged.set(idOrPk, element);
-							}
->>>>>>> e11360a3
 
 								const limit =
 									itemsChanged.size - deletedItemIds.length >=
 									this.syncPageSize;
 
 								if (limit || isSynced) {
-									// console.log('emitting here on element received', element);
 									limitTimerRace.resolve();
 								}
 
