import { Amplify, ConsoleLogger as Logger, Hub, JS } from '@aws-amplify/core';
import {
	Draft,
	immerable,
	produce,
	setAutoFreeze,
	enablePatches,
	Patch,
} from 'immer';
import { v4 as uuid4 } from 'uuid';
import Observable, { ZenObservable } from 'zen-observable-ts';
import { defaultAuthStrategy, multiAuthStrategy } from '../authModeStrategies';
import {
	isPredicatesAll,
	ModelPredicateCreator,
	ModelSortPredicateCreator,
	PredicateAll,
} from '../predicates';
import { Adapter } from '../storage/adapter';
import { ExclusiveStorage as Storage } from '../storage/storage';
import { ControlMessage, SyncEngine } from '../sync';
import {
	AuthModeStrategy,
	ConflictHandler,
	DataStoreConfig,
	GraphQLScalarType,
	InternalSchema,
	isGraphQLScalarType,
	ModelFieldType,
	ModelInit,
	ModelInstanceMetadata,
	ModelPredicate,
	ModelField,
	SortPredicate,
	MutableModel,
	NamespaceResolver,
	NonModelTypeConstructor,
	ProducerPaginationInput,
	PaginationInput,
	PersistentModel,
	PersistentModelConstructor,
	ProducerModelPredicate,
	Schema,
	SchemaModel,
	SchemaNamespace,
	SchemaNonModel,
	SubscriptionMessage,
	DataStoreSnapshot,
	SyncConflict,
	SyncError,
	TypeConstructorMap,
	ErrorHandler,
	SyncExpression,
	AuthModeStrategyType,
	isNonModelFieldType,
	isModelFieldType,
	isFieldAssociation,
	ObserveQueryOptions,
} from '../types';
import {
	DATASTORE,
	establishRelationAndKeys,
	isModelConstructor,
	monotonicUlidFactory,
	NAMESPACES,
	STORAGE,
	SYNC,
	USER,
	isNullOrUndefined,
	registerNonModelClass,
	sortCompareFunction,
	DeferredCallbackResolver,
	inMemoryPagination,
} from '../util';
import {
	SingularModelPredicateExtender,
	predicateFor,
	GroupCondition,
} from '../predicates/next';

setAutoFreeze(true);
enablePatches();

const logger = new Logger('DataStore');

const ulid = monotonicUlidFactory(Date.now());
const { isNode } = JS.browserOrNode();

declare class Setting {
	constructor(init: ModelInit<Setting>);
	static copyOf(
		src: Setting,
		mutator: (draft: MutableModel<Setting>) => void | Setting
	): Setting;
	public readonly id: string;
	public readonly key: string;
	public readonly value: string;
}

const SETTING_SCHEMA_VERSION = 'schemaVersion';

let schema: InternalSchema;
const modelNamespaceMap = new WeakMap<
	PersistentModelConstructor<any>,
	string
>();
// stores data for crafting the correct update mutation input for a model
// Patch[] - array of changed fields and metadata
// PersistentModel - the source model, used for diffing object-type fields
const modelPatchesMap = new WeakMap<
	PersistentModel,
	[Patch[], PersistentModel]
>();

const getModelDefinition = (
	modelConstructor: PersistentModelConstructor<any>
) => {
	const namespace = modelNamespaceMap.get(modelConstructor);
	return namespace
		? schema.namespaces[namespace].models[modelConstructor.name]
		: undefined;
};

const getModelPKFieldName = (
	modelConstructor: PersistentModelConstructor<any>
) => {
	const namespace = modelNamespaceMap.get(modelConstructor);
	return (
		(namespace &&
			schema.namespaces?.[namespace]?.keys?.[modelConstructor.name]
				.primaryKey) || ['id']
	);
};

const isValidModelConstructor = <T extends PersistentModel>(
	obj: any
): obj is PersistentModelConstructor<T> => {
	return isModelConstructor(obj) && modelNamespaceMap.has(obj);
};

const namespaceResolver: NamespaceResolver = modelConstructor => {
	const resolver = modelNamespaceMap.get(modelConstructor);
	if (!resolver) {
		throw new Error(
			`Namespace Resolver for '${modelConstructor.name}' not found! This is probably a bug in '@amplify-js/datastore'.`
		);
	}
	return resolver;
};

// exporting syncClasses for testing outbox.test.ts
export let syncClasses: TypeConstructorMap;
let userClasses: TypeConstructorMap;
let dataStoreClasses: TypeConstructorMap;
let storageClasses: TypeConstructorMap;

const modelInstanceAssociationsMap = new WeakMap<PersistentModel, object>();

const initSchema = (userSchema: Schema) => {
	if (schema !== undefined) {
		console.warn('The schema has already been initialized');

		return userClasses;
	}

	logger.log('validating schema', { schema: userSchema });

	const internalUserNamespace: SchemaNamespace = {
		name: USER,
		...userSchema,
	};

	logger.log('DataStore', 'Init models');
	userClasses = createTypeClasses(internalUserNamespace);
	logger.log('DataStore', 'Models initialized');

	const dataStoreNamespace = getNamespace();
	const storageNamespace = Storage.getNamespace();
	const syncNamespace = SyncEngine.getNamespace();

	dataStoreClasses = createTypeClasses(dataStoreNamespace);
	storageClasses = createTypeClasses(storageNamespace);
	syncClasses = createTypeClasses(syncNamespace);

	schema = {
		namespaces: {
			[dataStoreNamespace.name]: dataStoreNamespace,
			[internalUserNamespace.name]: internalUserNamespace,
			[storageNamespace.name]: storageNamespace,
			[syncNamespace.name]: syncNamespace,
		},
		version: userSchema.version,
	};

	Object.keys(schema.namespaces).forEach(namespace => {
		const [relations, keys] = establishRelationAndKeys(
			schema.namespaces[namespace]
		);

		schema.namespaces[namespace].relationships = relations;
		schema.namespaces[namespace].keys = keys;

		const modelAssociations = new Map<string, string[]>();

		Object.values(schema.namespaces[namespace].models).forEach(model => {
			const connectedModels: string[] = [];

			Object.values(model.fields)
				.filter(
					field =>
						field.association &&
						field.association.connectionType === 'BELONGS_TO' &&
						(<ModelFieldType>field.type).model !== model.name
				)
				.forEach(field =>
					connectedModels.push((<ModelFieldType>field.type).model)
				);

			modelAssociations.set(model.name, connectedModels);

			Object.values(model.fields).forEach(field => {
				if (
					typeof field.type === 'object' &&
					!Object.getOwnPropertyDescriptor(
						<ModelFieldType>field.type,
						'modelConstructor'
					)
				) {
					Object.defineProperty(field.type, 'modelConstructor', {
						get: () => {
							return {
								builder: userClasses[(<ModelFieldType>field.type).model],
								schema:
									schema.namespaces[namespace].models[
										(<ModelFieldType>field.type).model
									],
								pkField: getModelPKFieldName(
									userClasses[
										(<ModelFieldType>field.type).model
									] as PersistentModelConstructor<any>
								),
							};
						},
					});
				}
			});
		});

		const result = new Map<string, string[]>();

		let count = 1000;
		while (true && count > 0) {
			if (modelAssociations.size === 0) {
				break;
			}
			count--;
			if (count === 0) {
				throw new Error(
					'Models are not topologically sortable. Please verify your schema.'
				);
			}

			for (const modelName of Array.from(modelAssociations.keys())) {
				const parents = modelAssociations.get(modelName);

				if (parents?.every(x => result.has(x))) {
					result.set(modelName, parents);
				}
			}

			Array.from(result.keys()).forEach(x => modelAssociations.delete(x));
		}

		schema.namespaces[namespace].modelTopologicalOrdering = result;
	});

	return userClasses;
};

const createTypeClasses: (
	namespace: SchemaNamespace
) => TypeConstructorMap = namespace => {
	const classes: TypeConstructorMap = {};

	Object.entries(namespace.models).forEach(([modelName, modelDefinition]) => {
		const clazz = createModelClass(modelDefinition);
		classes[modelName] = clazz;

		modelNamespaceMap.set(clazz, namespace.name);
	});

	Object.entries(namespace.nonModels || {}).forEach(
		([typeName, typeDefinition]) => {
			const clazz = createNonModelClass(typeDefinition);
			classes[typeName] = clazz;
		}
	);

	return classes;
};

export declare type ModelInstanceCreator = typeof modelInstanceCreator;

const instancesMetadata = new WeakSet<
	ModelInit<PersistentModel & Partial<ModelInstanceMetadata>>
>();
function modelInstanceCreator<T extends PersistentModel = PersistentModel>(
	modelConstructor: PersistentModelConstructor<T>,
	init: ModelInit<T> & Partial<ModelInstanceMetadata>
): T {
	instancesMetadata.add(init);

	return <T>new modelConstructor(init);
}

const validateModelFields =
	(modelDefinition: SchemaModel | SchemaNonModel) => (k: string, v: any) => {
		const fieldDefinition = modelDefinition.fields[k];
		if (fieldDefinition !== undefined) {
			const { type, isRequired, isArrayNullable, name, isArray } =
				fieldDefinition;

			if (
				((!isArray && isRequired) || (isArray && !isArrayNullable)) &&
				(v === null || v === undefined)
			) {
				throw new Error(`Field ${name} is required`);
			}

			if (isGraphQLScalarType(type)) {
				const jsType = GraphQLScalarType.getJSType(type);
				const validateScalar = GraphQLScalarType.getValidationFunction(type);

				if (type === 'AWSJSON') {
					if (typeof v === jsType) {
						return;
					}
					if (typeof v === 'string') {
						try {
							JSON.parse(v);
							return;
						} catch (error) {
							throw new Error(`Field ${name} is an invalid JSON object. ${v}`);
						}
					}
				}

				if (isArray) {
					let errorTypeText: string = jsType;
					if (!isRequired) {
						errorTypeText = `${jsType} | null | undefined`;
					}

					if (!Array.isArray(v) && !isArrayNullable) {
						throw new Error(
							`Field ${name} should be of type [${errorTypeText}], ${typeof v} received. ${v}`
						);
					}

					if (
						!isNullOrUndefined(v) &&
						(<[]>v).some(e =>
							isNullOrUndefined(e) ? isRequired : typeof e !== jsType
						)
					) {
						const elemTypes = (<[]>v)
							.map(e => (e === null ? 'null' : typeof e))
							.join(',');

						throw new Error(
							`All elements in the ${name} array should be of type ${errorTypeText}, [${elemTypes}] received. ${v}`
						);
					}

					if (validateScalar && !isNullOrUndefined(v)) {
						const validationStatus = (<[]>v).map(e => {
							if (!isNullOrUndefined(e)) {
								return validateScalar(e);
							} else if (isNullOrUndefined(e) && !isRequired) {
								return true;
							} else {
								return false;
							}
						});

						if (!validationStatus.every(s => s)) {
							throw new Error(
								`All elements in the ${name} array should be of type ${type}, validation failed for one or more elements. ${v}`
							);
						}
					}
				} else if (!isRequired && v === undefined) {
					return;
				} else if (typeof v !== jsType && v !== null) {
					throw new Error(
						`Field ${name} should be of type ${jsType}, ${typeof v} received. ${v}`
					);
				} else if (
					!isNullOrUndefined(v) &&
					validateScalar &&
					!validateScalar(v as never) // TODO: why never, TS ... why ...
				) {
					throw new Error(
						`Field ${name} should be of type ${type}, validation failed. ${v}`
					);
				}
			}
		}
	};

const castInstanceType = (
	modelDefinition: SchemaModel | SchemaNonModel,
	k: string,
	v: any
) => {
	const { isArray, type } = modelDefinition.fields[k] || {};
	// attempt to parse stringified JSON
	if (
		typeof v === 'string' &&
		(isArray ||
			type === 'AWSJSON' ||
			isNonModelFieldType(type) ||
			isModelFieldType(type))
	) {
		try {
			return JSON.parse(v);
		} catch {
			// if JSON is invalid, don't throw and let modelValidator handle it
		}
	}

	// cast from numeric representation of boolean to JS boolean
	if (typeof v === 'number' && type === 'Boolean') {
		return Boolean(v);
	}

	return v;
};

const initializeInstance = <T>(
	init: ModelInit<T>,
	modelDefinition: SchemaModel | SchemaNonModel,
	draft: Draft<T & ModelInstanceMetadata>
) => {
	const modelValidator = validateModelFields(modelDefinition);
	Object.entries(init).forEach(([k, v]) => {
		const parsedValue = castInstanceType(modelDefinition, k, v);

		modelValidator(k, parsedValue);
		(<any>draft)[k] = parsedValue;
	});
};

const createModelClass = <T extends PersistentModel>(
	modelDefinition: SchemaModel
) => {
	const clazz = <PersistentModelConstructor<T>>(<unknown>class Model {
		constructor(init: ModelInit<T>) {
			const instance = produce(
				this,
				(draft: Draft<T & ModelInstanceMetadata>) => {
					initializeInstance(init, modelDefinition, draft);

					const modelInstanceMetadata: ModelInstanceMetadata =
						instancesMetadata.has(init)
							? <ModelInstanceMetadata>(<unknown>init)
							: <ModelInstanceMetadata>{};
					const {
						id: _id,
						_version,
						_lastChangedAt,
						_deleted,
					} = modelInstanceMetadata;

					// instancesIds are set by modelInstanceCreator, it is accessible only internally
					const isInternal = _id !== null && _id !== undefined;

					const id = isInternal
						? _id
						: modelDefinition.syncable
						? uuid4()
						: ulid();

					if (!isInternal) {
						checkReadOnlyPropertyOnCreate(draft, modelDefinition);
					}

					draft.id = id;

					if (modelDefinition.syncable) {
						draft._version = _version;
						draft._lastChangedAt = _lastChangedAt;
						draft._deleted = _deleted;
					}
				}
			);

			return instance;
		}

		static copyOf(source: T, fn: (draft: MutableModel<T>) => T) {
			const modelConstructor = Object.getPrototypeOf(source || {}).constructor;
			if (!isValidModelConstructor(modelConstructor)) {
				const msg = 'The source object is not a valid model';
				logger.error(msg, { source });
				throw new Error(msg);
			}

			let patches;
			const model = produce(
				source,
				draft => {
					fn(<MutableModel<T>>(draft as unknown));
					draft.id = source.id;
					const modelValidator = validateModelFields(modelDefinition);
					Object.entries(draft).forEach(([k, v]) => {
						const parsedValue = castInstanceType(modelDefinition, k, v);

						modelValidator(k, parsedValue);
					});
				},
				p => (patches = p)
			);

			if (patches.length) {
				modelPatchesMap.set(model, [patches, source]);
				checkReadOnlyPropertyOnUpdate(patches, modelDefinition);
			}

			return model;
		}

		// "private" method (that's hidden via `Setting`) for `withSSRContext` to use
		// to gain access to `modelInstanceCreator` and `clazz` for persisting IDs from server to client.
		static fromJSON(json: T | T[]) {
			if (Array.isArray(json)) {
				return json.map(init => this.fromJSON(init));
			}

			const instance = modelInstanceCreator(clazz, json);
			const modelValidator = validateModelFields(modelDefinition);

			Object.entries(instance).forEach(([k, v]) => {
				modelValidator(k, v);
			});

			return instance;
		}
	});

	clazz[immerable] = true;

	Object.defineProperty(clazz, 'name', { value: modelDefinition.name });

	for (const field in modelDefinition.fields) {
		if (!isFieldAssociation(modelDefinition, field)) {
			continue;
		}

		const {
			type,
			association,
			association: { targetName },
		} = modelDefinition.fields[field] as Required<ModelField>;
		const relatedModelName = type['model'];

		Object.defineProperty(clazz.prototype, modelDefinition.fields[field].name, {
			set(model: PersistentModel) {
				if (!model || !model.id) return;
				// Avoid validation error when processing AppSync response with nested
				// selection set. Nested entitites lack version field and can not be validated
				// TODO: explore a more reliable method to solve this
				if (model.hasOwnProperty('_version')) {
					const modelConstructor = Object.getPrototypeOf(model || {})
						.constructor as PersistentModelConstructor<T>;

					if (!isValidModelConstructor(modelConstructor)) {
						const msg = `Value passed to ${modelDefinition.name}.${field} is not a valid instance of a model`;
						logger.error(msg, { model });

						throw new Error(msg);
					}

					if (
						modelConstructor.name.toLowerCase() !==
						relatedModelName.toLowerCase()
					) {
						const msg = `Value passed to ${modelDefinition.name}.${field} is not an instance of ${relatedModelName}`;
						logger.error(msg, { model });

						throw new Error(msg);
					}
				}
				if (targetName) {
					this[targetName] = model.id;
				}
			},
			get() {
				const instanceMemos = modelInstanceAssociationsMap.get(this) || {};
				if (targetName && instanceMemos.hasOwnProperty(targetName)) {
					return instanceMemos[targetName];
				}
<<<<<<< HEAD
				const associatedId = this[targetName ?? ''] as string;

=======
				const associatedId = this[targetName];
>>>>>>> f493152a
				if (!associatedId) {
					if (association.connectionType === 'HAS_MANY') {
						if (instanceMemos.hasOwnProperty(field)) {
							return instanceMemos[field];
						}
						const associatedWith = association.associatedWith;
						const relatedModel: PersistentModelConstructor<
							typeof relatedModelName
						> = getModelConstructorByModelName(USER, relatedModelName);
						const relatedModelDefinition = getModelDefinition(relatedModel);
						if (
							relatedModelDefinition?.fields[
								associatedWith
							].type.hasOwnProperty('model')
						) {
							const resultPromise = instance.query(relatedModel, c =>
								c[associatedWith].id.eq(this.id)
							);
							const asyncResult = new AsyncCollection(resultPromise);
							instanceMemos[field] = asyncResult;
							return asyncResult;
						}
						const resultPromise = instance.query(relatedModel, c =>
							c[associatedWith].eq(this.id)
						);
						const asyncResult = new AsyncCollection(resultPromise);
						instanceMemos[field] = asyncResult;
						return asyncResult;
					}
					// unable to load related model
					targetName && (instanceMemos[targetName] = undefined);
					return;
				}

				const relatedModel = getModelConstructorByModelName(
					USER,
					relatedModelName
				);

				const resultPromise = instance.query(relatedModel, associatedId);
				targetName && (instanceMemos[targetName] = resultPromise);
				modelInstanceAssociationsMap.set(this, instanceMemos);
				return resultPromise;
			},
		});
	}

	return clazz;
};

export class AsyncCollection<T> implements AsyncIterable<T> {
	values: Array<any> | Promise<Array<any>>;

	constructor(values: Array<any> | Promise<Array<any>>) {
		this.values = values;
	}

	[Symbol.asyncIterator](): AsyncIterator<T> {
		let values;
		let index = 0;
		return {
			next: async () => {
				if (!values) values = await this.values;
				if (index < values.length) {
					const result = {
						value: values[index],
						done: false,
					};
					index++;
					return result;
				}
				return {
					value: null,
					done: true,
				};
			},
		};
	}

	async toArray({
		max = Number.MAX_SAFE_INTEGER,
	}: { max?: number } = {}): Promise<T[]> {
		const output: T[] = [];
		let i = 0;
		for await (const element of this) {
			if (i < max) {
				output.push(element);
				i++;
			} else {
				break;
			}
		}
		return output;
	}
}

const checkReadOnlyPropertyOnCreate = <T extends PersistentModel>(
	draft: T,
	modelDefinition: SchemaModel
) => {
	const modelKeys = Object.keys(draft);
	const { fields } = modelDefinition;

	modelKeys.forEach(key => {
		if (fields[key] && fields[key].isReadOnly) {
			throw new Error(`${key} is read-only.`);
		}
	});
};

const checkReadOnlyPropertyOnUpdate = (
	patches: Patch[],
	modelDefinition: SchemaModel
) => {
	const patchArray = patches.map(p => [p.path[0], p.value]);
	const { fields } = modelDefinition;

	patchArray.forEach(([key, val]) => {
		if (!val || !fields[key]) return;

		if (fields[key].isReadOnly) {
			throw new Error(`${key} is read-only.`);
		}
	});
};

const createNonModelClass = <T>(typeDefinition: SchemaNonModel) => {
	const clazz = <NonModelTypeConstructor<T>>(<unknown>class Model {
		constructor(init: ModelInit<T>) {
			const instance = produce(
				this,
				(draft: Draft<T & ModelInstanceMetadata>) => {
					initializeInstance(init, typeDefinition, draft);
				}
			);

			return instance;
		}
	});

	clazz[immerable] = true;

	Object.defineProperty(clazz, 'name', { value: typeDefinition.name });

	registerNonModelClass(clazz);

	return clazz;
};

function isQueryOne(obj: any): obj is string {
	return typeof obj === 'string';
}

function defaultConflictHandler(conflictData: SyncConflict): PersistentModel {
	const { localModel, modelConstructor, remoteModel } = conflictData;
	const { _version } = remoteModel;
	return modelInstanceCreator(modelConstructor, { ...localModel, _version });
}

function defaultErrorHandler(error: SyncError) {
	logger.warn(error);
}

function getModelConstructorByModelName(
	namespaceName: NAMESPACES,
	modelName: string
): PersistentModelConstructor<any> {
	let result: PersistentModelConstructor<any> | NonModelTypeConstructor<any>;

	switch (namespaceName) {
		case DATASTORE:
			result = dataStoreClasses[modelName];
			break;
		case USER:
			result = userClasses[modelName];
			break;
		case SYNC:
			result = syncClasses[modelName];
			break;
		case STORAGE:
			result = storageClasses[modelName];
			break;
		default:
			throw new Error(`Invalid namespace: ${namespaceName}`);
	}

	if (isValidModelConstructor(result)) {
		return result;
	} else {
		const msg = `Model name is not valid for namespace. modelName: ${modelName}, namespace: ${namespaceName}`;
		logger.error(msg);

		throw new Error(msg);
	}
}

async function checkSchemaVersion(
	storage: Storage,
	version: string
): Promise<void> {
	const Setting =
		dataStoreClasses.Setting as PersistentModelConstructor<Setting>;

	const modelDefinition = schema.namespaces[DATASTORE].models.Setting;

	await storage.runExclusive(async s => {
		const [schemaVersionSetting] = await s.query(
			Setting,
			ModelPredicateCreator.createFromExisting(modelDefinition, c =>
				// @ts-ignore Argument of type '"eq"' is not assignable to parameter of type 'never'.
				c.key('eq', SETTING_SCHEMA_VERSION)
			),
			{ page: 0, limit: 1 }
		);

		if (
			schemaVersionSetting !== undefined &&
			schemaVersionSetting.value !== undefined
		) {
			const storedValue = JSON.parse(schemaVersionSetting.value);

			if (storedValue !== version) {
				await s.clear(false);
			}
		} else {
			await s.save(
				modelInstanceCreator(Setting, {
					key: SETTING_SCHEMA_VERSION,
					value: JSON.stringify(version),
				})
			);
		}
	});
}

let syncSubscription: ZenObservable.Subscription;

function getNamespace(): SchemaNamespace {
	const namespace: SchemaNamespace = {
		name: DATASTORE,
		relationships: {},
		enums: {},
		nonModels: {},
		models: {
			Setting: {
				name: 'Setting',
				pluralName: 'Settings',
				syncable: false,
				fields: {
					id: {
						name: 'id',
						type: 'ID',
						isRequired: true,
						isArray: false,
					},
					key: {
						name: 'key',
						type: 'String',
						isRequired: true,
						isArray: false,
					},
					value: {
						name: 'value',
						type: 'String',
						isRequired: true,
						isArray: false,
					},
				},
			},
		},
	};

	return namespace;
}

class DataStore {
	// Non-null assertions (bang operator) have been added to most of these properties
	// to make TS happy. These properties are all expected to be set immediately after
	// construction.
	private amplifyConfig: Record<string, any> = {};
	private authModeStrategy!: AuthModeStrategy;
	private conflictHandler!: ConflictHandler;
	private errorHandler!: (error: SyncError) => void;
	private fullSyncInterval!: number;
	private initialized?: Promise<void>;
	private initReject!: Function;
	private initResolve!: Function;
	private maxRecordsToSync!: number;
	private storage?: Storage;
	private sync?: SyncEngine;
	private syncPageSize!: number;
	private syncExpressions!: SyncExpression[];
	private syncPredicates: WeakMap<SchemaModel, ModelPredicate<any>> =
		new WeakMap<SchemaModel, ModelPredicate<any>>();
	private sessionId?: string;
	private storageAdapter!: Adapter;

	getModuleName() {
		return 'DataStore';
	}

	start = async (): Promise<void> => {
		if (this.initialized === undefined) {
			logger.debug('Starting DataStore');
			this.initialized = new Promise((res, rej) => {
				this.initResolve = res;
				this.initReject = rej;
			});
		} else {
			await this.initialized;

			return;
		}

		this.storage = new Storage(
			schema,
			namespaceResolver,
			getModelConstructorByModelName,
			modelInstanceCreator,
			this.storageAdapter,
			this.sessionId
		);

		await this.storage.init();

		await checkSchemaVersion(this.storage, schema.version);

		const { aws_appsync_graphqlEndpoint } = this.amplifyConfig;

		if (aws_appsync_graphqlEndpoint) {
			logger.debug('GraphQL endpoint available', aws_appsync_graphqlEndpoint);

			this.syncPredicates = await this.processSyncExpressions();

			this.sync = new SyncEngine(
				schema,
				namespaceResolver,
				syncClasses,
				userClasses,
				this.storage,
				modelInstanceCreator,
				this.conflictHandler,
				this.errorHandler,
				this.syncPredicates,
				this.amplifyConfig,
				this.authModeStrategy
			);

			// tslint:disable-next-line:max-line-length
			const fullSyncIntervalInMilliseconds = this.fullSyncInterval * 1000 * 60; // fullSyncInterval from param is in minutes
			syncSubscription = this.sync
				.start({ fullSyncInterval: fullSyncIntervalInMilliseconds })
				.subscribe({
					next: ({ type, data }) => {
						// In Node, we need to wait for queries to be synced to prevent returning empty arrays.
						// In the Browser, we can begin returning data once subscriptions are in place.
						const readyType = isNode
							? ControlMessage.SYNC_ENGINE_SYNC_QUERIES_READY
							: ControlMessage.SYNC_ENGINE_STORAGE_SUBSCRIBED;

						if (type === readyType) {
							this.initResolve();
						}

						Hub.dispatch('datastore', {
							event: type,
							data,
						});
					},
					error: err => {
						logger.warn('Sync error', err);
						this.initReject();
					},
				});
		} else {
			logger.warn(
				"Data won't be synchronized. No GraphQL endpoint configured. Did you forget `Amplify.configure(awsconfig)`?",
				{
					config: this.amplifyConfig,
				}
			);

			this.initResolve();
		}

		await this.initialized;
	};

	query: {
		<T extends PersistentModel>(
			modelConstructor: PersistentModelConstructor<T>,
			id: string
		): Promise<T | undefined>;
		<T extends PersistentModel>(
			modelConstructor: PersistentModelConstructor<T>,
			criteria?: SingularModelPredicateExtender<T> | typeof PredicateAll | null,
			paginationProducer?: ProducerPaginationInput<T>
		): Promise<T[]>;
	} = async <T extends PersistentModel>(
		modelConstructor: PersistentModelConstructor<T>,
		idOrCriteria?:
			| string
			| SingularModelPredicateExtender<T>
			| typeof PredicateAll
			| null,
		paginationProducer?: ProducerPaginationInput<T>
	): Promise<T | T[] | undefined> => {
		await this.start();

		if (!this.storage) {
			throw new Error('No storage to query');
		}

		if (!isValidModelConstructor(modelConstructor)) {
			const msg = 'Constructor is not for a valid model';
			logger.error(msg, { modelConstructor });

			throw new Error(msg);
		}

		if (typeof idOrCriteria === 'string') {
			if (paginationProducer !== undefined) {
				logger.warn('Pagination is ignored when querying by id');
			}
		}

		const modelDefinition = getModelDefinition(modelConstructor);
		if (!modelDefinition) {
			throw new Error('Invalid model definition provided!');
		}

		let result: T[];

		const pagination = this.processPagination(
			modelDefinition,
			paginationProducer
		);

		if (isQueryOne(idOrCriteria)) {
			result = await this.storage.query<T>(
				modelConstructor,
				ModelPredicateCreator.createForId<T>(modelDefinition, idOrCriteria),
				pagination
			);
		} else {
			// WARNING: this conditional does not recognize Predicates.ALL ...
			if (!idOrCriteria || isPredicatesAll(idOrCriteria)) {
				// Predicates.ALL means "all records", so no predicate (undefined)
				result = await this.storage?.query<T>(
					modelConstructor,
					undefined,
					pagination
				);
			} else {
				const seedPredicate = predicateFor<T>({
					builder: modelConstructor,
					schema: modelDefinition,
					pkField: getModelPKFieldName(modelConstructor),
				});
				const predicate = (idOrCriteria as SingularModelPredicateExtender<T>)(
					seedPredicate
				).__query;
				result = (await predicate.fetch(this.storage)) as T[];
				result = inMemoryPagination(result, pagination);
			}
		}

		return isQueryOne(idOrCriteria) ? result[0] : result;
	};

	save = async <T extends PersistentModel>(
		model: T,
		condition?: ProducerModelPredicate<T>
	): Promise<T> => {
		await this.start();

		if (!this.storage) {
			throw new Error('No storage to save to');
		}

		// Immer patches for constructing a correct update mutation input
		// Allows us to only include changed fields for updates
		const patchesTuple = modelPatchesMap.get(model);

		const modelConstructor = model
			? <PersistentModelConstructor<T>>model.constructor
			: undefined;

		if (!isValidModelConstructor(modelConstructor)) {
			const msg = 'Object is not an instance of a valid model';
			logger.error(msg, { model });

			throw new Error(msg);
		}

		const modelDefinition = getModelDefinition(modelConstructor);
		if (!modelDefinition) {
			throw new Error('Model Definition could not be found for model');
		}

		const producedCondition = ModelPredicateCreator.createFromExisting(
			modelDefinition,
			condition
		);

		const [savedModel] = await this.storage.runExclusive(async s => {
			await s.save(model, producedCondition, undefined, patchesTuple);

			return s.query(
				modelConstructor,
				ModelPredicateCreator.createForId(modelDefinition, model.id)
			);
		});

		return savedModel as T;
	};

	setConflictHandler = (config: DataStoreConfig): ConflictHandler => {
		const { DataStore: configDataStore } = config;

		const conflictHandlerIsDefault: () => boolean = () =>
			this.conflictHandler === defaultConflictHandler;

		if (configDataStore && configDataStore.conflictHandler) {
			return configDataStore.conflictHandler;
		}
		if (conflictHandlerIsDefault() && config.conflictHandler) {
			return config.conflictHandler;
		}

		return this.conflictHandler || defaultConflictHandler;
	};

	setErrorHandler = (config: DataStoreConfig): ErrorHandler => {
		const { DataStore: configDataStore } = config;

		const errorHandlerIsDefault: () => boolean = () =>
			this.errorHandler === defaultErrorHandler;

		if (configDataStore && configDataStore.errorHandler) {
			return configDataStore.errorHandler;
		}
		if (errorHandlerIsDefault() && config.errorHandler) {
			return config.errorHandler;
		}

		return this.errorHandler || defaultErrorHandler;
	};

	delete: {
		(
			model: any,
			options: { condition?: ProducerModelPredicate<any>; cascade?: boolean }
		): Promise<any>;
		<T extends PersistentModel>(
			model: T,
			condition?: ProducerModelPredicate<T>
		): Promise<T>;
		<T extends PersistentModel>(
			modelConstructor: PersistentModelConstructor<T>,
			id: string
		): Promise<T[]>;
		<T extends PersistentModel>(
			modelConstructor: PersistentModelConstructor<T>,
			condition: ProducerModelPredicate<T> | typeof PredicateAll
		): Promise<T[]>;
	} = async <T extends PersistentModel>(
		modelOrConstructor: T | PersistentModelConstructor<T>,
		idOrCriteria?:
			| string
			| ProducerModelPredicate<T>
			| typeof PredicateAll
			| any,
		cascade?: boolean
	) => {
		await this.start();
<<<<<<< HEAD

		if (!this.storage) {
			throw new Error('No storage to delete from');
		}

		let condition: ModelPredicate<T> | undefined;

=======
		let condition: ModelPredicate<T>;
		// Current work around for type issues I was having with options input for delete
		if (typeof idOrCriteria === 'object') {
			cascade = idOrCriteria.cascade;
			idOrCriteria = idOrCriteria.condition;
		}
>>>>>>> f493152a
		if (!modelOrConstructor) {
			const msg = 'Model or Model Constructor required';
			logger.error(msg, { modelOrConstructor });

			throw new Error(msg);
		}
		if (isValidModelConstructor(modelOrConstructor)) {
			const modelConstructor =
				modelOrConstructor as PersistentModelConstructor<T>;
			const modelDefinition = getModelDefinition(modelConstructor);

			if (!modelDefinition) {
				throw new Error(
					'Could not find model definition for modelConstructor.'
				);
			}

			if (!idOrCriteria) {
				const msg =
					'Id to delete or criteria required. Do you want to delete all? Pass Predicates.ALL';
				logger.error(msg, { idOrCriteria });

				throw new Error(msg);
			}

			if (typeof idOrCriteria === 'string') {
				condition = ModelPredicateCreator.createForId<T>(
					modelDefinition,
					idOrCriteria
				);
			} else {
				condition = ModelPredicateCreator.createFromExisting(
					modelDefinition,
					/**
					 * idOrCriteria is always a ProducerModelPredicate<T>, never a symbol.
					 * The symbol is used only for typing purposes. e.g. see Predicates.ALL
					 */
					idOrCriteria as ProducerModelPredicate<T>
				);

				if (!condition || !ModelPredicateCreator.isValidPredicate(condition)) {
					const msg =
						'Criteria required. Do you want to delete all? Pass Predicates.ALL';
					logger.error(msg, { condition });

					throw new Error(msg);
				}
			}
			const [deleted] = await this.storage.delete(modelConstructor, condition);
<<<<<<< HEAD
=======
			// Everything below should be occuring before line 1199, but'
			// I can't seem to get access to the child model before it's deleted
			const childModelDefinition = getModelDefinition(modelConstructor);
			const schemaRelationships = schema.namespaces.user.relationships;
			for (const [parentModelName, properties] of Object.entries(
				schemaRelationships
			)) {
				if (properties.relationTypes.length > 0) {
					const [{ fieldName, modelName, targetName, associatedWith }] =
						properties.relationTypes;
					if (modelName === childModelDefinition.name) {
						const parentModelConstructor = getModelConstructorByModelName(
							USER,
							parentModelName
						);
						const parentModelDefinition = getModelDefinition(
							parentModelConstructor
						);
						if (parentModelDefinition.fields[fieldName].isRequired === true) {
							if (cascade != true) {
								const msg = 'Cascade required';
								logger.error(msg, { cascade });
								throw new Error();
							} else {
								// was not able to query with predicate
								const parents = await this.storage.query(
									parentModelConstructor
								);
								for (const parent of parents) {
									const [child] = deleted;
									if (targetName === undefined) {
										if (parent.id === child[associatedWith]) {
											const options = { condition: null, cascade };
											this.delete(parent, options);
										}
									}
									if (parent[targetName] === child[associatedWith]) {
										const options = { condition: null, cascade };
										this.delete(parent, options);
									}
								}
							}
						}
					}
				}
			}
>>>>>>> f493152a
			return deleted;
		} else {
			const model = modelOrConstructor as T;
			const modelConstructor = Object.getPrototypeOf(model || {})
				.constructor as PersistentModelConstructor<T>;

			if (!isValidModelConstructor(modelConstructor)) {
				const msg = 'Object is not an instance of a valid model';
				logger.error(msg, { model });

				throw new Error(msg);
			}

			const modelDefinition = getModelDefinition(modelConstructor);
			if (!modelDefinition) {
				throw new Error('Could not find model definition for model.');
			}

			const idPredicate = ModelPredicateCreator.createForId<T>(
				modelDefinition,
				model.id
			);

			if (idOrCriteria) {
				if (typeof idOrCriteria !== 'function') {
					const msg = 'Invalid criteria';
					logger.error(msg, { idOrCriteria });

					throw new Error(msg);
				}

				condition = idOrCriteria(idPredicate);
			} else {
				condition = idPredicate;
			}

			const [[deleted]] = await this.storage.delete(model, condition);

			return deleted;
		}
	};

	observe: {
		(): Observable<SubscriptionMessage<PersistentModel>>;

		<T extends PersistentModel>(model: T): Observable<SubscriptionMessage<T>>;

		<T extends PersistentModel>(
			modelConstructor: PersistentModelConstructor<T>,
			criteria?: string | SingularModelPredicateExtender<T>
		): Observable<SubscriptionMessage<T>>;
	} = <T extends PersistentModel = PersistentModel>(
		modelOrConstructor?: T | PersistentModelConstructor<T>,
		idOrCriteria?: string | SingularModelPredicateExtender<T>
	): Observable<SubscriptionMessage<T>> => {
		let executivePredicate: GroupCondition;

		const modelConstructor =
			modelOrConstructor && isValidModelConstructor(modelOrConstructor)
				? modelOrConstructor
				: undefined;

		if (modelOrConstructor && modelConstructor === undefined) {
			const model = <T>modelOrConstructor;
			const modelConstructor =
				model && (<Object>Object.getPrototypeOf(model)).constructor;

			if (isValidModelConstructor<T>(modelConstructor)) {
				if (idOrCriteria) {
					logger.warn('idOrCriteria is ignored when using a model instance', {
						model,
						idOrCriteria,
					});
				}

				return this.observe(modelConstructor, model.id);
			} else {
				const msg =
					'The model is not an instance of a PersistentModelConstructor';
				logger.error(msg, { model });

				throw new Error(msg);
			}
		}

		if (idOrCriteria !== undefined && modelConstructor === undefined) {
			const msg = 'Cannot provide criteria without a modelConstructor';
			logger.error(msg, idOrCriteria);
			throw new Error(msg);
		}

		if (modelConstructor && !isValidModelConstructor(modelConstructor)) {
			const msg = 'Constructor is not for a valid model';
			logger.error(msg, { modelConstructor });

			throw new Error(msg);
		}

		const buildSeedPredicate = () => {
			if (!modelConstructor) throw new Error('Missing modelConstructor');

			const modelSchema = getModelDefinition(
				modelConstructor as PersistentModelConstructor<T>
			);
			if (!modelSchema) throw new Error('Missing modelSchema');

			const pks = getModelPKFieldName(
				modelConstructor as PersistentModelConstructor<T>
			);
			if (!pks) throw new Error('Could not determine PK');

			return predicateFor<T>({
				builder: modelConstructor as PersistentModelConstructor<T>,
				schema: modelSchema,
				pkField: pks,
			});
		};

		if (typeof idOrCriteria === 'string') {
			const buildIdPredicate = seed => seed.id.eq(idOrCriteria);
			executivePredicate = buildIdPredicate(buildSeedPredicate()).__query;
		} else if (modelConstructor && typeof idOrCriteria === 'function') {
			executivePredicate = (idOrCriteria as SingularModelPredicateExtender<T>)(
				buildSeedPredicate()
			).__query;
		}

		return new Observable<SubscriptionMessage<T>>(observer => {
			let source: ZenObservable.Subscription;

			(async () => {
				await this.start();

				if (!this.storage) {
					throw new Error('No storage to query');
				}

				source = this.storage
					.observe(modelConstructor)
					.filter(({ model }) => namespaceResolver(model) === USER)
					.subscribe({
						next: async item => {
							// the `element` for UPDATE events isn't an instance of `modelConstructor`.
							// however, `executivePredicate` expects an instance that supports lazy loaded
							// associations. customers will presumably expect the same!
							let message = item;
							if (
								isModelConstructor(modelConstructor) &&
								!(item.element instanceof modelConstructor)
							) {
								message = {
									...message,
									element: modelInstanceCreator(modelConstructor, item.element),
								};
							}
							if (
								!executivePredicate ||
								(await executivePredicate.matches(message.element))
							) {
								observer.next(message as SubscriptionMessage<T>);
							}
						},
						error: err => observer.error(err),
						complete: () => observer.complete(),
					});
			})();

			return () => {
				if (source) {
					source.unsubscribe();
				}
			};
		});
	};

	observeQuery: {
		<T extends PersistentModel>(
			modelConstructor: PersistentModelConstructor<T>,
			criteria?: SingularModelPredicateExtender<T> | typeof PredicateAll,
			paginationProducer?: ProducerPaginationInput<T>
		): Observable<DataStoreSnapshot<T>>;
	} = <T extends PersistentModel = PersistentModel>(
		model: PersistentModelConstructor<T>,
		criteria?: SingularModelPredicateExtender<T> | typeof PredicateAll,
		options?: ProducerPaginationInput<T>
	): Observable<DataStoreSnapshot<T>> => {
		return new Observable<DataStoreSnapshot<T>>(observer => {
			const items = new Map<string, T>();
			const itemsChanged = new Map<string, T>();
			let deletedItemIds: string[] = [];
			let handle: ZenObservable.Subscription;

			const generateAndEmitSnapshot = (): void => {
				const snapshot = generateSnapshot();
				emitSnapshot(snapshot);
			};

			// a mechanism to return data after X amount of seconds OR after the
			// "limit" (itemsChanged >= this.syncPageSize) has been reached, whichever comes first
			const limitTimerRace = new DeferredCallbackResolver({
				callback: generateAndEmitSnapshot,
				errorHandler: observer.error,
				maxInterval: 2000,
			});

			const { sort } = options || {};
			const sortOptions = sort ? { sort } : undefined;

			// TODO: abstract this function into a util file to be able to write better unit tests
			const generateSnapshot = (): DataStoreSnapshot<T> => {
				const isSynced = this.sync?.getModelSyncedStatus(model) ?? false;
				const itemsArray = [
					...Array.from(items.values()),
					...Array.from(itemsChanged.values()),
				];

				if (options?.sort) {
					sortItems(itemsArray);
				}

				items.clear();
				itemsArray.forEach(item => items.set(item.id, item));

				// remove deleted items from the final result set
				deletedItemIds.forEach(id => items.delete(id));

				return {
					items: Array.from(items.values()),
					isSynced,
				};
			};

			const emitSnapshot = (snapshot: DataStoreSnapshot<T>): void => {
				// send the generated snapshot to the primary subscription
				observer.next(snapshot);

				// reset the changed items sets
				itemsChanged.clear();
				deletedItemIds = [];
			};

			const sortItems = (itemsToSort: T[]): void => {
				const modelDefinition = getModelDefinition(model);
				if (!modelDefinition) throw new Error('Missing model definition');

				const pagination = this.processPagination(modelDefinition, options);
				if (!(pagination && pagination.sort)) {
					throw new Error('Pagination could not be processed');
				}

				const sortPredicates = ModelSortPredicateCreator.getPredicates(
					pagination.sort
				);

				if (sortPredicates.length) {
					const compareFn = sortCompareFunction(sortPredicates);
					itemsToSort.sort(compareFn);
				}
			};

			// send one last snapshot when the model is fully synced
			const hubCallback = ({ payload }): void => {
				const { event, data } = payload;
				if (
					event === ControlMessage.SYNC_ENGINE_MODEL_SYNCED &&
					data?.model?.name === model.name
				) {
					generateAndEmitSnapshot();
					Hub.remove('api', hubCallback);
				}
			};
			Hub.listen('datastore', hubCallback);

			(async () => {
				try {
					// first, query and return any locally-available records
					(await this.query(model, criteria, options)).forEach(item =>
						items.set(item.id, item)
					);

					// observe the model and send a stream of updates (debounced)
					handle = this.observe(
						model,
						// @ts-ignore TODO: fix this TSlint error
						criteria
					).subscribe(({ element, model, opType }) => {
						// Flag items which have been recently deleted
						// NOTE: Merging of separate operations to the same model instance is handled upstream
						// in the `mergePage` method within src/sync/merger.ts. The final state of a model instance
						// depends on the LATEST record (for a given id).
						if (opType === 'DELETE') {
							deletedItemIds.push(element.id);
						} else {
							itemsChanged.set(element.id, element);
						}

						const isSynced = this.sync?.getModelSyncedStatus(model) ?? false;

						if (
							itemsChanged.size - deletedItemIds.length >= this.syncPageSize ||
							isSynced
						) {
							generateAndEmitSnapshot();
						}
					});

					// will return any locally-available items in the first snapshot
					generateAndEmitSnapshot();
				} catch (err) {
					observer.error(err);
				}
			})();

			return () => {
				if (handle) {
					handle.unsubscribe();
				}
			};
		});
	};

	configure = (config: DataStoreConfig = {}) => {
		const {
			DataStore: configDataStore,
			authModeStrategyType: configAuthModeStrategyType,
			conflictHandler: configConflictHandler,
			errorHandler: configErrorHandler,
			maxRecordsToSync: configMaxRecordsToSync,
			syncPageSize: configSyncPageSize,
			fullSyncInterval: configFullSyncInterval,
			syncExpressions: configSyncExpressions,
			authProviders: configAuthProviders,
			storageAdapter: configStorageAdapter,
			...configFromAmplify
		} = config;

		this.amplifyConfig = {
			...configFromAmplify,
			...this.amplifyConfig,
		};

		this.conflictHandler = this.setConflictHandler(config);
		this.errorHandler = this.setErrorHandler(config);

		const authModeStrategyType =
			(configDataStore && configDataStore.authModeStrategyType) ||
			configAuthModeStrategyType ||
			AuthModeStrategyType.DEFAULT;

		switch (authModeStrategyType) {
			case AuthModeStrategyType.MULTI_AUTH:
				this.authModeStrategy = multiAuthStrategy;
				break;
			case AuthModeStrategyType.DEFAULT:
				this.authModeStrategy = defaultAuthStrategy;
				break;
			default:
				this.authModeStrategy = defaultAuthStrategy;
				break;
		}

		// store on config object, so that Sync, Subscription, and Mutation processors can have access
		this.amplifyConfig.authProviders =
			(configDataStore && configDataStore.authProviders) || configAuthProviders;

		this.syncExpressions =
			(configDataStore && configDataStore.syncExpressions) ||
			configSyncExpressions ||
			this.syncExpressions;

		this.maxRecordsToSync =
			(configDataStore && configDataStore.maxRecordsToSync) ||
			configMaxRecordsToSync ||
			this.maxRecordsToSync ||
			10000;

		// store on config object, so that Sync, Subscription, and Mutation processors can have access
		this.amplifyConfig.maxRecordsToSync = this.maxRecordsToSync;

		this.syncPageSize =
			(configDataStore && configDataStore.syncPageSize) ||
			configSyncPageSize ||
			this.syncPageSize ||
			1000;

		// store on config object, so that Sync, Subscription, and Mutation processors can have access
		this.amplifyConfig.syncPageSize = this.syncPageSize;

		this.fullSyncInterval =
			(configDataStore && configDataStore.fullSyncInterval) ||
			configFullSyncInterval ||
			this.fullSyncInterval ||
			24 * 60; // 1 day

		this.storageAdapter =
			(configDataStore && configDataStore.storageAdapter) ||
			configStorageAdapter ||
			this.storageAdapter ||
			undefined;

		this.sessionId = this.retrieveSessionId();
	};

	clear = async () => {
		if (this.storage === undefined) {
			return;
		}

		if (syncSubscription && !syncSubscription.closed) {
			syncSubscription.unsubscribe();
		}

		await this.storage.clear();

		if (this.sync) {
			this.sync.unsubscribeConnectivity();
		}

		this.initialized = undefined; // Should re-initialize when start() is called.
		this.storage = undefined;
		this.sync = undefined;
		this.syncPredicates = new WeakMap<SchemaModel, ModelPredicate<any>>();
	};

	stop = async () => {
		if (this.initialized !== undefined) {
			await this.start();
		}

		if (syncSubscription && !syncSubscription.closed) {
			syncSubscription.unsubscribe();
		}

		if (this.sync) {
			this.sync.unsubscribeConnectivity();
		}

		this.initialized = undefined; // Should re-initialize when start() is called.
		this.sync = undefined;
	};

	private processPagination<T extends PersistentModel>(
		modelDefinition: SchemaModel,
		paginationProducer?: ProducerPaginationInput<T>
	): PaginationInput<T> | undefined {
		let sortPredicate: SortPredicate<T> | undefined;
		const { limit, page, sort } = paginationProducer || {};

		if (limit === undefined && page === undefined && sort === undefined) {
			return undefined;
		}

		if (page !== undefined && limit === undefined) {
			throw new Error('Limit is required when requesting a page');
		}

		if (page !== undefined) {
			if (typeof page !== 'number') {
				throw new Error('Page should be a number');
			}

			if (page < 0) {
				throw new Error("Page can't be negative");
			}
		}

		if (limit !== undefined) {
			if (typeof limit !== 'number') {
				throw new Error('Limit should be a number');
			}

			if (limit < 0) {
				throw new Error("Limit can't be negative");
			}
		}

		if (sort) {
			sortPredicate = ModelSortPredicateCreator.createFromExisting(
				modelDefinition,
				sort
			);
		}

		return {
			limit,
			page,
			sort: sortPredicate,
		};
	}

	private async processSyncExpressions(): Promise<
		WeakMap<SchemaModel, ModelPredicate<any>>
	> {
		if (!this.syncExpressions || !this.syncExpressions.length) {
			return new WeakMap<SchemaModel, ModelPredicate<any>>();
		}

		const syncPredicates = await Promise.all(
			this.syncExpressions.map(
				async (
					syncExpression: SyncExpression
				): Promise<[SchemaModel, ModelPredicate<any>]> => {
					const { modelConstructor, conditionProducer } = await syncExpression;
					const modelDefinition = getModelDefinition(modelConstructor);

					// conditionProducer is either a predicate, e.g. (c) => c.field('eq', 1)
					// OR a function/promise that returns a predicate
					const condition = await this.unwrapPromise(conditionProducer);
					if (isPredicatesAll(condition)) {
						return [modelDefinition as any, null as any];
					}

					const predicate = this.createFromCondition(
						modelDefinition as any,
						condition
					);

					return [modelDefinition as any, predicate as any];
				}
			)
		);

		return this.weakMapFromEntries(syncPredicates);
	}

	private createFromCondition(
		modelDefinition: SchemaModel,
		condition: ProducerModelPredicate<PersistentModel>
	) {
		try {
			return ModelPredicateCreator.createFromExisting(
				modelDefinition,
				condition
			);
		} catch (error) {
			logger.error('Error creating Sync Predicate');
			throw error;
		}
	}

	private async unwrapPromise<T extends PersistentModel>(
		conditionProducer
	): Promise<ProducerModelPredicate<T>> {
		try {
			const condition = await conditionProducer();
			return condition;
		} catch (error) {
			if (error instanceof TypeError) {
				return conditionProducer;
			}
			throw error;
		}
	}

	private weakMapFromEntries(
		entries: [SchemaModel, ModelPredicate<any>][]
	): WeakMap<SchemaModel, ModelPredicate<any>> {
		return entries.reduce((map, [modelDefinition, predicate]) => {
			if (map.has(modelDefinition)) {
				const { name } = modelDefinition;
				logger.warn(
					`You can only utilize one Sync Expression per model.
          Subsequent sync expressions for the ${name} model will be ignored.`
				);
				return map;
			}

			if (predicate) {
				map.set(modelDefinition, predicate);
			}

			return map;
		}, new WeakMap<SchemaModel, ModelPredicate<any>>());
	}

	// database separation for Amplify Console. Not a public API
	private retrieveSessionId(): string | undefined {
		try {
			const sessionId = sessionStorage.getItem('datastoreSessionId');

			if (sessionId) {
				const { aws_appsync_graphqlEndpoint } = this.amplifyConfig;

				const appSyncUrl = aws_appsync_graphqlEndpoint.split('/')[2];
				const [appSyncId] = appSyncUrl.split('.');

				return `${sessionId}-${appSyncId}`;
			}
		} catch {
			return undefined;
		}
	}
}

const instance = new DataStore();
Amplify.register(instance);

export { DataStore as DataStoreClass, initSchema, instance as DataStore };<|MERGE_RESOLUTION|>--- conflicted
+++ resolved
@@ -600,12 +600,6 @@
 				if (targetName && instanceMemos.hasOwnProperty(targetName)) {
 					return instanceMemos[targetName];
 				}
-<<<<<<< HEAD
-				const associatedId = this[targetName ?? ''] as string;
-
-=======
-				const associatedId = this[targetName];
->>>>>>> f493152a
 				if (!associatedId) {
 					if (association.connectionType === 'HAS_MANY') {
 						if (instanceMemos.hasOwnProperty(field)) {
@@ -1182,22 +1176,6 @@
 		cascade?: boolean
 	) => {
 		await this.start();
-<<<<<<< HEAD
-
-		if (!this.storage) {
-			throw new Error('No storage to delete from');
-		}
-
-		let condition: ModelPredicate<T> | undefined;
-
-=======
-		let condition: ModelPredicate<T>;
-		// Current work around for type issues I was having with options input for delete
-		if (typeof idOrCriteria === 'object') {
-			cascade = idOrCriteria.cascade;
-			idOrCriteria = idOrCriteria.condition;
-		}
->>>>>>> f493152a
 		if (!modelOrConstructor) {
 			const msg = 'Model or Model Constructor required';
 			logger.error(msg, { modelOrConstructor });
@@ -1247,55 +1225,6 @@
 				}
 			}
 			const [deleted] = await this.storage.delete(modelConstructor, condition);
-<<<<<<< HEAD
-=======
-			// Everything below should be occuring before line 1199, but'
-			// I can't seem to get access to the child model before it's deleted
-			const childModelDefinition = getModelDefinition(modelConstructor);
-			const schemaRelationships = schema.namespaces.user.relationships;
-			for (const [parentModelName, properties] of Object.entries(
-				schemaRelationships
-			)) {
-				if (properties.relationTypes.length > 0) {
-					const [{ fieldName, modelName, targetName, associatedWith }] =
-						properties.relationTypes;
-					if (modelName === childModelDefinition.name) {
-						const parentModelConstructor = getModelConstructorByModelName(
-							USER,
-							parentModelName
-						);
-						const parentModelDefinition = getModelDefinition(
-							parentModelConstructor
-						);
-						if (parentModelDefinition.fields[fieldName].isRequired === true) {
-							if (cascade != true) {
-								const msg = 'Cascade required';
-								logger.error(msg, { cascade });
-								throw new Error();
-							} else {
-								// was not able to query with predicate
-								const parents = await this.storage.query(
-									parentModelConstructor
-								);
-								for (const parent of parents) {
-									const [child] = deleted;
-									if (targetName === undefined) {
-										if (parent.id === child[associatedWith]) {
-											const options = { condition: null, cascade };
-											this.delete(parent, options);
-										}
-									}
-									if (parent[targetName] === child[associatedWith]) {
-										const options = { condition: null, cascade };
-										this.delete(parent, options);
-									}
-								}
-							}
-						}
-					}
-				}
-			}
->>>>>>> f493152a
 			return deleted;
 		} else {
 			const model = modelOrConstructor as T;
