<<<<<<< HEAD
import {
	Amplify,
	ConsoleLogger as Logger,
	Hub,
	JS,
	HubCallback,
} from '@aws-amplify/core';
=======
import API from '@aws-amplify/api';
import { Amplify, ConsoleLogger as Logger, Hub, JS } from '@aws-amplify/core';
import { Auth } from '@aws-amplify/auth';
import Cache from '@aws-amplify/cache';
>>>>>>> 0729e683
import {
	Draft,
	immerable,
	produce,
	setAutoFreeze,
	enablePatches,
	Patch,
} from 'immer';
import { v4 as uuid4 } from 'uuid';
import Observable, { ZenObservable } from 'zen-observable-ts';
import { defaultAuthStrategy, multiAuthStrategy } from '../authModeStrategies';
import {
	isPredicatesAll,
	ModelPredicateCreator,
	ModelSortPredicateCreator,
	PredicateAll,
} from '../predicates';
import { Adapter } from '../storage/adapter';
import { ExclusiveStorage as Storage } from '../storage/storage';
import { ControlMessage, SyncEngine } from '../sync';
import {
	AuthModeStrategy,
	ConflictHandler,
	DataStoreConfig,
	GraphQLScalarType,
	InternalSchema,
	isGraphQLScalarType,
	ModelFieldType,
	ModelInit,
	ModelInstanceMetadata,
	ModelPredicate,
	SortPredicate,
	MutableModel,
	NamespaceResolver,
	NonModelTypeConstructor,
	ProducerPaginationInput,
	PaginationInput,
	PersistentModel,
	PersistentModelConstructor,
	ProducerModelPredicate,
	Schema,
	SchemaModel,
	SchemaNamespace,
	SchemaNonModel,
	SubscriptionMessage,
	DataStoreSnapshot,
	SyncConflict,
	SyncError,
	TypeConstructorMap,
	ErrorHandler,
	SyncExpression,
	AuthModeStrategyType,
	isNonModelFieldType,
	isModelFieldType,
	ObserveQueryOptions,
<<<<<<< HEAD
	ManagedIdentifier,
	PersistentModelMetaData,
	IdentifierFieldOrIdentifierObject,
	__modelMeta__,
	isIdentifierObject,
=======
	AmplifyContext,
>>>>>>> 0729e683
} from '../types';
import {
	DATASTORE,
	establishRelationAndKeys,
	exhaustiveCheck,
	isModelConstructor,
	monotonicUlidFactory,
	NAMESPACES,
	STORAGE,
	SYNC,
	USER,
	isNullOrUndefined,
	registerNonModelClass,
	sortCompareFunction,
	DeferredCallbackResolver,
	extractPrimaryKeyFieldNames,
	isIdManaged,
	isIdOptionallyManaged,
	validatePredicate,
	mergePatches,
} from '../util';

setAutoFreeze(true);
enablePatches();

const logger = new Logger('DataStore');

const ulid = monotonicUlidFactory(Date.now());
const { isNode } = JS.browserOrNode();

type SettingMetaData = {
	identifier: ManagedIdentifier<Setting, 'id'>;
	readOnlyFields: never;
};
declare class Setting {
	public readonly [__modelMeta__]: SettingMetaData;
	constructor(init: ModelInit<Setting, SettingMetaData>);
	static copyOf(
		src: Setting,
		mutator: (draft: MutableModel<Setting, SettingMetaData>) => void | Setting
	): Setting;
	public readonly id: string;
	public readonly key: string;
	public readonly value: string;
}

const SETTING_SCHEMA_VERSION = 'schemaVersion';

let schema: InternalSchema;
const modelNamespaceMap = new WeakMap<
	PersistentModelConstructor<any>,
	string
>();
// stores data for crafting the correct update mutation input for a model
// Patch[] - array of changed fields and metadata
// PersistentModel - the source model, used for diffing object-type fields
const modelPatchesMap = new WeakMap<
	PersistentModel,
	[Patch[], PersistentModel]
>();

const getModelDefinition = (
	modelConstructor: PersistentModelConstructor<any>
) => {
	const namespace = modelNamespaceMap.get(modelConstructor);

	return schema.namespaces[namespace].models[modelConstructor.name];
};

const isValidModelConstructor = <T extends PersistentModel>(
	obj: any
): obj is PersistentModelConstructor<T> => {
	return isModelConstructor(obj) && modelNamespaceMap.has(obj);
};

const namespaceResolver: NamespaceResolver = modelConstructor =>
	modelNamespaceMap.get(modelConstructor);

// exporting syncClasses for testing outbox.test.ts
export let syncClasses: TypeConstructorMap;
let userClasses: TypeConstructorMap;
let dataStoreClasses: TypeConstructorMap;
let storageClasses: TypeConstructorMap;

const initSchema = (userSchema: Schema) => {
	if (schema !== undefined) {
		console.warn('The schema has already been initialized');

		return userClasses;
	}

	logger.log('validating schema', { schema: userSchema });

	const internalUserNamespace: SchemaNamespace = {
		name: USER,
		...userSchema,
	};

	logger.log('DataStore', 'Init models');
	userClasses = createTypeClasses(internalUserNamespace);
	logger.log('DataStore', 'Models initialized');

	const dataStoreNamespace = getNamespace();
	const storageNamespace = Storage.getNamespace();
	const syncNamespace = SyncEngine.getNamespace();

	dataStoreClasses = createTypeClasses(dataStoreNamespace);
	storageClasses = createTypeClasses(storageNamespace);
	syncClasses = createTypeClasses(syncNamespace);

	schema = {
		namespaces: {
			[dataStoreNamespace.name]: dataStoreNamespace,
			[internalUserNamespace.name]: internalUserNamespace,
			[storageNamespace.name]: storageNamespace,
			[syncNamespace.name]: syncNamespace,
		},
		version: userSchema.version,
	};

	Object.keys(schema.namespaces).forEach(namespace => {
		const [relations, keys] = establishRelationAndKeys(
			schema.namespaces[namespace]
		);

		schema.namespaces[namespace].relationships = relations;
		schema.namespaces[namespace].keys = keys;

		const modelAssociations = new Map<string, string[]>();

		Object.values(schema.namespaces[namespace].models).forEach(model => {
			const connectedModels: string[] = [];

			Object.values(model.fields)
				.filter(
					field =>
						field.association &&
						field.association.connectionType === 'BELONGS_TO' &&
						(<ModelFieldType>field.type).model !== model.name
				)
				.forEach(field =>
					connectedModels.push((<ModelFieldType>field.type).model)
				);

			modelAssociations.set(model.name, connectedModels);
		});

		const result = new Map<string, string[]>();

		let count = 1000;
		while (true && count > 0) {
			if (modelAssociations.size === 0) {
				break;
			}
			count--;
			if (count === 0) {
				throw new Error(
					'Models are not topologically sortable. Please verify your schema.'
				);
			}

			for (const modelName of Array.from(modelAssociations.keys())) {
				const parents = modelAssociations.get(modelName);

				if (parents.every(x => result.has(x))) {
					result.set(modelName, parents);
				}
			}

			Array.from(result.keys()).forEach(x => modelAssociations.delete(x));
		}

		schema.namespaces[namespace].modelTopologicalOrdering = result;
	});

	return userClasses;
};

/* Checks if the schema has been initialized by initSchema().
 *
 * Call this function before accessing schema.
 * Currently this only needs to be called in start() and clear() because all other functions will call start first.
 */
const checkSchemaInitialized = () => {
	if (schema === undefined) {
		const message =
			'Schema is not initialized. DataStore will not function as expected. This could happen if you have multiple versions of DataStore installed. Please see https://docs.amplify.aws/lib/troubleshooting/upgrading/q/platform/js/#check-for-duplicate-versions';
		logger.error(message);
		throw new Error(message);
	}
};

const createTypeClasses: (
	namespace: SchemaNamespace
) => TypeConstructorMap = namespace => {
	const classes: TypeConstructorMap = {};

	Object.entries(namespace.models).forEach(([modelName, modelDefinition]) => {
		const clazz = createModelClass(modelDefinition);
		classes[modelName] = clazz;

		modelNamespaceMap.set(clazz, namespace.name);
	});

	Object.entries(namespace.nonModels || {}).forEach(
		([typeName, typeDefinition]) => {
			const clazz = createNonModelClass(typeDefinition);
			classes[typeName] = clazz;
		}
	);

	return classes;
};

export declare type ModelInstanceCreator = typeof modelInstanceCreator;

const instancesMetadata = new WeakSet<ModelInit<unknown, unknown>>();

function modelInstanceCreator<T extends PersistentModel>(
	modelConstructor: PersistentModelConstructor<T>,
	init: Partial<T>
): T {
	instancesMetadata.add(init);

	return new modelConstructor(<ModelInit<T, PersistentModelMetaData<T>>>init);
}

const validateModelFields =
	(modelDefinition: SchemaModel | SchemaNonModel) => (k: string, v: any) => {
		const fieldDefinition = modelDefinition.fields[k];

		if (fieldDefinition !== undefined) {
			const { type, isRequired, isArrayNullable, name, isArray } =
				fieldDefinition;

			if (
				((!isArray && isRequired) || (isArray && !isArrayNullable)) &&
				(v === null || v === undefined)
			) {
				throw new Error(`Field ${name} is required`);
			}

			if (isGraphQLScalarType(type)) {
				const jsType = GraphQLScalarType.getJSType(type);
				const validateScalar = GraphQLScalarType.getValidationFunction(type);

				if (type === 'AWSJSON') {
					if (typeof v === jsType) {
						return;
					}
					if (typeof v === 'string') {
						try {
							JSON.parse(v);
							return;
						} catch (error) {
							throw new Error(`Field ${name} is an invalid JSON object. ${v}`);
						}
					}
				}

				if (isArray) {
					let errorTypeText: string = jsType;
					if (!isRequired) {
						errorTypeText = `${jsType} | null | undefined`;
					}

					if (!Array.isArray(v) && !isArrayNullable) {
						throw new Error(
							`Field ${name} should be of type [${errorTypeText}], ${typeof v} received. ${v}`
						);
					}

					if (
						!isNullOrUndefined(v) &&
						(<[]>v).some(e =>
							isNullOrUndefined(e) ? isRequired : typeof e !== jsType
						)
					) {
						const elemTypes = (<[]>v)
							.map(e => (e === null ? 'null' : typeof e))
							.join(',');

						throw new Error(
							`All elements in the ${name} array should be of type ${errorTypeText}, [${elemTypes}] received. ${v}`
						);
					}

					if (validateScalar && !isNullOrUndefined(v)) {
						const validationStatus = (<[]>v).map(e => {
							if (!isNullOrUndefined(e)) {
								return validateScalar(e);
							} else if (isNullOrUndefined(e) && !isRequired) {
								return true;
							} else {
								return false;
							}
						});

						if (!validationStatus.every(s => s)) {
							throw new Error(
								`All elements in the ${name} array should be of type ${type}, validation failed for one or more elements. ${v}`
							);
						}
					}
				} else if (!isRequired && v === undefined) {
					return;
				} else if (typeof v !== jsType && v !== null) {
					throw new Error(
						`Field ${name} should be of type ${jsType}, ${typeof v} received. ${v}`
					);
				} else if (
					!isNullOrUndefined(v) &&
					validateScalar &&
					!validateScalar(v)
				) {
					throw new Error(
						`Field ${name} should be of type ${type}, validation failed. ${v}`
					);
				}
			}
		}
	};

const castInstanceType = (
	modelDefinition: SchemaModel | SchemaNonModel,
	k: string,
	v: any
) => {
	const { isArray, type } = modelDefinition.fields[k] || {};
	// attempt to parse stringified JSON
	if (
		typeof v === 'string' &&
		(isArray ||
			type === 'AWSJSON' ||
			isNonModelFieldType(type) ||
			isModelFieldType(type))
	) {
		try {
			return JSON.parse(v);
		} catch {
			// if JSON is invalid, don't throw and let modelValidator handle it
		}
	}

	// cast from numeric representation of boolean to JS boolean
	if (typeof v === 'number' && type === 'Boolean') {
		return Boolean(v);
	}

	return v;
};

const initializeInstance = <T extends PersistentModel>(
	init: ModelInit<T>,
	modelDefinition: SchemaModel | SchemaNonModel,
	draft: Draft<T & ModelInstanceMetadata>
) => {
	const modelValidator = validateModelFields(modelDefinition);
	Object.entries(init).forEach(([k, v]) => {
		const parsedValue = castInstanceType(modelDefinition, k, v);

		modelValidator(k, parsedValue);
		(<any>draft)[k] = parsedValue;
	});
};

const createModelClass = <T extends PersistentModel>(
	modelDefinition: SchemaModel
) => {
	const clazz = <PersistentModelConstructor<T>>(<unknown>class Model {
		constructor(init: ModelInit<T>) {
			const instance = produce(
				this,
				(draft: Draft<T & ModelInstanceMetadata>) => {
					initializeInstance(init, modelDefinition, draft);

					// model is initialized inside a DataStore component (e.g. by Sync Engine, Storage Engine, etc.)
					const isInternallyInitialized = instancesMetadata.has(init);

					const modelInstanceMetadata: ModelInstanceMetadata =
						isInternallyInitialized
							? <ModelInstanceMetadata>(<unknown>init)
							: <ModelInstanceMetadata>{};

					type ModelWithIDIdentifier = { id: string };

					const { id: _id } =
						modelInstanceMetadata as unknown as ModelWithIDIdentifier;

					if (isIdManaged(modelDefinition)) {
						const isInternalModel = _id !== null && _id !== undefined;

						const id = isInternalModel
							? _id
							: modelDefinition.syncable
							? uuid4()
							: ulid();

						(<ModelWithIDIdentifier>(<unknown>draft)).id = id;
					} else if (isIdOptionallyManaged(modelDefinition)) {
						// only auto-populate if the id was not provided
						(<ModelWithIDIdentifier>(<unknown>draft)).id = draft.id || uuid4();
					}

					if (!isInternallyInitialized) {
						checkReadOnlyPropertyOnCreate(draft, modelDefinition);
					}

					const { _version, _lastChangedAt, _deleted } = modelInstanceMetadata;

					if (modelDefinition.syncable) {
						draft._version = _version;
						draft._lastChangedAt = _lastChangedAt;
						draft._deleted = _deleted;
					}
				}
			);

			return instance;
		}

		static copyOf(source: T, fn: (draft: MutableModel<T>) => T) {
			const modelConstructor = Object.getPrototypeOf(source || {}).constructor;
			if (!isValidModelConstructor(modelConstructor)) {
				const msg = 'The source object is not a valid model';
				logger.error(msg, { source });
				throw new Error(msg);
			}

			let patches;
			const model = produce(
				source,
				draft => {
					fn(<MutableModel<T>>draft);

					const keyNames = extractPrimaryKeyFieldNames(modelDefinition);
					// Keys are immutable
					// CPK TODO: Previous comment from Ivan:
					// @ts-ignore TODO: fix type
					keyNames.forEach(key => (draft[key] = source[key]));

					const modelValidator = validateModelFields(modelDefinition);
					Object.entries(draft).forEach(([k, v]) => {
						const parsedValue = castInstanceType(modelDefinition, k, v);

						modelValidator(k, parsedValue);
					});
				},
				p => (patches = p)
			);

			const hasExistingPatches = modelPatchesMap.has(source);
			if (patches.length || hasExistingPatches) {
				if (hasExistingPatches) {
					const [existingPatches, existingSource] = modelPatchesMap.get(source);
					const mergedPatches = mergePatches(
						existingSource,
						existingPatches,
						patches
					);
					modelPatchesMap.set(model, [mergedPatches, existingSource]);
					checkReadOnlyPropertyOnUpdate(mergedPatches, modelDefinition);
				} else {
					modelPatchesMap.set(model, [patches, source]);
					checkReadOnlyPropertyOnUpdate(patches, modelDefinition);
				}
			}

			return model;
		}

		// "private" method (that's hidden via `Setting`) for `withSSRContext` to use
		// to gain access to `modelInstanceCreator` and `clazz` for persisting IDs from server to client.
		static fromJSON(json: T | T[]) {
			if (Array.isArray(json)) {
				return json.map(init => this.fromJSON(init));
			}

			const instance = modelInstanceCreator(clazz, json);

			const modelValidator = validateModelFields(modelDefinition);

			Object.entries(instance).forEach(([k, v]) => {
				modelValidator(k, v);
			});

			return instance;
		}
	});

	clazz[immerable] = true;

	Object.defineProperty(clazz, 'name', { value: modelDefinition.name });

	return clazz;
};

const checkReadOnlyPropertyOnCreate = <T extends PersistentModel>(
	draft: T,
	modelDefinition: SchemaModel
) => {
	const modelKeys = Object.keys(draft);
	const { fields } = modelDefinition;

	modelKeys.forEach(key => {
		if (fields[key] && fields[key].isReadOnly) {
			throw new Error(`${key} is read-only.`);
		}
	});
};

const checkReadOnlyPropertyOnUpdate = (
	patches: Patch[],
	modelDefinition: SchemaModel
) => {
	const patchArray = patches.map(p => [p.path[0], p.value]);
	const { fields } = modelDefinition;

	patchArray.forEach(([key, val]) => {
		if (!val || !fields[key]) return;

		if (fields[key].isReadOnly) {
			throw new Error(`${key} is read-only.`);
		}
	});
};

const createNonModelClass = <T extends PersistentModel>(
	typeDefinition: SchemaNonModel
) => {
	const clazz = <NonModelTypeConstructor<T>>(<unknown>class Model {
		constructor(init: ModelInit<T>) {
			const instance = produce(
				this,
				(draft: Draft<T & ModelInstanceMetadata>) => {
					initializeInstance(init, typeDefinition, draft);
				}
			);

			return instance;
		}
	});

	clazz[immerable] = true;

	Object.defineProperty(clazz, 'name', { value: typeDefinition.name });

	registerNonModelClass(clazz);

	return clazz;
};

function isQueryOne(obj: any): obj is string {
	return typeof obj === 'string';
}

function defaultConflictHandler(conflictData: SyncConflict): PersistentModel {
	const { localModel, modelConstructor, remoteModel } = conflictData;
	const { _version } = remoteModel;
	return modelInstanceCreator(modelConstructor, { ...localModel, _version });
}

function defaultErrorHandler(error: SyncError<PersistentModel>): void {
	logger.warn(error);
}

function getModelConstructorByModelName(
	namespaceName: NAMESPACES,
	modelName: string
): PersistentModelConstructor<any> {
	let result: PersistentModelConstructor<any> | NonModelTypeConstructor<any>;

	switch (namespaceName) {
		case DATASTORE:
			result = dataStoreClasses[modelName];
			break;
		case USER:
			result = userClasses[modelName];
			break;
		case SYNC:
			result = syncClasses[modelName];
			break;
		case STORAGE:
			result = storageClasses[modelName];
			break;
		default:
			exhaustiveCheck(namespaceName);
			break;
	}

	if (isValidModelConstructor(result)) {
		return result;
	} else {
		const msg = `Model name is not valid for namespace. modelName: ${modelName}, namespace: ${namespaceName}`;
		logger.error(msg);

		throw new Error(msg);
	}
}

async function checkSchemaVersion(
	storage: Storage,
	version: string
): Promise<void> {
	const Setting =
		dataStoreClasses.Setting as PersistentModelConstructor<Setting>;

	const modelDefinition = schema.namespaces[DATASTORE].models.Setting;

	await storage.runExclusive(async s => {
		const [schemaVersionSetting] = await s.query(
			Setting,
			ModelPredicateCreator.createFromExisting(modelDefinition, c =>
				c.key('eq', SETTING_SCHEMA_VERSION)
			),
			{ page: 0, limit: 1 }
		);

		if (
			schemaVersionSetting !== undefined &&
			schemaVersionSetting.value !== undefined
		) {
			const storedValue = JSON.parse(schemaVersionSetting.value);

			if (storedValue !== version) {
				await s.clear(false);
			}
		} else {
			await s.save(
				modelInstanceCreator(Setting, {
					key: SETTING_SCHEMA_VERSION,
					value: JSON.stringify(version),
				})
			);
		}
	});
}

let syncSubscription: ZenObservable.Subscription;

function getNamespace(): SchemaNamespace {
	const namespace: SchemaNamespace = {
		name: DATASTORE,
		relationships: {},
		enums: {},
		nonModels: {},
		models: {
			Setting: {
				name: 'Setting',
				pluralName: 'Settings',
				syncable: false,
				fields: {
					id: {
						name: 'id',
						type: 'ID',
						isRequired: true,
						isArray: false,
					},
					key: {
						name: 'key',
						type: 'String',
						isRequired: true,
						isArray: false,
					},
					value: {
						name: 'value',
						type: 'String',
						isRequired: true,
						isArray: false,
					},
				},
			},
		},
	};

	return namespace;
}

class DataStore {
	// reference to configured category instances. Used for preserving SSR context
	Auth = Auth;
	API = API;
	Cache = Cache;

	private amplifyConfig: Record<string, any> = {};
	private authModeStrategy: AuthModeStrategy;
	private conflictHandler: ConflictHandler;
	private errorHandler: (error: SyncError<PersistentModel>) => void;
	private fullSyncInterval: number;
	private initialized?: Promise<void>;
	private initReject: Function;
	private initResolve: Function;
	private maxRecordsToSync: number;
	private storage?: Storage;
	private sync?: SyncEngine;
	private syncPageSize: number;
	private syncExpressions: SyncExpression[];
	private syncPredicates: WeakMap<SchemaModel, ModelPredicate<any>> =
		new WeakMap<SchemaModel, ModelPredicate<any>>();
	private sessionId: string;
	private storageAdapter: Adapter;
	// object that gets passed to descendent classes. Allows us to pass these down by reference
	private amplifyContext: AmplifyContext = {
		Auth: this.Auth,
		API: this.API,
		Cache: this.Cache,
	};

	getModuleName() {
		return 'DataStore';
	}

	start = async (): Promise<void> => {
		if (this.initialized === undefined) {
			logger.debug('Starting DataStore');
			this.initialized = new Promise((res, rej) => {
				this.initResolve = res;
				this.initReject = rej;
			});
		} else {
			await this.initialized;

			return;
		}

		this.storage = new Storage(
			schema,
			namespaceResolver,
			getModelConstructorByModelName,
			modelInstanceCreator,
			this.storageAdapter,
			this.sessionId
		);

		await this.storage.init();

		checkSchemaInitialized();
		await checkSchemaVersion(this.storage, schema.version);

		const { aws_appsync_graphqlEndpoint } = this.amplifyConfig;

		if (aws_appsync_graphqlEndpoint) {
			logger.debug('GraphQL endpoint available', aws_appsync_graphqlEndpoint);

			this.syncPredicates = await this.processSyncExpressions();

			this.sync = new SyncEngine(
				schema,
				namespaceResolver,
				syncClasses,
				userClasses,
				this.storage,
				modelInstanceCreator,
				this.conflictHandler,
				this.errorHandler,
				this.syncPredicates,
				this.amplifyConfig,
				this.authModeStrategy,
				this.amplifyContext
			);

			// tslint:disable-next-line:max-line-length
			const fullSyncIntervalInMilliseconds = this.fullSyncInterval * 1000 * 60; // fullSyncInterval from param is in minutes
			syncSubscription = this.sync
				.start({ fullSyncInterval: fullSyncIntervalInMilliseconds })
				.subscribe({
					next: ({ type, data }) => {
						// In Node, we need to wait for queries to be synced to prevent returning empty arrays.
						// In the Browser, we can begin returning data once subscriptions are in place.
						const readyType = isNode
							? ControlMessage.SYNC_ENGINE_SYNC_QUERIES_READY
							: ControlMessage.SYNC_ENGINE_STORAGE_SUBSCRIBED;

						if (type === readyType) {
							this.initResolve();
						}

						Hub.dispatch('datastore', {
							event: type,
							data,
						});
					},
					error: err => {
						logger.warn('Sync error', err);
						this.initReject();
					},
				});
		} else {
			logger.warn(
				"Data won't be synchronized. No GraphQL endpoint configured. Did you forget `Amplify.configure(awsconfig)`?",
				{
					config: this.amplifyConfig,
				}
			);

			this.initResolve();
		}

		await this.initialized;
	};

	query: {
		<T extends PersistentModel>(
			modelConstructor: PersistentModelConstructor<T>,
			identifier: IdentifierFieldOrIdentifierObject<
				T,
				PersistentModelMetaData<T>
			>
		): Promise<T | undefined>;
		<T extends PersistentModel>(
			modelConstructor: PersistentModelConstructor<T>,
			criteria?: ProducerModelPredicate<T> | typeof PredicateAll,
			paginationProducer?: ProducerPaginationInput<T>
		): Promise<T[]>;
	} = async <T extends PersistentModel>(
		modelConstructor: PersistentModelConstructor<T>,
		identifierOrCriteria?:
			| IdentifierFieldOrIdentifierObject<T, PersistentModelMetaData<T>>
			| ProducerModelPredicate<T>
			| typeof PredicateAll,
		paginationProducer?: ProducerPaginationInput<T>
	): Promise<T | T[] | undefined> => {
		await this.start();

		//#region Input validation

		if (!isValidModelConstructor(modelConstructor)) {
			const msg = 'Constructor is not for a valid model';
			logger.error(msg, { modelConstructor });

			throw new Error(msg);
		}

		if (typeof identifierOrCriteria === 'string') {
			if (paginationProducer !== undefined) {
				logger.warn('Pagination is ignored when querying by id');
			}
		}

		const modelDefinition = getModelDefinition(modelConstructor);
		const keyFields = extractPrimaryKeyFieldNames(modelDefinition);

		let predicate: ModelPredicate<T>;

		if (isQueryOne(identifierOrCriteria)) {
			predicate = ModelPredicateCreator.createForSingleField<T>(
				modelDefinition,
				keyFields[0],
				identifierOrCriteria
			);
		} else {
			// Object is being queried using object literal syntax
			if (isIdentifierObject(<T>identifierOrCriteria, modelDefinition)) {
				predicate = ModelPredicateCreator.createForPk<T>(
					modelDefinition,
					<T>identifierOrCriteria
				);
			} else if (isPredicatesAll(identifierOrCriteria)) {
				// Predicates.ALL means "all records", so no predicate (undefined)
				predicate = undefined;
			} else {
				predicate = ModelPredicateCreator.createFromExisting(
					modelDefinition,
					<any>identifierOrCriteria
				);
			}
		}

		const pagination = this.processPagination(
			modelDefinition,
			paginationProducer
		);

		//#endregion

		logger.debug('params ready', {
			modelConstructor,
			predicate: ModelPredicateCreator.getPredicates(predicate, false),
			pagination: {
				...pagination,
				sort: ModelSortPredicateCreator.getPredicates(
					pagination && pagination.sort,
					false
				),
			},
		});

		const result = await this.storage.query(
			modelConstructor,
			predicate,
			pagination
		);

		const isSingleFieldIdentifier = keyFields.length === 1;
		const returnOne =
			isSingleFieldIdentifier &&
			(isQueryOne(identifierOrCriteria) ||
				isIdentifierObject(identifierOrCriteria, modelDefinition));

		return returnOne ? result[0] : result;
	};

	save = async <T extends PersistentModel>(
		model: T,
		condition?: ProducerModelPredicate<T>
	): Promise<T> => {
		await this.start();

		// Immer patches for constructing a correct update mutation input
		// Allows us to only include changed fields for updates
		const patchesTuple = modelPatchesMap.get(model);

		const modelConstructor: PersistentModelConstructor<T> | undefined = model
			? <PersistentModelConstructor<T>>model.constructor
			: undefined;

		if (!isValidModelConstructor(modelConstructor)) {
			const msg = 'Object is not an instance of a valid model';
			logger.error(msg, { model });

			throw new Error(msg);
		}

		const modelDefinition = getModelDefinition(modelConstructor);

		const producedCondition = ModelPredicateCreator.createFromExisting(
			modelDefinition,
			condition!
		);

		const [savedModel] = await this.storage.runExclusive(async s => {
			await s.save(model, producedCondition, undefined, patchesTuple);

			return s.query<T>(
				modelConstructor,
				ModelPredicateCreator.createForPk(modelDefinition, model)
			);
		});

		return savedModel;
	};

	setConflictHandler = (config: DataStoreConfig): ConflictHandler => {
		const { DataStore: configDataStore } = config;

		const conflictHandlerIsDefault: () => boolean = () =>
			this.conflictHandler === defaultConflictHandler;

		if (configDataStore && configDataStore.conflictHandler) {
			return configDataStore.conflictHandler;
		}
		if (conflictHandlerIsDefault() && config.conflictHandler) {
			return config.conflictHandler;
		}

		return this.conflictHandler || defaultConflictHandler;
	};

	setErrorHandler = (config: DataStoreConfig): ErrorHandler => {
		const { DataStore: configDataStore } = config;

		const errorHandlerIsDefault: () => boolean = () =>
			this.errorHandler === defaultErrorHandler;

		if (configDataStore && configDataStore.errorHandler) {
			return configDataStore.errorHandler;
		}
		if (errorHandlerIsDefault() && config.errorHandler) {
			return config.errorHandler;
		}

		return this.errorHandler || defaultErrorHandler;
	};

	delete: {
		<T extends PersistentModel>(
			modelConstructor: PersistentModelConstructor<T>,
			identifier: IdentifierFieldOrIdentifierObject<
				T,
				PersistentModelMetaData<T>
			>
		): Promise<T[]>;
		<T extends PersistentModel>(
			modelConstructor: PersistentModelConstructor<T>,
			condition: ProducerModelPredicate<T> | typeof PredicateAll
		): Promise<T[]>;
		<T extends PersistentModel>(
			model: T,
			condition?: ProducerModelPredicate<T>
		): Promise<T>;
	} = async <T extends PersistentModel>(
		modelOrConstructor: T | PersistentModelConstructor<T>,
		identifierOrCriteria?:
			| IdentifierFieldOrIdentifierObject<T, PersistentModelMetaData<T>>
			| ProducerModelPredicate<T>
			| typeof PredicateAll
	): Promise<T | T[]> => {
		await this.start();

		let condition: ModelPredicate<T>;

		if (!modelOrConstructor) {
			const msg = 'Model or Model Constructor required';
			logger.error(msg, { modelOrConstructor });

			throw new Error(msg);
		}

		if (isValidModelConstructor<T>(modelOrConstructor)) {
			const modelConstructor = modelOrConstructor;

			if (!identifierOrCriteria) {
				const msg =
					'Id to delete or criteria required. Do you want to delete all? Pass Predicates.ALL';
				logger.error(msg, { identifierOrCriteria });

				throw new Error(msg);
			}

			const modelDefinition = getModelDefinition(modelConstructor);

			if (typeof identifierOrCriteria === 'string') {
				const [keyField] = extractPrimaryKeyFieldNames(modelDefinition);

				condition = ModelPredicateCreator.createForSingleField<T>(
					getModelDefinition(modelConstructor),
					keyField,
					identifierOrCriteria
				);
			} else {
				if (isIdentifierObject(identifierOrCriteria, modelDefinition)) {
					condition = ModelPredicateCreator.createForPk<T>(
						modelDefinition,
						<T>identifierOrCriteria
					);
				} else {
					condition = ModelPredicateCreator.createFromExisting(
						modelDefinition,
						/**
						 * idOrCriteria is always a ProducerModelPredicate<T>, never a symbol.
						 * The symbol is used only for typing purposes. e.g. see Predicates.ALL
						 */
						identifierOrCriteria as ProducerModelPredicate<T>
					);
				}

				if (!condition || !ModelPredicateCreator.isValidPredicate(condition)) {
					const msg =
						'Criteria required. Do you want to delete all? Pass Predicates.ALL';
					logger.error(msg, { condition });

					throw new Error(msg);
				}
			}

			const [deleted] = await this.storage.delete(modelConstructor, condition);

			return deleted;
		} else {
			const model = modelOrConstructor;
			const modelConstructor = Object.getPrototypeOf(model || {})
				.constructor as PersistentModelConstructor<T>;

			if (!isValidModelConstructor(modelConstructor)) {
				const msg = 'Object is not an instance of a valid model';
				logger.error(msg, { model });

				throw new Error(msg);
			}

			const modelDefinition = getModelDefinition(modelConstructor);

			const pkPredicate = ModelPredicateCreator.createForPk<T>(
				modelDefinition,
				model
			);

			if (identifierOrCriteria) {
				if (typeof identifierOrCriteria !== 'function') {
					const msg = 'Invalid criteria';
					logger.error(msg, { identifierOrCriteria });

					throw new Error(msg);
				}

				condition = (<ProducerModelPredicate<T>>identifierOrCriteria)(
					pkPredicate
				);
			} else {
				condition = pkPredicate;
			}

			const [[deleted]] = await this.storage.delete(model, condition);

			return deleted;
		}
	};

	observe: {
		(): Observable<SubscriptionMessage<PersistentModel>>;

		<T extends PersistentModel>(
			modelConstructor: PersistentModelConstructor<T>,
			identifier: string
		): Observable<SubscriptionMessage<T>>;

		<T extends PersistentModel>(
			modelConstructor: PersistentModelConstructor<T>,
			criteria?: ProducerModelPredicate<T> | typeof PredicateAll
		): Observable<SubscriptionMessage<T>>;

		<T extends PersistentModel>(model: T): Observable<SubscriptionMessage<T>>;
	} = <T extends PersistentModel>(
		modelOrConstructor?: T | PersistentModelConstructor<T>,
		identifierOrCriteria?:
			| string
			| ProducerModelPredicate<T>
			| typeof PredicateAll
	): Observable<SubscriptionMessage<T>> => {
		let predicate: ModelPredicate<T>;

		const modelConstructor: PersistentModelConstructor<T> | undefined =
			modelOrConstructor && isValidModelConstructor<T>(modelOrConstructor)
				? modelOrConstructor
				: undefined;

		if (modelOrConstructor && modelConstructor === undefined) {
			const model = <T>modelOrConstructor;
			const modelConstructor =
				model && (<Object>Object.getPrototypeOf(model)).constructor;

			if (isValidModelConstructor<T>(modelConstructor)) {
				if (identifierOrCriteria) {
					logger.warn('idOrCriteria is ignored when using a model instance', {
						model,
						identifierOrCriteria,
					});
				}

				return this.observe(modelConstructor, model.id);
			} else {
				const msg =
					'The model is not an instance of a PersistentModelConstructor';
				logger.error(msg, { model });

				throw new Error(msg);
			}
		}

		if (identifierOrCriteria !== undefined && modelConstructor === undefined) {
			const msg = 'Cannot provide criteria without a modelConstructor';
			logger.error(msg, identifierOrCriteria);
			throw new Error(msg);
		}

		if (modelConstructor && !isValidModelConstructor(modelConstructor)) {
			const msg = 'Constructor is not for a valid model';
			logger.error(msg, { modelConstructor });

			throw new Error(msg);
		}

		if (typeof identifierOrCriteria === 'string') {
			const modelDefinition = getModelDefinition(modelConstructor);
			const [keyField] = extractPrimaryKeyFieldNames(modelDefinition);

			predicate = ModelPredicateCreator.createForSingleField<T>(
				getModelDefinition(modelConstructor),
				keyField,
				identifierOrCriteria
			);
		} else {
			if (isPredicatesAll(identifierOrCriteria)) {
				predicate = undefined;
			} else {
				predicate =
					modelConstructor &&
					ModelPredicateCreator.createFromExisting<T>(
						getModelDefinition(modelConstructor),
						identifierOrCriteria
					);
			}
		}

		return new Observable<SubscriptionMessage<T>>(observer => {
			let handle: ZenObservable.Subscription;

			(async () => {
				await this.start();

				// Filter the events returned by Storage according to namespace,
				// append original element data, and subscribe to the observable
				handle = this.storage
					.observe(modelConstructor, predicate)
					.filter(({ model }) => namespaceResolver(model) === USER)
					.subscribe({
						next: async item => {
							// the `element` doesn't necessarily contain all item details or
							// have related records attached consistently with that of a query()
							// result item. for consistency, we attach them here.

							let message = item;

							// as lnog as we're not dealing with a DELETE, we need to fetch a fresh
							// item from storage to ensure it's fully populated.
							if (item.opType !== 'DELETE') {
								const freshElement = await this.query(
									item.model,
									item.element.id
								);
								message = {
									...message,
									element: freshElement as T,
								};
							}

							observer.next(message as SubscriptionMessage<T>);
						},
						error: err => observer.error(err),
						complete: () => observer.complete(),
					});
			})();

			return () => {
				if (handle) {
					handle.unsubscribe();
				}
			};
		});
	};

	observeQuery: {
		<T extends PersistentModel>(
			modelConstructor: PersistentModelConstructor<T>,
			criteria?: ProducerModelPredicate<T> | typeof PredicateAll,
			paginationProducer?: ObserveQueryOptions<T>
		): Observable<DataStoreSnapshot<T>>;
	} = <T extends PersistentModel>(
		model: PersistentModelConstructor<T>,
		criteria?: ProducerModelPredicate<T> | typeof PredicateAll,
		options?: ObserveQueryOptions<T>
	): Observable<DataStoreSnapshot<T>> => {
		return new Observable<DataStoreSnapshot<T>>(observer => {
			const items = new Map<string, T>();
			const itemsChanged = new Map<string, T>();
			let deletedItemIds: string[] = [];
			let handle: ZenObservable.Subscription;
			let predicate: ModelPredicate<T>;

			/**
			 * As the name suggests, this geneates a snapshot in the form of
			 * 	`{items: T[], isSynced: boolean}`
			 * and sends it to the observer.
			 *
			 * SIDE EFFECT: The underlying generation and emission methods may touch:
			 * `items`, `itemsChanged`, and `deletedItemIds`.
			 *
			 * Refer to `generateSnapshot` and `emitSnapshot` for more details.
			 */
			const generateAndEmitSnapshot = (): void => {
				const snapshot = generateSnapshot();
				emitSnapshot(snapshot);
			};

			// a mechanism to return data after X amount of seconds OR after the
			// "limit" (itemsChanged >= this.syncPageSize) has been reached, whichever comes first
			const limitTimerRace = new DeferredCallbackResolver({
				callback: generateAndEmitSnapshot,
				errorHandler: observer.error,
				maxInterval: 2000,
			});

			const { sort } = options || {};
			const sortOptions = sort ? { sort } : undefined;

			const modelDefinition = getModelDefinition(model);
			const keyFields = extractPrimaryKeyFieldNames(modelDefinition);

			if (isQueryOne(criteria)) {
				predicate = ModelPredicateCreator.createForSingleField<T>(
					modelDefinition,
					keyFields[0],
					criteria
				);
			} else {
				if (isPredicatesAll(criteria)) {
					// Predicates.ALL means "all records", so no predicate (undefined)
					predicate = undefined;
				} else {
					predicate = ModelPredicateCreator.createFromExisting(
						modelDefinition,
						criteria
					);
				}
			}

			const { predicates, type: predicateGroupType } =
				ModelPredicateCreator.getPredicates(predicate, false) || {};
			const hasPredicate = !!predicates;

			(async () => {
				try {
					// first, query and return any locally-available records
					(await this.query(model, criteria, sortOptions)).forEach(item =>
						items.set(item.id, item)
					);

					// Observe the model and send a stream of updates (debounced).
					// We need to post-filter results instead of passing criteria through
					// to have visibility into items that move from in-set to out-of-set.
					// We need to explicitly remove those items from the existing snapshot.
					handle = this.observe(model).subscribe(
						({ element, model, opType }) => {
							if (
								hasPredicate &&
								!validatePredicate(element, predicateGroupType, predicates)
							) {
								if (
									opType === 'UPDATE' &&
									(items.has(element.id) || itemsChanged.has(element.id))
								) {
									// tracking as a "deleted item" will include the item in
									// page limit calculations and ensure it is removed from the
									// final items collection, regardless of which collection(s)
									// it is currently in. (I mean, it could be in both, right!?)
									deletedItemIds.push(element.id);
								} else {
									// ignore updates for irrelevant/filtered items.
									return;
								}
							}

							// Flag items which have been recently deleted
							// NOTE: Merging of separate operations to the same model instance is handled upstream
							// in the `mergePage` method within src/sync/merger.ts. The final state of a model instance
							// depends on the LATEST record (for a given id).
							if (opType === 'DELETE') {
								deletedItemIds.push(element.id);
							} else {
								itemsChanged.set(element.id, element);
							}

							const isSynced = this.sync?.getModelSyncedStatus(model) ?? false;

							const limit =
								itemsChanged.size - deletedItemIds.length >= this.syncPageSize;

							if (limit || isSynced) {
								limitTimerRace.resolve();
							}

							// kicks off every subsequent race as results sync down
							limitTimerRace.start();
						}
					);

					// returns a set of initial/locally-available results
					generateAndEmitSnapshot();
				} catch (err) {
					observer.error(err);
				}
			})();

			/**
			 * Combines the `items`, `itemsChanged`, and `deletedItemIds` collections into
			 * a snapshot in the form of `{ items: T[], isSynced: boolean}`.
			 *
			 * SIDE EFFECT: The shared `items` collection is recreated.
			 */
			const generateSnapshot = (): DataStoreSnapshot<T> => {
				const isSynced = this.sync?.getModelSyncedStatus(model) ?? false;
				const itemsArray = [
					...Array.from(items.values()),
					...Array.from(itemsChanged.values()),
				];

				if (options?.sort) {
					sortItems(itemsArray);
				}

				items.clear();
				itemsArray.forEach(item => items.set(item.id, item));

				// remove deleted items from the final result set
				deletedItemIds.forEach(id => items.delete(id));

				return {
					items: Array.from(items.values()),
					isSynced,
				};
			};

			/**
			 * Emits the list of items to the observer.
			 *
			 * SIDE EFFECT: `itemsChanged` and `deletedItemIds` are cleared to prepare
			 * for the next snapshot.
			 *
			 * @param snapshot The generated items data to emit.
			 */
			const emitSnapshot = (snapshot: DataStoreSnapshot<T>): void => {
				// send the generated snapshot to the primary subscription
				observer.next(snapshot);

				// reset the changed items sets
				itemsChanged.clear();
				deletedItemIds = [];
			};

			/**
			 * Sorts an `Array` of `T` according to the sort instructions given in the
			 * original  `observeQuery()` call.
			 *
			 * @param itemsToSort A array of model type.
			 */
			const sortItems = (itemsToSort: T[]): void => {
				const modelDefinition = getModelDefinition(model);
				const pagination = this.processPagination(modelDefinition, options);

				const sortPredicates = ModelSortPredicateCreator.getPredicates(
					pagination.sort
				);

				if (sortPredicates.length) {
					const compareFn = sortCompareFunction(sortPredicates);
					itemsToSort.sort(compareFn);
				}
			};

			/**
			 * Force one last snapshot when the model is fully synced.
			 *
			 * This reduces latency for that last snapshot, which will otherwise
			 * wait for the configured timeout.
			 *
			 * @param payload The payload from the Hub event.
			 */
			const hubCallback = ({ payload }): void => {
				const { event, data } = payload;
				if (
					event === ControlMessage.SYNC_ENGINE_MODEL_SYNCED &&
					data?.model?.name === model.name
				) {
					generateAndEmitSnapshot();
					Hub.remove('api', hubCallback);
				}
			};
			Hub.listen('datastore', hubCallback);

			return () => {
				if (handle) {
					handle.unsubscribe();
				}
			};
		});
	};

	configure = (config: DataStoreConfig = {}) => {
		this.amplifyContext.Auth = this.Auth;
		this.amplifyContext.API = this.API;
		this.amplifyContext.Cache = this.Cache;

		const {
			DataStore: configDataStore,
			authModeStrategyType: configAuthModeStrategyType,
			conflictHandler: configConflictHandler,
			errorHandler: configErrorHandler,
			maxRecordsToSync: configMaxRecordsToSync,
			syncPageSize: configSyncPageSize,
			fullSyncInterval: configFullSyncInterval,
			syncExpressions: configSyncExpressions,
			authProviders: configAuthProviders,
			storageAdapter: configStorageAdapter,
			...configFromAmplify
		} = config;

		this.amplifyConfig = {
			...configFromAmplify,
			...this.amplifyConfig,
		};

		this.conflictHandler = this.setConflictHandler(config);
		this.errorHandler = this.setErrorHandler(config);

		const authModeStrategyType =
			(configDataStore && configDataStore.authModeStrategyType) ||
			configAuthModeStrategyType ||
			AuthModeStrategyType.DEFAULT;

		switch (authModeStrategyType) {
			case AuthModeStrategyType.MULTI_AUTH:
				this.authModeStrategy = multiAuthStrategy(this.amplifyContext);
				break;
			case AuthModeStrategyType.DEFAULT:
				this.authModeStrategy = defaultAuthStrategy;
				break;
			default:
				this.authModeStrategy = defaultAuthStrategy;
				break;
		}

		// store on config object, so that Sync, Subscription, and Mutation processors can have access
		this.amplifyConfig.authProviders =
			(configDataStore && configDataStore.authProviders) || configAuthProviders;

		this.syncExpressions =
			(configDataStore && configDataStore.syncExpressions) ||
			configSyncExpressions ||
			this.syncExpressions;

		this.maxRecordsToSync =
			(configDataStore && configDataStore.maxRecordsToSync) ||
			configMaxRecordsToSync ||
			this.maxRecordsToSync ||
			10000;

		// store on config object, so that Sync, Subscription, and Mutation processors can have access
		this.amplifyConfig.maxRecordsToSync = this.maxRecordsToSync;

		this.syncPageSize =
			(configDataStore && configDataStore.syncPageSize) ||
			configSyncPageSize ||
			this.syncPageSize ||
			1000;

		// store on config object, so that Sync, Subscription, and Mutation processors can have access
		this.amplifyConfig.syncPageSize = this.syncPageSize;

		this.fullSyncInterval =
			(configDataStore && configDataStore.fullSyncInterval) ||
			configFullSyncInterval ||
			this.fullSyncInterval ||
			24 * 60; // 1 day

		this.storageAdapter =
			(configDataStore && configDataStore.storageAdapter) ||
			configStorageAdapter ||
			this.storageAdapter ||
			undefined;

		this.sessionId = this.retrieveSessionId()!;
	};

	clear = async function clear() {
		checkSchemaInitialized();
		if (this.storage === undefined) {
			// connect to storage so that it can be cleared without fully starting DataStore
			this.storage = new Storage(
				schema,
				namespaceResolver,
				getModelConstructorByModelName,
				modelInstanceCreator,
				this.storageAdapter,
				this.sessionId
			);
			await this.storage.init();
		}

		if (syncSubscription && !syncSubscription.closed) {
			syncSubscription.unsubscribe();
		}

		await this.storage.clear();

		if (this.sync) {
			this.sync.unsubscribeConnectivity();
		}

		this.initialized = undefined; // Should re-initialize when start() is called.
		this.storage = undefined;
		this.sync = undefined;
		this.syncPredicates = new WeakMap<SchemaModel, ModelPredicate<any>>();
	};

	stop = async function stop(this: InstanceType<typeof DataStore>) {
		if (this.initialized !== undefined) {
			await this.start();
		}

		if (syncSubscription && !syncSubscription.closed) {
			syncSubscription.unsubscribe();
		}

		if (this.sync) {
			this.sync.unsubscribeConnectivity();
		}

		this.initialized = undefined; // Should re-initialize when start() is called.
		this.sync = undefined;
	};

	private processPagination<T extends PersistentModel>(
		modelDefinition: SchemaModel,
		paginationProducer: ProducerPaginationInput<T>
	): PaginationInput<T> | undefined {
		let sortPredicate: SortPredicate<T>;
		const { limit, page, sort } = paginationProducer || {};

		if (limit === undefined && page === undefined && sort === undefined) {
			return undefined;
		}

		if (page !== undefined && limit === undefined) {
			throw new Error('Limit is required when requesting a page');
		}

		if (page !== undefined) {
			if (typeof page !== 'number') {
				throw new Error('Page should be a number');
			}

			if (page < 0) {
				throw new Error("Page can't be negative");
			}
		}

		if (limit !== undefined) {
			if (typeof limit !== 'number') {
				throw new Error('Limit should be a number');
			}

			if (limit < 0) {
				throw new Error("Limit can't be negative");
			}
		}

		if (sort) {
			sortPredicate = ModelSortPredicateCreator.createFromExisting(
				modelDefinition,
				paginationProducer.sort
			);
		}

		return {
			limit,
			page,
			sort: sortPredicate,
		};
	}

	private async processSyncExpressions(): Promise<
		WeakMap<SchemaModel, ModelPredicate<any>>
	> {
		if (!this.syncExpressions || !this.syncExpressions.length) {
			return new WeakMap<SchemaModel, ModelPredicate<any>>();
		}

		const syncPredicates = await Promise.all(
			this.syncExpressions.map(
				async (
					syncExpression: SyncExpression
				): Promise<[SchemaModel, ModelPredicate<any>]> => {
					const { modelConstructor, conditionProducer } = await syncExpression;
					const modelDefinition = getModelDefinition(modelConstructor);

					// conditionProducer is either a predicate, e.g. (c) => c.field('eq', 1)
					// OR a function/promise that returns a predicate
					const condition = await this.unwrapPromise(conditionProducer);
					if (isPredicatesAll(condition)) {
						return [modelDefinition, null];
					}

					const predicate = this.createFromCondition(
						modelDefinition,
						condition
					);

					return [modelDefinition, predicate];
				}
			)
		);

		return this.weakMapFromEntries(syncPredicates);
	}

	private createFromCondition(
		modelDefinition: SchemaModel,
		condition: ProducerModelPredicate<PersistentModel>
	) {
		try {
			return ModelPredicateCreator.createFromExisting(
				modelDefinition,
				condition
			);
		} catch (error) {
			logger.error('Error creating Sync Predicate');
			throw error;
		}
	}

	private async unwrapPromise<T extends PersistentModel>(
		conditionProducer
	): Promise<ProducerModelPredicate<T>> {
		try {
			const condition = await conditionProducer();
			return condition;
		} catch (error) {
			if (error instanceof TypeError) {
				return conditionProducer;
			}
			throw error;
		}
	}

	private weakMapFromEntries(
		entries: [SchemaModel, ModelPredicate<any>][]
	): WeakMap<SchemaModel, ModelPredicate<any>> {
		return entries.reduce((map, [modelDefinition, predicate]) => {
			if (map.has(modelDefinition)) {
				const { name } = modelDefinition;
				logger.warn(
					`You can only utilize one Sync Expression per model.
          Subsequent sync expressions for the ${name} model will be ignored.`
				);
				return map;
			}

			if (predicate) {
				map.set(modelDefinition, predicate);
			}

			return map;
		}, new WeakMap<SchemaModel, ModelPredicate<any>>());
	}

	// database separation for Amplify Console. Not a public API
	private retrieveSessionId(): string | undefined {
		try {
			const sessionId = sessionStorage.getItem('datastoreSessionId');

			if (sessionId) {
				const { aws_appsync_graphqlEndpoint } = this.amplifyConfig;

				const appSyncUrl = aws_appsync_graphqlEndpoint.split('/')[2];
				const [appSyncId] = appSyncUrl.split('.');

				return `${sessionId}-${appSyncId}`;
			}
		} catch {}

		return undefined;
	}
}

const instance = new DataStore();
Amplify.register(instance);

export { DataStore as DataStoreClass, initSchema, instance as DataStore };<|MERGE_RESOLUTION|>--- conflicted
+++ resolved
@@ -1,17 +1,7 @@
-<<<<<<< HEAD
-import {
-	Amplify,
-	ConsoleLogger as Logger,
-	Hub,
-	JS,
-	HubCallback,
-} from '@aws-amplify/core';
-=======
 import API from '@aws-amplify/api';
 import { Amplify, ConsoleLogger as Logger, Hub, JS } from '@aws-amplify/core';
 import { Auth } from '@aws-amplify/auth';
 import Cache from '@aws-amplify/cache';
->>>>>>> 0729e683
 import {
 	Draft,
 	immerable,
@@ -67,15 +57,12 @@
 	isNonModelFieldType,
 	isModelFieldType,
 	ObserveQueryOptions,
-<<<<<<< HEAD
 	ManagedIdentifier,
 	PersistentModelMetaData,
 	IdentifierFieldOrIdentifierObject,
 	__modelMeta__,
 	isIdentifierObject,
-=======
 	AmplifyContext,
->>>>>>> 0729e683
 } from '../types';
 import {
 	DATASTORE,
