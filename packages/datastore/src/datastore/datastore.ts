--- conflicted
+++ resolved
@@ -7,10 +7,6 @@
 	Hub,
 	JS,
 	BackgroundProcessManager,
-<<<<<<< HEAD
-=======
-	Mutex,
->>>>>>> 0db4077b
 } from '@aws-amplify/core';
 import {
 	Draft,
@@ -353,15 +349,9 @@
 /**
  * Throws an exception if the schema has *not* been initialized
  * by `initSchema()`.
-<<<<<<< HEAD
  *
  * **To be called before trying to access schema.**
  *
-=======
- *
- * **To be called before trying to access schema.**
- *
->>>>>>> 0db4077b
  * Currently this only needs to be called in `start()` and `clear()` because
  * all other functions will call start first.
  */
@@ -448,11 +438,7 @@
  * the model visible to the consuming app -- in case the app doesn't have
  * metadata fields (_version, _deleted, etc.) exposed on the model itself.
  */
-<<<<<<< HEAD
 const instancesMetadata = new WeakSet<ModelInit<any, any>>();
-=======
-const instancesMetadata = new WeakSet<ModelInit<unknown, unknown>>();
->>>>>>> 0db4077b
 
 function modelInstanceCreator<T extends PersistentModel>(
 	modelConstructor: PersistentModelConstructor<T>,
@@ -570,7 +556,7 @@
 				// do not check non model fields if undefined or null
 				if (!isNullOrUndefined(v)) {
 					const subNonModelDefinition =
-						schema.namespaces.user.nonModels[type.nonModel];
+						schema.namespaces.user.nonModels![type.nonModel];
 					const modelValidator = validateModelFields(subNonModelDefinition);
 
 					if (isArray) {
@@ -1248,46 +1234,11 @@
 	 */
 	private state: DataStoreState = DataStoreState.NotRunning;
 
-	/**
-	 * **IMPORTANT!**
-	 *
-	 * Accumulator for backgrouns things that can **and MUST** be called when
-	 * DataStore stops.
-	 *
-	 * These jobs **MUST** be *idempotent promises* that resolve ONLY
-	 * once the intended jobs are completely finished and/or otherwise destroyed
-	 * and cleaned up with ZERO outstanding:
-	 *
-	 * 1. side effects (e.g., state changes)
-	 * 1. callbacks
-	 * 1. subscriptions
-	 * 1. calls to storage
-	 * 1. *etc.*
-	 *
-	 * Methods that create pending promises, subscriptions, callbacks, or any
-	 * type of side effect **MUST** be registered with the manager. And, a new
-	 * manager must be created after each `exit()`.
-	 *
-	 * Failure to comply will put DataStore into a highly unpredictable state
-	 * when it needs to stop or clear -- which occurs when restarting with new
-	 * sync expressions, during testing, and potentially during app code
-	 * recovery handling, etc..
-	 *
-	 * It is up to the discretion of each disposer whether to wait for job
-	 * completion or to cancel operations and issue failures *as long as the
-	 * disposer returns in a reasonable amount of time.*
-	 *
-	 * (Reasonable = *seconds*, not minutes.)
-	 */
-	private runningProcesses = new BackgroundProcessManager();
-
 	getModuleName() {
 		return 'DataStore';
 	}
 
 	/**
-<<<<<<< HEAD
-=======
 	 * Builds a function to capture `BackgroundManagerNotOpenError`'s to produce friendlier,
 	 * more instructive errors for customers.
 	 *
@@ -1320,7 +1271,6 @@
 	}
 
 	/**
->>>>>>> 0db4077b
 	 * If not already done:
 	 * 1. Attaches and initializes storage.
 	 * 1. Loads the schema and records metadata.
@@ -1328,99 +1278,8 @@
 	 * attaches a sync engine, starts it, and subscribes.
 	 */
 	start = async (): Promise<void> => {
-<<<<<<< HEAD
-		return this.runningProcesses.add(async () => {
-			if (this.initialized === undefined) {
-				logger.debug('Starting DataStore');
-				this.initialized = new Promise((res, rej) => {
-					this.initResolve = res;
-					this.initReject = rej;
-				});
-			} else {
-				await this.initialized;
-
-				return;
-			}
-
-			this.storage = new Storage(
-				schema,
-				namespaceResolver,
-				getModelConstructorByModelName,
-				modelInstanceCreator,
-				this.storageAdapter,
-				this.sessionId
-			);
-
-			await this.storage.init();
-
-			checkSchemaInitialized();
-			await checkSchemaVersion(this.storage, schema.version);
-
-			const { aws_appsync_graphqlEndpoint } = this.amplifyConfig;
-
-			if (aws_appsync_graphqlEndpoint) {
-				logger.debug('GraphQL endpoint available', aws_appsync_graphqlEndpoint);
-
-				this.syncPredicates = await this.processSyncExpressions();
-
-				this.sync = new SyncEngine(
-					schema,
-					namespaceResolver,
-					syncClasses,
-					userClasses,
-					this.storage,
-					modelInstanceCreator,
-					this.conflictHandler,
-					this.errorHandler,
-					this.syncPredicates,
-					this.amplifyConfig,
-					this.authModeStrategy,
-					this.amplifyContext
-				);
-
-				const fullSyncIntervalInMilliseconds =
-					this.fullSyncInterval * 1000 * 60; // fullSyncInterval from param is in minutes
-				syncSubscription = this.sync
-					.start({ fullSyncInterval: fullSyncIntervalInMilliseconds })
-					.subscribe({
-						next: ({ type, data }) => {
-							// In Node, we need to wait for queries to be synced to prevent returning empty arrays.
-							// In the Browser, we can begin returning data once subscriptions are in place.
-							const readyType = isNode
-								? ControlMessage.SYNC_ENGINE_SYNC_QUERIES_READY
-								: ControlMessage.SYNC_ENGINE_STORAGE_SUBSCRIBED;
-
-							if (type === readyType) {
-								this.initResolve();
-							}
-
-							Hub.dispatch('datastore', {
-								event: type,
-								data,
-							});
-						},
-						error: err => {
-							logger.warn('Sync error', err);
-							this.initReject();
-						},
-					});
-			} else {
-				logger.warn(
-					"Data won't be synchronized. No GraphQL endpoint configured. Did you forget `Amplify.configure(awsconfig)`?",
-					{
-						config: this.amplifyConfig,
-					}
-				);
-
-				this.initResolve();
-			}
-
-			await this.initialized;
-		}, 'datastore start');
-=======
 		return this.runningProcesses
 			.add(async () => {
-				this.state = DataStoreState.Starting;
 				if (this.initialized === undefined) {
 					logger.debug('Starting DataStore');
 					this.initialized = new Promise((res, rej) => {
@@ -1429,6 +1288,7 @@
 					});
 				} else {
 					await this.initialized;
+
 					return;
 				}
 
@@ -1468,8 +1328,7 @@
 						this.syncPredicates,
 						this.amplifyConfig,
 						this.authModeStrategy,
-						this.amplifyContext,
-						this.connectivityMonitor
+						this.amplifyContext
 					);
 
 					const fullSyncIntervalInMilliseconds =
@@ -1478,8 +1337,6 @@
 						.start({ fullSyncInterval: fullSyncIntervalInMilliseconds })
 						.subscribe({
 							next: ({ type, data }) => {
-								// console.log('sync sub message', { type, data });
-
 								// In Node, we need to wait for queries to be synced to prevent returning empty arrays.
 								// In the Browser, we can begin returning data once subscriptions are in place.
 								const readyType = isNode
@@ -1512,11 +1369,8 @@
 				}
 
 				await this.initialized;
-				this.state = DataStoreState.Running;
 			}, 'datastore start')
 			.catch(this.handleAddProcError('DataStore.start()'));
-		// });
->>>>>>> 0db4077b
 	};
 
 	query: {
@@ -1544,185 +1398,98 @@
 			| null,
 		paginationProducer?: ProducerPaginationInput<T>
 	): Promise<T | T[] | undefined> => {
-<<<<<<< HEAD
-		return this.runningProcesses.add(async () => {
-			await this.start();
-
-			let result: T[];
-
-			if (!this.storage) {
-				throw new Error('No storage to query');
-			}
-
-			//#region Input validation
-
-			if (!isValidModelConstructor(modelConstructor)) {
-				const msg = 'Constructor is not for a valid model';
-				logger.error(msg, { modelConstructor });
-				console.error(new Error('ahhhh'), modelConstructor);
-				throw new Error(msg);
-			}
-
-			if (typeof identifierOrCriteria === 'string') {
-				if (paginationProducer !== undefined) {
-					logger.warn('Pagination is ignored when querying by id');
-				}
-			}
-
-			const modelDefinition = getModelDefinition(modelConstructor);
-			if (!modelDefinition) {
-				throw new Error('Invalid model definition provided!');
-			}
-
-			const pagination = this.processPagination(
-				modelDefinition,
-				paginationProducer
-			);
-
-			const keyFields = extractPrimaryKeyFieldNames(modelDefinition);
-
-			if (isQueryOne(identifierOrCriteria)) {
-				if (keyFields.length > 1) {
-					const msg = errorMessages.queryByPkWithCompositeKeyPresent;
-					logger.error(msg, { keyFields });
-
+		return this.runningProcesses
+			.add(async () => {
+				await this.start();
+
+				let result: T[];
+
+				if (!this.storage) {
+					throw new Error('No storage to query');
+				}
+
+				//#region Input validation
+
+				if (!isValidModelConstructor(modelConstructor)) {
+					const msg = 'Constructor is not for a valid model';
+					logger.error(msg, { modelConstructor });
+					console.error(new Error('ahhhh'), modelConstructor);
 					throw new Error(msg);
 				}
 
-				const predicate = ModelPredicateCreator.createForSingleField<T>(
+				if (typeof identifierOrCriteria === 'string') {
+					if (paginationProducer !== undefined) {
+						logger.warn('Pagination is ignored when querying by id');
+					}
+				}
+
+				const modelDefinition = getModelDefinition(modelConstructor);
+				if (!modelDefinition) {
+					throw new Error('Invalid model definition provided!');
+				}
+
+				const pagination = this.processPagination(
 					modelDefinition,
-					keyFields[0],
-					identifierOrCriteria
+					paginationProducer
 				);
 
-				result = await this.storage.query<T>(
-					modelConstructor,
-					predicate,
-					pagination
-				);
-			} else {
-				// Object is being queried using object literal syntax
-				if (isIdentifierObject(<T>identifierOrCriteria, modelDefinition)) {
-					const predicate = ModelPredicateCreator.createForPk<T>(
+				const keyFields = extractPrimaryKeyFieldNames(modelDefinition);
+
+				if (isQueryOne(identifierOrCriteria)) {
+					if (keyFields.length > 1) {
+						const msg = errorMessages.queryByPkWithCompositeKeyPresent;
+						logger.error(msg, { keyFields });
+
+						throw new Error(msg);
+					}
+
+					const predicate = ModelPredicateCreator.createForSingleField<T>(
 						modelDefinition,
-						<T>identifierOrCriteria
+						keyFields[0],
+						identifierOrCriteria
 					);
+
 					result = await this.storage.query<T>(
 						modelConstructor,
 						predicate,
 						pagination
 					);
-				} else if (
-					!identifierOrCriteria ||
-					isPredicatesAll(identifierOrCriteria)
-				) {
-					result = await this.storage?.query<T>(
-						modelConstructor,
-						undefined,
-						pagination
-					);
-				} else {
-					const seedPredicate = recursivePredicateFor<T>({
-						builder: modelConstructor,
-						schema: modelDefinition,
-						pkField: getModelPKFieldName(modelConstructor),
-					});
-					const predicate = (
-						identifierOrCriteria as RecursiveModelPredicateExtender<T>
-					)(seedPredicate).__query;
-					result = (await predicate.fetch(this.storage)) as T[];
-					result = inMemoryPagination(result, pagination);
-				}
-			}
-
-			//#endregion
-
-			const returnOne =
-				isQueryOne(identifierOrCriteria) ||
-				isIdentifierObject(identifierOrCriteria, modelDefinition);
-
-			return returnOne ? result[0] : result;
-		}, 'datastore query');
-=======
-		return this.runningProcesses
-			.add(async () => {
-				await this.start();
-
-				//#region Input validation
-
-				if (!isValidModelConstructor(modelConstructor)) {
-					const msg = 'Constructor is not for a valid model';
-					logger.error(msg, { modelConstructor });
-
-					throw new Error(msg);
-				}
-
-				if (typeof identifierOrCriteria === 'string') {
-					if (paginationProducer !== undefined) {
-						logger.warn('Pagination is ignored when querying by id');
-					}
-				}
-
-				const modelDefinition = getModelDefinition(modelConstructor);
-				const keyFields = extractPrimaryKeyFieldNames(modelDefinition);
-
-				let predicate: ModelPredicate<T>;
-
-				if (isQueryOne(identifierOrCriteria)) {
-					if (keyFields.length > 1) {
-						const msg = errorMessages.queryByPkWithCompositeKeyPresent;
-						logger.error(msg, { keyFields });
-
-						throw new Error(msg);
-					}
-
-					predicate = ModelPredicateCreator.createForSingleField<T>(
-						modelDefinition,
-						keyFields[0],
-						identifierOrCriteria
-					);
 				} else {
 					// Object is being queried using object literal syntax
 					if (isIdentifierObject(<T>identifierOrCriteria, modelDefinition)) {
-						predicate = ModelPredicateCreator.createForPk<T>(
+						const predicate = ModelPredicateCreator.createForPk<T>(
 							modelDefinition,
 							<T>identifierOrCriteria
 						);
-					} else if (isPredicatesAll(identifierOrCriteria)) {
-						// Predicates.ALL means "all records", so no predicate (undefined)
-						predicate = undefined;
+						result = await this.storage.query<T>(
+							modelConstructor,
+							predicate,
+							pagination
+						);
+					} else if (
+						!identifierOrCriteria ||
+						isPredicatesAll(identifierOrCriteria)
+					) {
+						result = await this.storage?.query<T>(
+							modelConstructor,
+							undefined,
+							pagination
+						);
 					} else {
-						predicate = ModelPredicateCreator.createFromExisting(
-							modelDefinition,
-							<any>identifierOrCriteria
-						);
+						const seedPredicate = recursivePredicateFor<T>({
+							builder: modelConstructor,
+							schema: modelDefinition,
+							pkField: getModelPKFieldName(modelConstructor),
+						});
+						const predicate = (
+							identifierOrCriteria as RecursiveModelPredicateExtender<T>
+						)(seedPredicate).__query;
+						result = (await predicate.fetch(this.storage)) as T[];
+						result = inMemoryPagination(result, pagination);
 					}
 				}
 
-				const pagination = this.processPagination(
-					modelDefinition,
-					paginationProducer
-				);
-
 				//#endregion
-
-				logger.debug('params ready', {
-					modelConstructor,
-					predicate: ModelPredicateCreator.getPredicates(predicate, false),
-					pagination: {
-						...pagination,
-						sort: ModelSortPredicateCreator.getPredicates(
-							pagination && pagination.sort,
-							false
-						),
-					},
-				});
-
-				const result = await this.storage.query(
-					modelConstructor,
-					predicate,
-					pagination
-				);
 
 				const returnOne =
 					isQueryOne(identifierOrCriteria) ||
@@ -1731,71 +1498,20 @@
 				return returnOne ? result[0] : result;
 			}, 'datastore query')
 			.catch(this.handleAddProcError('DataStore.query()'));
->>>>>>> 0db4077b
 	};
 
 	save = async <T extends PersistentModel>(
 		model: T,
 		condition?: ModelPredicateExtender<T>
 	): Promise<T> => {
-<<<<<<< HEAD
-		return this.runningProcesses.add(async () => {
-			await this.start();
-
-			if (!this.storage) {
-				throw new Error('No storage to save to');
-			}
-
-			// Immer patches for constructing a correct update mutation input
-			// Allows us to only include changed fields for updates
-			const patchesTuple = modelPatchesMap.get(model);
-
-			const modelConstructor: PersistentModelConstructor<T> | undefined = model
-				? <PersistentModelConstructor<T>>model.constructor
-				: undefined;
-
-			if (!isValidModelConstructor(modelConstructor)) {
-				const msg = 'Object is not an instance of a valid model';
-				logger.error(msg, { model });
-
-				throw new Error(msg);
-			}
-
-			const modelDefinition = getModelDefinition(modelConstructor);
-			if (!modelDefinition) {
-				throw new Error('Model Definition could not be found for model');
-			}
-
-			const producedCondition = condition
-				? condition(
-						predicateFor({
-							builder: modelConstructor as PersistentModelConstructor<T>,
-							schema: modelDefinition,
-							pkField: extractPrimaryKeyFieldNames(modelDefinition),
-						})
-				  ).__query.toStoragePredicate<T>()
-				: undefined;
-
-			const [savedModel] = await this.storage.runExclusive(async s => {
-				const saved = await s.save(
-					model,
-					producedCondition,
-					undefined,
-					patchesTuple
-				);
-				return s.query<T>(
-					modelConstructor,
-					ModelPredicateCreator.createForPk(modelDefinition, model)
-				);
-			});
-
-			return savedModel;
-		}, 'datastore save');
-=======
 		return this.runningProcesses
 			.add(async () => {
 				await this.start();
 
+				if (!this.storage) {
+					throw new Error('No storage to save to');
+				}
+
 				// Immer patches for constructing a correct update mutation input
 				// Allows us to only include changed fields for updates
 				const patchesTuple = modelPatchesMap.get(model);
@@ -1811,15 +1527,27 @@
 				}
 
 				const modelDefinition = getModelDefinition(modelConstructor);
-
-				const producedCondition = ModelPredicateCreator.createFromExisting(
-					modelDefinition,
-					condition!
-				);
+				if (!modelDefinition) {
+					throw new Error('Model Definition could not be found for model');
+				}
+
+				const producedCondition = condition
+					? condition(
+							predicateFor({
+								builder: modelConstructor as PersistentModelConstructor<T>,
+								schema: modelDefinition,
+								pkField: extractPrimaryKeyFieldNames(modelDefinition),
+							})
+					  ).__query.toStoragePredicate<T>()
+					: undefined;
 
 				const [savedModel] = await this.storage.runExclusive(async s => {
-					await s.save(model, producedCondition, undefined, patchesTuple);
-
+					const saved = await s.save(
+						model,
+						producedCondition,
+						undefined,
+						patchesTuple
+					);
 					return s.query<T>(
 						modelConstructor,
 						ModelPredicateCreator.createForPk(modelDefinition, model)
@@ -1829,7 +1557,6 @@
 				return savedModel;
 			}, 'datastore save')
 			.catch(this.handleAddProcError('DataStore.save()'));
->>>>>>> 0db4077b
 	};
 
 	setConflictHandler = (config: DataStoreConfig): ConflictHandler => {
@@ -1887,25 +1614,15 @@
 			| ModelPredicateExtender<T>
 			| typeof PredicateAll
 	): Promise<T | T[]> => {
-<<<<<<< HEAD
-		return this.runningProcesses.add(async () => {
-			await this.start();
-
-			if (!this.storage) {
-				throw new Error('No storage to delete from');
-			}
-
-			let condition: ModelPredicate<T> | undefined;
-
-			if (!modelOrConstructor) {
-				const msg = 'Model or Model Constructor required';
-				logger.error(msg, { modelOrConstructor });
-=======
 		return this.runningProcesses
 			.add(async () => {
 				await this.start();
 
-				let condition: ModelPredicate<T>;
+				if (!this.storage) {
+					throw new Error('No storage to delete from');
+				}
+
+				let condition: ModelPredicate<T> | undefined;
 
 				if (!modelOrConstructor) {
 					const msg = 'Model or Model Constructor required';
@@ -1921,21 +1638,17 @@
 						const msg =
 							'Id to delete or criteria required. Do you want to delete all? Pass Predicates.ALL';
 						logger.error(msg, { identifierOrCriteria });
->>>>>>> 0db4077b
 
 						throw new Error(msg);
 					}
 
-<<<<<<< HEAD
-			if (isValidModelConstructor<T>(modelOrConstructor)) {
-				const modelConstructor = modelOrConstructor;
-
-				if (!identifierOrCriteria) {
-					const msg =
-						'Id to delete or criteria required. Do you want to delete all? Pass Predicates.ALL';
-					logger.error(msg, { identifierOrCriteria });
-=======
 					const modelDefinition = getModelDefinition(modelConstructor);
+
+					if (!modelDefinition) {
+						throw new Error(
+							'Could not find model definition for modelConstructor.'
+						);
+					}
 
 					if (typeof identifierOrCriteria === 'string') {
 						const keyFields = extractPrimaryKeyFieldNames(modelDefinition);
@@ -1943,80 +1656,12 @@
 						if (keyFields.length > 1) {
 							const msg = errorMessages.deleteByPkWithCompositeKeyPresent;
 							logger.error(msg, { keyFields });
->>>>>>> 0db4077b
 
 							throw new Error(msg);
 						}
 
-<<<<<<< HEAD
-				const modelDefinition = getModelDefinition(modelConstructor);
-
-				if (!modelDefinition) {
-					throw new Error(
-						'Could not find model definition for modelConstructor.'
-					);
-				}
-
-				if (typeof identifierOrCriteria === 'string') {
-					const keyFields = extractPrimaryKeyFieldNames(modelDefinition);
-
-					if (keyFields.length > 1) {
-						const msg = errorMessages.deleteByPkWithCompositeKeyPresent;
-						logger.error(msg, { keyFields });
-
-						throw new Error(msg);
-					}
-
-					condition = ModelPredicateCreator.createForSingleField<T>(
-						modelDefinition,
-						keyFields[0],
-						identifierOrCriteria
-					);
-				} else {
-					if (isIdentifierObject(identifierOrCriteria, modelDefinition)) {
-						condition = ModelPredicateCreator.createForPk<T>(
+						condition = ModelPredicateCreator.createForSingleField<T>(
 							modelDefinition,
-							<T>identifierOrCriteria
-						);
-					} else {
-						condition = (identifierOrCriteria as ModelPredicateExtender<T>)(
-							predicateFor({
-								builder: modelConstructor as PersistentModelConstructor<T>,
-								schema: modelDefinition,
-								pkField: extractPrimaryKeyFieldNames(modelDefinition),
-							})
-						).__query.toStoragePredicate<T>();
-					}
-
-					if (
-						!condition ||
-						!ModelPredicateCreator.isValidPredicate(condition)
-					) {
-						const msg =
-							'Criteria required. Do you want to delete all? Pass Predicates.ALL';
-						logger.error(msg, { condition });
-
-						throw new Error(msg);
-					}
-				}
-
-				const [deleted] = await this.storage.delete(
-					modelConstructor,
-					condition
-				);
-
-				return deleted;
-			} else {
-				const model = modelOrConstructor;
-				const modelConstructor = Object.getPrototypeOf(model || {})
-					.constructor as PersistentModelConstructor<T>;
-
-				if (!isValidModelConstructor(modelConstructor)) {
-					const msg = 'Object is not an instance of a valid model';
-					logger.error(msg, { model });
-=======
-						condition = ModelPredicateCreator.createForSingleField<T>(
-							getModelDefinition(modelConstructor),
 							keyFields[0],
 							identifierOrCriteria
 						);
@@ -2027,14 +1672,13 @@
 								<T>identifierOrCriteria
 							);
 						} else {
-							condition = ModelPredicateCreator.createFromExisting(
-								modelDefinition,
-								/**
-								 * idOrCriteria is always a ProducerModelPredicate<T>, never a symbol.
-								 * The symbol is used only for typing purposes. e.g. see Predicates.ALL
-								 */
-								identifierOrCriteria as ProducerModelPredicate<T>
-							);
+							condition = (identifierOrCriteria as ModelPredicateExtender<T>)(
+								predicateFor({
+									builder: modelConstructor as PersistentModelConstructor<T>,
+									schema: modelDefinition,
+									pkField: extractPrimaryKeyFieldNames(modelDefinition),
+								})
+							)?.__query.toStoragePredicate<T>();
 						}
 
 						if (
@@ -2069,6 +1713,12 @@
 
 					const modelDefinition = getModelDefinition(modelConstructor);
 
+					if (!modelDefinition) {
+						throw new Error(
+							'Could not find model definition for modelConstructor.'
+						);
+					}
+
 					const pkPredicate = ModelPredicateCreator.createForPk<T>(
 						modelDefinition,
 						model
@@ -2078,53 +1728,17 @@
 						if (typeof identifierOrCriteria !== 'function') {
 							const msg = 'Invalid criteria';
 							logger.error(msg, { identifierOrCriteria });
->>>>>>> 0db4077b
 
 							throw new Error(msg);
 						}
 
-<<<<<<< HEAD
-				const modelDefinition = getModelDefinition(modelConstructor);
-
-				if (!modelDefinition) {
-					throw new Error(
-						'Could not find model definition for modelConstructor.'
-					);
-				}
-
-				const pkPredicate = ModelPredicateCreator.createForPk<T>(
-					modelDefinition,
-					model
-				);
-
-				if (identifierOrCriteria) {
-					if (typeof identifierOrCriteria !== 'function') {
-						const msg = 'Invalid criteria';
-						logger.error(msg, { identifierOrCriteria });
-
-						throw new Error(msg);
-					}
-
-					condition = (identifierOrCriteria as ModelPredicateExtender<T>)(
-						predicateFor({
-							builder: modelConstructor as PersistentModelConstructor<T>,
-							schema: modelDefinition,
-							pkField: extractPrimaryKeyFieldNames(modelDefinition),
-						})
-					).__query.toStoragePredicate<T>(pkPredicate);
-				} else {
-					condition = pkPredicate;
-				}
-
-				const [[deleted]] = await this.storage.delete(model, condition);
-
-				return deleted;
-			}
-		}, 'datastore delete');
-=======
-						condition = (<ProducerModelPredicate<T>>identifierOrCriteria)(
-							pkPredicate
-						);
+						condition = (identifierOrCriteria as ModelPredicateExtender<T>)(
+							predicateFor({
+								builder: modelConstructor as PersistentModelConstructor<T>,
+								schema: modelDefinition,
+								pkField: extractPrimaryKeyFieldNames(modelDefinition),
+							})
+						).__query.toStoragePredicate<T>(pkPredicate);
 					} else {
 						condition = pkPredicate;
 					}
@@ -2135,7 +1749,6 @@
 				}
 			}, 'datastore delete')
 			.catch(this.handleAddProcError('DataStore.delete()'));
->>>>>>> 0db4077b
 	};
 
 	observe: {
@@ -2235,7 +1848,6 @@
 				.add(async () => {
 					await this.start();
 
-<<<<<<< HEAD
 					if (!this.storage) {
 						throw new Error('No storage to query');
 					}
@@ -2244,12 +1856,6 @@
 					// append original element data, and subscribe to the observable
 					source = this.storage
 						.observe(modelConstructor)
-=======
-					// Filter the events returned by Storage according to namespace,
-					// append original element data, and subscribe to the observable
-					handle = this.storage
-						.observe(modelConstructor, predicate)
->>>>>>> 0db4077b
 						.filter(({ model }) => namespaceResolver(model) === USER)
 						.subscribe({
 							next: item =>
@@ -2265,14 +1871,9 @@
 									// item from storage to ensure it's fully populated.
 									if (item.opType !== 'DELETE') {
 										const modelDefinition = getModelDefinition(item.model);
-<<<<<<< HEAD
 										const keyFields = extractPrimaryKeyFieldNames(
 											modelDefinition!
 										);
-=======
-										const keyFields =
-											extractPrimaryKeyFieldNames(modelDefinition);
->>>>>>> 0db4077b
 										const primaryKeysAndValues = extractPrimaryKeysAndValues(
 											item.element,
 											keyFields
@@ -2287,7 +1888,6 @@
 										};
 									}
 
-<<<<<<< HEAD
 									// if (executivePredicate)
 									// 	console.log('checking item', message.element);
 
@@ -2297,18 +1897,12 @@
 									) {
 										observer.next(message as SubscriptionMessage<T>);
 									}
-=======
-									observer.next(message as SubscriptionMessage<T>);
->>>>>>> 0db4077b
 								}, 'datastore observe message handler'),
 							error: err => observer.error(err),
 							complete: () => observer.complete(),
 						});
 				}, 'datastore observe observable initialization')
-<<<<<<< HEAD
-=======
 				.catch(this.handleAddProcError('DataStore.observe()'))
->>>>>>> 0db4077b
 				.catch(error => {
 					observer.error(error);
 				});
@@ -2317,17 +1911,10 @@
 			// complete() message async and not registering with the context,
 			// this will still be problematic.
 			return this.runningProcesses.addCleaner(async () => {
-<<<<<<< HEAD
 				if (source) {
 					source.unsubscribe();
 				}
-			}, 'datastore observe cleaner');
-=======
-				if (handle) {
-					handle.unsubscribe();
-				}
 			}, 'DataStore.observe() cleanup');
->>>>>>> 0db4077b
 		});
 	};
 
@@ -2381,7 +1968,6 @@
 				throw new Error('Could not find model definition.');
 			}
 
-<<<<<<< HEAD
 			// = buildSeedPredicate(model).__query;
 
 			// if (typeof identifierOrCriteria === 'string') {
@@ -2501,85 +2087,13 @@
 								}, 'handle observeQuery observed event')
 						);
 
-=======
-			const { predicates, type: predicateGroupType } =
-				ModelPredicateCreator.getPredicates(predicate, false) || {};
-			const hasPredicate = !!predicates;
-
-			this.runningProcesses
-				.add(async () => {
-					try {
-						// first, query and return any locally-available records
-						(await this.query(model, criteria, sortOptions)).forEach(item => {
-							const itemModelDefinition = getModelDefinition(model);
-							const idOrPk = getIdentifierValue(itemModelDefinition, item);
-							items.set(idOrPk, item);
-						});
-
-						// Observe the model and send a stream of updates (debounced).
-						// We need to post-filter results instead of passing criteria through
-						// to have visibility into items that move from in-set to out-of-set.
-						// We need to explicitly remove those items from the existing snapshot.
-						handle = this.observe(model).subscribe(
-							({ element, model, opType }) => {
-								const itemModelDefinition = getModelDefinition(model);
-								const idOrPk = getIdentifierValue(itemModelDefinition, element);
-								if (
-									hasPredicate &&
-									!validatePredicate(element, predicateGroupType, predicates)
-								) {
-									if (
-										opType === 'UPDATE' &&
-										(items.has(idOrPk) || itemsChanged.has(idOrPk))
-									) {
-										// tracking as a "deleted item" will include the item in
-										// page limit calculations and ensure it is removed from the
-										// final items collection, regardless of which collection(s)
-										// it is currently in. (I mean, it could be in both, right!?)
-										deletedItemIds.push(idOrPk);
-									} else {
-										// ignore updates for irrelevant/filtered items.
-										return;
-									}
-								}
-
-								// Flag items which have been recently deleted
-								// NOTE: Merging of separate operations to the same model instance is handled upstream
-								// in the `mergePage` method within src/sync/merger.ts. The final state of a model instance
-								// depends on the LATEST record (for a given id).
-								if (opType === 'DELETE') {
-									deletedItemIds.push(idOrPk);
-								} else {
-									itemsChanged.set(idOrPk, element);
-								}
-
-								const isSynced =
-									this.sync?.getModelSyncedStatus(model) ?? false;
-
-								const limit =
-									itemsChanged.size - deletedItemIds.length >=
-									this.syncPageSize;
-
-								if (limit || isSynced) {
-									limitTimerRace.resolve();
-								}
-
-								// kicks off every subsequent race as results sync down
-								limitTimerRace.start();
-							}
-						);
-
->>>>>>> 0db4077b
 						// returns a set of initial/locally-available results
 						generateAndEmitSnapshot();
 					} catch (err) {
 						observer.error(err);
 					}
 				}, 'datastore observequery startup')
-<<<<<<< HEAD
-=======
 				.catch(this.handleAddProcError('DataStore.observeQuery()'))
->>>>>>> 0db4077b
 				.catch(error => {
 					observer.error(error);
 				});
@@ -2778,13 +2292,8 @@
 	 * DataStore, such as `query()`, `save()`, or `delete()`.
 	 */
 	async clear() {
-<<<<<<< HEAD
-		await this.runningProcesses.close();
-
-=======
 		this.state = DataStoreState.Clearing;
 		await this.runningProcesses.close();
->>>>>>> 0db4077b
 		if (this.storage === undefined) {
 			// connect to storage so that it can be cleared without fully starting DataStore
 			this.storage = new Storage(
@@ -2806,23 +2315,15 @@
 			await this.sync.stop();
 		}
 
-<<<<<<< HEAD
-		await this.storage.clear();
-=======
 		await this.storage!.clear();
->>>>>>> 0db4077b
 
 		this.initialized = undefined; // Should re-initialize when start() is called.
 		this.storage = undefined;
 		this.sync = undefined;
 		this.syncPredicates = new WeakMap<SchemaModel, ModelPredicate<any>>();
 
-<<<<<<< HEAD
-		this.runningProcesses = new BackgroundProcessManager();
-=======
 		await this.runningProcesses.open();
 		this.state = DataStoreState.NotRunning;
->>>>>>> 0db4077b
 	}
 
 	/**
@@ -2832,10 +2333,7 @@
 	 * running queries and terminates subscriptions."
 	 */
 	async stop(this: InstanceType<typeof DataStore>) {
-<<<<<<< HEAD
-=======
 		this.state = DataStoreState.Stopping;
->>>>>>> 0db4077b
 		await this.runningProcesses.close();
 
 		if (syncSubscription && !syncSubscription.closed) {
@@ -2848,17 +2346,10 @@
 
 		this.initialized = undefined; // Should re-initialize when start() is called.
 		this.sync = undefined;
-<<<<<<< HEAD
-
-		this.runningProcesses = new BackgroundProcessManager();
-	}
-
-=======
 		await this.runningProcesses.open();
 		this.state = DataStoreState.NotRunning;
 	}
 
->>>>>>> 0db4077b
 	/**
 	 * Validates given pagination input from a query and creates a pagination
 	 * argument for use against the storage layer.
