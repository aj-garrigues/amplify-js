--- conflicted
+++ resolved
@@ -237,17 +237,17 @@
 	 * Related entity properties provided at instantiation are returned
 	 * via the respective lazy interfaces when their properties are invoked.
 	 */
-	Detached,
+	Detached = 'Detached',
 
 	/**
 	 * Model lazy loads from the global DataStore.
 	 */
-	DataStore,
+	DataStore = 'DataStore',
 
 	/**
 	 * Demonstrative. Not yet implemented.
 	 */
-	API,
+	API = 'API',
 }
 
 /**
@@ -269,14 +269,14 @@
  * @param attachment A ModelAttachment data source
  * @returns passes the `result` back through after attachment
  */
-function attached<T extends PersistentModel | PersistentModel[]>(
+export function attached<T extends PersistentModel | PersistentModel[]>(
 	result: T,
 	attachment: ModelAttachment
 ): T {
 	if (Array.isArray(result)) {
-		return result.map(record => attached(record, attachment)) as T;
+		result.map(record => attached(record, attachment)) as T;
 	} else {
-		attachedModelInstances.set(result, attachment);
+		result && attachedModelInstances.set(result, attachment);
 	}
 	return result;
 }
@@ -288,11 +288,11 @@
  *
  * @param instance A model instance
  */
-function getAttachment(instance: PersistentModel) {
+export const getAttachment = (instance: PersistentModel) => {
 	return attachedModelInstances.has(instance)
 		? attachedModelInstances.get(instance)
 		: ModelAttachment.Detached;
-}
+};
 
 const initSchema = (userSchema: Schema) => {
 	if (schema !== undefined) {
@@ -823,7 +823,7 @@
 				}
 			}
 
-			return model;
+			return attached(model, ModelAttachment.DataStore);
 		}
 
 		// "private" method (that's hidden via `Setting`) for `withSSRContext` to use
@@ -841,7 +841,7 @@
 				modelValidator(k, v);
 			});
 
-			return instance;
+			return attached(instance, ModelAttachment.DataStore);
 		}
 	});
 
@@ -908,90 +908,65 @@
 				}
 
 				if (relationship.isComplete) {
-					// If this instance is detached, we just need to memoize the field so
-					// we can regurgitate it from memory later.
-					switch (getAttachment(this)) {
-						case ModelAttachment.DataStore:
-							// TODO: Consider moving this logic into the relationship.
-							// assumes targetNames is in same-order as relatedModelPKFields
-							for (let i = 0; i < relationship.localJoinFields.length; i++) {
-								// console.log(
-								// 	`setting ${relationship.localJoinFields[i]} = ${
-								// 		relationship.remoteJoinFields[i]
-								// 	} (${model[relationship.remoteJoinFields[i]]})`
-								// );
-								this[relationship.localJoinFields[i]] =
-									model[relationship.remoteJoinFields[i]];
-							}
-							break;
-						case ModelAttachment.API:
-							throw new Error(
-								"You're attempting to set property on API attached model. This should be possible yet. Please report this as a bug!"
-							);
-							break;
-						default:
-							const instanceMemos = modelInstanceAssociationsMap.has(this)
-								? modelInstanceAssociationsMap.get(this)!
-								: modelInstanceAssociationsMap.set(this, {}).get(this)!;
-							instanceMemos[field] = model;
+					for (let i = 0; i < relationship.localJoinFields.length; i++) {
+						// console.log(
+						// 	`setting ${relationship.localJoinFields[i]} = ${
+						// 		relationship.remoteJoinFields[i]
+						// 	} (${model[relationship.remoteJoinFields[i]]})`
+						// );
+						this[relationship.localJoinFields[i]] =
+							model[relationship.remoteJoinFields[i]];
 					}
+					const instanceMemos = modelInstanceAssociationsMap.has(this)
+						? modelInstanceAssociationsMap.get(this)!
+						: modelInstanceAssociationsMap.set(this, {}).get(this)!;
+					instanceMemos[field] = model;
 				}
 			},
 			get() {
-				// console.log(
-				// 	'get',
-				// 	field,
-				// 	relationship.localJoinFields,
-				// 	relationship.remoteJoinFields,
-				// 	this
-				// );
-
 				const instanceMemos = modelInstanceAssociationsMap.has(this)
 					? modelInstanceAssociationsMap.get(this)!
 					: modelInstanceAssociationsMap.set(this, {}).get(this)!;
 
-				if (
-					!instanceMemos.hasOwnProperty(field) &&
-					getAttachment(this) === ModelAttachment.DataStore
-				) {
-					// console.log(
-					// 	'remote constructor',
-					// 	relationship.remoteModelConstructor
-					// );
-					const resultPromise = instance.query(
-						relationship.remoteModelConstructor as PersistentModelConstructor<T>,
-						base =>
-							base.and(q => {
-								// console.log('querying property', relationship);
-								return relationship.remoteJoinFields.map((field, index) => {
-									// console.log(
-									// 	'relating',
-									// 	field,
-									// 	relationship.localJoinFields[index]
-									// );
-									return (q[field] as any).eq(
-										this[relationship.localJoinFields[index]]
-									);
-								});
-							})
-					);
-
-					if (relationship.relationship === 'HAS_MANY') {
-						instanceMemos[field] = new AsyncCollection(resultPromise);
-					} else {
-						instanceMemos[field] = resultPromise.then(rows => {
-							if (rows.length > 1) {
-								// should never happen for a HAS_ONE or BELONGS_TO.
-								const err = new Error(`
+				if (!instanceMemos.hasOwnProperty(field)) {
+					if (getAttachment(this) === ModelAttachment.DataStore) {
+						const resultPromise = instance.query(
+							relationship.remoteModelConstructor as PersistentModelConstructor<T>,
+							base =>
+								base.and(q => {
+									return relationship.remoteJoinFields.map((field, index) => {
+										return (q[field] as any).eq(
+											this[relationship.localJoinFields[index]]
+										);
+									});
+								})
+						);
+
+						if (relationship.relationship === 'HAS_MANY') {
+							instanceMemos[field] = new AsyncCollection(resultPromise);
+						} else {
+							instanceMemos[field] = resultPromise.then(rows => {
+								if (rows.length > 1) {
+									// should never happen for a HAS_ONE or BELONGS_TO.
+									const err = new Error(`
 									Data integrity error.
 									Too many records found for a HAS_ONE/BELONGS_TO field '${modelDefinition.name}.${field}'
 								`);
-								console.error(err);
-								throw err;
-							} else {
-								return rows[0];
-							}
-						});
+									console.error(err);
+									throw err;
+								} else {
+									return rows[0];
+								}
+							});
+						}
+					} else if (getAttachment(this) === ModelAttachment.API) {
+						throw new Error('Lazy loading from API is not yet supported!');
+					} else {
+						if (relationship.relationship === 'HAS_MANY') {
+							return new AsyncCollection([]);
+						} else {
+							return Promise.resolve(undefined);
+						}
 					}
 				}
 
@@ -1587,17 +1562,12 @@
 					isQueryOne(identifierOrCriteria) ||
 					isIdentifierObject(identifierOrCriteria, modelDefinition);
 
-<<<<<<< HEAD
-				return returnOne ? result[0] : result;
+				return attached(
+					returnOne ? result[0] : result,
+					ModelAttachment.DataStore
+				);
 			}, 'datastore query')
 			.catch(this.handleAddProcError('DataStore.query()'));
-=======
-			return attached(
-				returnOne ? result[0] : result,
-				ModelAttachment.DataStore
-			);
-		}, 'datastore query');
->>>>>>> 71c0e0a1
 	};
 
 	save = async <T extends PersistentModel>(
@@ -1654,14 +1624,9 @@
 					);
 				});
 
-<<<<<<< HEAD
-				return savedModel;
+				return attached(savedModel, ModelAttachment.DataStore);
 			}, 'datastore save')
 			.catch(this.handleAddProcError('DataStore.save()'));
-=======
-			return attached(savedModel, ModelAttachment.DataStore);
-		}, 'datastore save');
->>>>>>> 71c0e0a1
 	};
 
 	setConflictHandler = (config: DataStoreConfig): ConflictHandler => {
@@ -1727,14 +1692,7 @@
 					throw new Error('No storage to delete from');
 				}
 
-<<<<<<< HEAD
 				let condition: ModelPredicate<T> | undefined;
-=======
-			console.log('isValidModelConstructor', modelOrConstructor);
-
-			if (isValidModelConstructor<T>(modelOrConstructor)) {
-				const modelConstructor = modelOrConstructor;
->>>>>>> 71c0e0a1
 
 				if (!modelOrConstructor) {
 					const msg = 'Model or Model Constructor required';
@@ -1778,7 +1736,6 @@
 							identifierOrCriteria
 						);
 					} else {
-<<<<<<< HEAD
 						if (isIdentifierObject(identifierOrCriteria, modelDefinition)) {
 							condition = ModelPredicateCreator.createForPk<T>(
 								modelDefinition,
@@ -1793,17 +1750,6 @@
 								})
 							)?.__query.toStoragePredicate<T>();
 						}
-=======
-						const potentialCondition = (identifierOrCriteria as (p) => any)(
-							predicateFor({
-								builder: modelConstructor as PersistentModelConstructor<T>,
-								schema: modelDefinition,
-								pkField: extractPrimaryKeyFieldNames(modelDefinition),
-							})
-						);
-						condition = potentialCondition?.__query?.toStoragePredicate();
-					}
->>>>>>> 71c0e0a1
 
 						if (
 							!condition ||
@@ -1822,20 +1768,11 @@
 						condition
 					);
 
-<<<<<<< HEAD
-					return deleted;
+					return attached(deleted, ModelAttachment.DataStore);
 				} else {
 					const model = modelOrConstructor;
 					const modelConstructor = Object.getPrototypeOf(model || {})
 						.constructor as PersistentModelConstructor<T>;
-=======
-				// TODO: models are deleted and no longer expected to be DataStore-attached.
-				return attached(deleted, ModelAttachment.DataStore);
-			} else {
-				const model = modelOrConstructor;
-				const modelConstructor = Object.getPrototypeOf(model || {})
-					.constructor as PersistentModelConstructor<T>;
->>>>>>> 71c0e0a1
 
 					if (!isValidModelConstructor(modelConstructor)) {
 						const msg = 'Object is not an instance of a valid model';
@@ -1878,17 +1815,10 @@
 
 					const [[deleted]] = await this.storage.delete(model, condition);
 
-<<<<<<< HEAD
-					return deleted;
+					return attached(deleted, ModelAttachment.DataStore);
 				}
 			}, 'datastore delete')
 			.catch(this.handleAddProcError('DataStore.delete()'));
-=======
-				// TODO: models are deleted and no longer expected to be DataStore-attached.
-				return attached(deleted, ModelAttachment.DataStore);
-			}
-		}, 'datastore delete');
->>>>>>> 71c0e0a1
 	};
 
 	observe: {
@@ -2282,6 +2212,7 @@
 			const emitSnapshot = (snapshot: DataStoreSnapshot<T>): void => {
 				// send the generated snapshot to the primary subscription.
 				// NOTE: This observer's handler *could* be async ...
+
 				observer.next(snapshot);
 
 				// reset the changed items sets
