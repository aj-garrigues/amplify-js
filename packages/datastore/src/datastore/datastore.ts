--- conflicted
+++ resolved
@@ -72,12 +72,9 @@
 	__modelMeta__,
 	isIdentifierObject,
 	AmplifyContext,
-<<<<<<< HEAD
 	isFieldAssociation,
 	isModelAttributePrimaryKey,
 	ModelMeta,
-=======
->>>>>>> 921c2541
 } from '../types';
 import {
 	DATASTORE,
@@ -1859,20 +1856,9 @@
 					try {
 						// first, query and return any locally-available records
 						(await this.query(model, criteria, sortOptions)).forEach(item => {
-<<<<<<< HEAD
-							let record = item;
-							// TODO: fix query
-							if (Array.isArray(item)) {
-								record = item[0];
-							}
-							const itemModelDefinition = getModelDefinition(model)!;
-							const idOrPk = getIdentifierValue(itemModelDefinition, record);
-							items.set(idOrPk, record);
-=======
 							const itemModelDefinition = getModelDefinition(model);
-							const idOrPk = getIdentifierValue(itemModelDefinition, item);
+							const idOrPk = getIdentifierValue(itemModelDefinition!, item);
 							items.set(idOrPk, item);
->>>>>>> 921c2541
 						});
 
 						// Observe the model and send a stream of updates (debounced).
@@ -1971,13 +1957,8 @@
 				items.clear();
 				itemsArray.forEach(item => {
 					const itemModelDefinition = getModelDefinition(model);
-<<<<<<< HEAD
-					const idOrPk = getIdentifierValue(itemModelDefinition!, record);
-					items.set(idOrPk, record);
-=======
-					const idOrPk = getIdentifierValue(itemModelDefinition, item);
+					const idOrPk = getIdentifierValue(itemModelDefinition!, item);
 					items.set(idOrPk, item);
->>>>>>> 921c2541
 				});
 
 				// remove deleted items from the final result set
