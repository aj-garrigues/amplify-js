import { ULID } from 'ulid';
import {
	ModelInstanceMetadata,
	OpType,
	PaginationInput,
	PersistentModel,
	QueryOne,
} from '../../types';
import { indexNameFromKeys, monotonicUlidFactory } from '../../util';
import { createInMemoryStore } from './InMemoryStore';

const DB_NAME = '@AmplifyDatastore';
const COLLECTION = 'Collection';
const DATA = 'Data';

const monotonicFactoriesMap = new Map<string, ULID>();

const DEFAULT_PRIMARY_KEY_SEPARATOR = ':::';

class AsyncStorageDatabase {
	/**
	 * Maps storeNames to a map of ulid->id
	 */
	private _collectionInMemoryIndex = new Map<string, Map<string, string>>();

	private storage = createInMemoryStore();

	// Collection index is map of stores (i.e. sync, metadata, mutation event, and data)
	private getCollectionIndex(storeName: string) {
		if (!this._collectionInMemoryIndex.has(storeName)) {
			this._collectionInMemoryIndex.set(storeName, new Map());
		}

		// Map of ulid->id
		return this._collectionInMemoryIndex.get(storeName);
	}

	// Return ULID for store if it exists, otherwise create a new one
	private getMonotonicFactory(storeName: string): ULID {
		if (!monotonicFactoriesMap.has(storeName)) {
			monotonicFactoriesMap.set(storeName, monotonicUlidFactory());
		}

		return monotonicFactoriesMap.get(storeName)!;
	}

	async init(): Promise<void> {
		this._collectionInMemoryIndex.clear();

		const allKeys: string[] = await this.storage.getAllKeys();

		const keysForCollectionEntries: string[] = [];

		for (const key of allKeys) {
			const [dbName, storeName, recordType, ulidOrId, id] = key.split('::');

			if (dbName === DB_NAME) {
				if (recordType === DATA) {
					let ulid: string;

					if (id === undefined) {
						// It is an old entry (without ulid). Need to migrate to new key format

						const id = ulidOrId;

						const newUlid = this.getMonotonicFactory(storeName)();

						const oldKey = this.getLegacyKeyForItem(storeName, id);
						const newKey = this.getKeyForItem(storeName, id, newUlid);

						const item = await this.storage.getItem(oldKey);

						await this.storage.setItem(newKey, item!);
						await this.storage.removeItem(oldKey);

						ulid = newUlid;
					} else {
						ulid = ulidOrId;
					}

					this.getCollectionIndex(storeName)!.set(id, ulid);
				} else if (recordType === COLLECTION) {
					keysForCollectionEntries.push(key);
				}
			}
		}

		if (keysForCollectionEntries.length > 0) {
			await this.storage.multiRemove(keysForCollectionEntries);
		}
	}

	async save<T extends PersistentModel>(
		item: T,
		storeName: string,
		keys: string[],
		keyValuesPath: string
	) {
		const idxName = indexNameFromKeys(keys);

		const ulid =
<<<<<<< HEAD
			this.getCollectionIndex(storeName).get(idxName) ||
=======
			this.getCollectionIndex(storeName)!.get(item.id) ||
>>>>>>> 20c960d7
			this.getMonotonicFactory(storeName)();

		// Retrieve db key for item
		const itemKey = this.getKeyForItem(storeName, keyValuesPath, ulid);

<<<<<<< HEAD
		// Set key in collection index
		this.getCollectionIndex(storeName).set(keyValuesPath, ulid);
=======
		this.getCollectionIndex(storeName)!.set(item.id, ulid);
>>>>>>> 20c960d7

		// Save item in db
		await this.storage.setItem(itemKey, JSON.stringify(item));
	}

	async batchSave<T extends PersistentModel>(
		storeName: string,
		items: ModelInstanceMetadata[],
		keys: string[]
	): Promise<[T, OpType][]> {
		if (items.length === 0) {
			return [];
		}

		const result: [T, OpType][] = [];
<<<<<<< HEAD
		const collection = this.getCollectionIndex(storeName);
=======

		const collection = this.getCollectionIndex(storeName)!;
>>>>>>> 20c960d7

		const keysToDelete = new Set<string>();
		const keysToSave = new Set<string>();
		const allItemsKeys: string[] = [];
		const itemsMap: Record<string, { ulid: string; model: T }> = {};

		/* Populate allItemKeys, keysToDelete, and keysToSave */
		for (const item of items) {
			// Extract keys from concatenated key path, map to item values
			const keyValues = keys.map(field => item[field]);
<<<<<<< HEAD

			const { _deleted } = item;

			// If id is in the store, retrieve, otherwise generate new ULID
			const ulid =
				collection.get(keyValues.join(DEFAULT_PRIMARY_KEY_SEPARATOR)) ||
				this.getMonotonicFactory(storeName)();

=======

			const { _deleted } = item;

			// If id is in the store, retrieve, otherwise generate new ULID
			const ulid =
				collection.get(keyValues.join(DEFAULT_PRIMARY_KEY_SEPARATOR)) ||
				this.getMonotonicFactory(storeName)();

>>>>>>> 20c960d7
			// Generate the "longer key" for the item
			const key = this.getKeyForItem(
				storeName,
				keyValues.join(DEFAULT_PRIMARY_KEY_SEPARATOR),
				ulid
			);

			allItemsKeys.push(key);
			itemsMap[key] = { ulid, model: <T>(<unknown>item) };

			if (_deleted) {
				keysToDelete.add(key);
			} else {
				keysToSave.add(key);
			}
		}

		const existingRecordsMap: [string, string][] = await this.storage.multiGet(
			allItemsKeys
		);
		const existingRecordsKeys = existingRecordsMap
			.filter(([, v]) => !!v)
			.reduce((set, [k]) => set.add(k), new Set<string>());

		// Delete
		await new Promise((resolve, reject) => {
			if (keysToDelete.size === 0) {
				resolve();
				return;
			}

			const keysToDeleteArray = Array.from(keysToDelete);

			keysToDeleteArray.forEach(key => {
				// key: full db key
				// keys: PK and/or SK keys
				const primaryKeyValues: string = keys
					.map(field => itemsMap[key].model[field])
					.join(DEFAULT_PRIMARY_KEY_SEPARATOR);

				collection.delete(primaryKeyValues);
			});

			this.storage.multiRemove(keysToDeleteArray, (errors?: Error[]) => {
				if (errors && errors.length > 0) {
					reject(errors);
				} else {
					resolve();
				}
			});
		});

		// Save
		await new Promise((resolve, reject) => {
			if (keysToSave.size === 0) {
				resolve();
				return;
			}

			const entriesToSet = Array.from(keysToSave).map(key => [
				key,
				JSON.stringify(itemsMap[key].model),
			]);

			keysToSave.forEach(key => {
				const { model, ulid } = itemsMap[key];

				// Retrieve values from model, use as key for collection index
				const keyValues: string = keys
					.map(field => model[field])
					.join(DEFAULT_PRIMARY_KEY_SEPARATOR);

				collection.set(keyValues, ulid);
			});

			this.storage.multiSet(entriesToSet, (errors?: Error[]) => {
				if (errors && errors.length > 0) {
					reject(errors);
				} else {
					resolve();
				}
			});
		});

		for (const key of allItemsKeys) {
			if (keysToDelete.has(key) && existingRecordsKeys.has(key)) {
				result.push([itemsMap[key].model, OpType.DELETE]);
			} else if (keysToSave.has(key)) {
				result.push([
					itemsMap[key].model,
					existingRecordsKeys.has(key) ? OpType.UPDATE : OpType.INSERT,
				]);
			}
		}

		return result;
	}

	async get<T extends PersistentModel>(
		keyValuePath: string,
		storeName: string
	): Promise<T> {
<<<<<<< HEAD
		const ulid = this.getCollectionIndex(storeName).get(keyValuePath);
=======
		const ulid = this.getCollectionIndex(storeName)!.get(keyValuePath)!;
>>>>>>> 20c960d7
		const itemKey = this.getKeyForItem(storeName, keyValuePath, ulid);
		const recordAsString = await this.storage.getItem(itemKey);
		const record = recordAsString && JSON.parse(recordAsString);
		return record;
	}

	async getOne(firstOrLast: QueryOne, storeName: string) {
		const collection = this.getCollectionIndex(storeName)!;

		const [itemId, ulid] =
			firstOrLast === QueryOne.FIRST
				? (() => {
						let id: string, ulid: string;
						for ([id, ulid] of collection) break; // Get first element of the set
						return [id!, ulid!];
				  })()
				: (() => {
						let id: string, ulid: string;
						for ([id, ulid] of collection); // Get last element of the set
						return [id!, ulid!];
				  })();
		const itemKey = this.getKeyForItem(storeName, itemId, ulid);

		const itemString = itemKey && (await this.storage.getItem(itemKey));

		const result = itemString ? JSON.parse(itemString) || undefined : undefined;

		return result;
	}

	/**
	 * This function gets all the records stored in async storage for a particular storeName
	 * It then loads all the records for that filtered set of keys using multiGet()
	 */
	async getAll<T extends PersistentModel>(
		storeName: string,
		pagination?: PaginationInput<T>
	): Promise<T[]> {
		const collection = this.getCollectionIndex(storeName)!;

		const { page = 0, limit = 0 } = pagination || {};
		const start = Math.max(0, page * limit) || 0;
		const end = limit > 0 ? start + limit : undefined;

		const keysForStore: string[] = [];
		let count = 0;
		for (const [id, ulid] of collection) {
			count++;

			if (count <= start) {
				continue;
			}

			keysForStore.push(this.getKeyForItem(storeName, id, ulid));

			if (count === end) {
				break;
			}
		}

		const storeRecordStrings = await this.storage.multiGet(keysForStore);
		const records = storeRecordStrings
			.filter(([, value]) => value)
			.map(([, value]) => JSON.parse(value));

		return records;
	}

	async delete(key: string, storeName: string) {
<<<<<<< HEAD
		const ulid = this.getCollectionIndex(storeName).get(key);
		const itemKey = this.getKeyForItem(storeName, key, ulid);
		this.getCollectionIndex(storeName).delete(key);
=======
		const ulid = this.getCollectionIndex(storeName)!.get(key)!;
		const itemKey = this.getKeyForItem(storeName, key, ulid);
		this.getCollectionIndex(storeName)!.delete(key);
>>>>>>> 20c960d7
		await this.storage.removeItem(itemKey);
	}

	/**
	 * Clear the AsyncStorage of all DataStore entries
	 */
	async clear() {
		const allKeys = await this.storage.getAllKeys();
		const allDataStoreKeys = allKeys.filter(key => key.startsWith(DB_NAME));
		await this.storage.multiRemove(allDataStoreKeys);
		this._collectionInMemoryIndex.clear();
	}

	private getKeyForItem(storeName: string, id: string, ulid: string): string {
		return `${this.getKeyPrefixForStoreItems(storeName)}::${ulid}::${id}`;
	}

	private getLegacyKeyForItem(storeName: string, id: string): string {
		return `${this.getKeyPrefixForStoreItems(storeName)}::${id}`;
	}

	private getKeyPrefixForStoreItems(storeName: string): string {
		return `${DB_NAME}::${storeName}::${DATA}`;
	}
}

export default AsyncStorageDatabase;<|MERGE_RESOLUTION|>--- conflicted
+++ resolved
@@ -99,22 +99,13 @@
 		const idxName = indexNameFromKeys(keys);
 
 		const ulid =
-<<<<<<< HEAD
-			this.getCollectionIndex(storeName).get(idxName) ||
-=======
 			this.getCollectionIndex(storeName)!.get(item.id) ||
->>>>>>> 20c960d7
 			this.getMonotonicFactory(storeName)();
 
 		// Retrieve db key for item
 		const itemKey = this.getKeyForItem(storeName, keyValuesPath, ulid);
 
-<<<<<<< HEAD
-		// Set key in collection index
-		this.getCollectionIndex(storeName).set(keyValuesPath, ulid);
-=======
 		this.getCollectionIndex(storeName)!.set(item.id, ulid);
->>>>>>> 20c960d7
 
 		// Save item in db
 		await this.storage.setItem(itemKey, JSON.stringify(item));
@@ -130,12 +121,8 @@
 		}
 
 		const result: [T, OpType][] = [];
-<<<<<<< HEAD
-		const collection = this.getCollectionIndex(storeName);
-=======
 
 		const collection = this.getCollectionIndex(storeName)!;
->>>>>>> 20c960d7
 
 		const keysToDelete = new Set<string>();
 		const keysToSave = new Set<string>();
@@ -146,7 +133,6 @@
 		for (const item of items) {
 			// Extract keys from concatenated key path, map to item values
 			const keyValues = keys.map(field => item[field]);
-<<<<<<< HEAD
 
 			const { _deleted } = item;
 
@@ -155,16 +141,6 @@
 				collection.get(keyValues.join(DEFAULT_PRIMARY_KEY_SEPARATOR)) ||
 				this.getMonotonicFactory(storeName)();
 
-=======
-
-			const { _deleted } = item;
-
-			// If id is in the store, retrieve, otherwise generate new ULID
-			const ulid =
-				collection.get(keyValues.join(DEFAULT_PRIMARY_KEY_SEPARATOR)) ||
-				this.getMonotonicFactory(storeName)();
-
->>>>>>> 20c960d7
 			// Generate the "longer key" for the item
 			const key = this.getKeyForItem(
 				storeName,
@@ -267,11 +243,7 @@
 		keyValuePath: string,
 		storeName: string
 	): Promise<T> {
-<<<<<<< HEAD
-		const ulid = this.getCollectionIndex(storeName).get(keyValuePath);
-=======
 		const ulid = this.getCollectionIndex(storeName)!.get(keyValuePath)!;
->>>>>>> 20c960d7
 		const itemKey = this.getKeyForItem(storeName, keyValuePath, ulid);
 		const recordAsString = await this.storage.getItem(itemKey);
 		const record = recordAsString && JSON.parse(recordAsString);
@@ -341,15 +313,9 @@
 	}
 
 	async delete(key: string, storeName: string) {
-<<<<<<< HEAD
-		const ulid = this.getCollectionIndex(storeName).get(key);
-		const itemKey = this.getKeyForItem(storeName, key, ulid);
-		this.getCollectionIndex(storeName).delete(key);
-=======
 		const ulid = this.getCollectionIndex(storeName)!.get(key)!;
 		const itemKey = this.getKeyForItem(storeName, key, ulid);
 		this.getCollectionIndex(storeName)!.delete(key);
->>>>>>> 20c960d7
 		await this.storage.removeItem(itemKey);
 	}
 
