--- conflicted
+++ resolved
@@ -26,17 +26,14 @@
 	isModelConstructor,
 	traverseModel,
 	validatePredicate,
-<<<<<<< HEAD
 	inMemoryPagination,
 	NAMESPACES,
-=======
 	sortCompareFunction,
 	keysEqual,
 	getStorename,
 	getIndexKeys,
 	extractPrimaryKeyValues,
 	IDENTIFIER_KEY_SEPARATOR,
->>>>>>> 85aa7d9e
 } from '../../util';
 
 const logger = new Logger('DataStore');
@@ -67,34 +64,10 @@
 		return getStorename(namespace, modelName);
 	}
 
-<<<<<<< HEAD
-	private getStorename(namespace: string, modelName: string) {
-		const storeName = `${namespace}_${modelName}`;
-
-		return storeName;
-	}
-
-	// Returns primary keys for a model
-	private getIndexKeys(namespaceName: string, modelName: string): string[] {
-		const namespace = this.schema.namespaces[namespaceName];
-
-		const keyPath = namespace?.keys?.[modelName]?.primaryKey;
-
-		if (keyPath) {
-			return keyPath;
-		}
-
-		return ['id'];
-	}
-
-	// Retrieves concatenated primary key values from a model
-	private getIndexKeyValuesPath<T extends PersistentModel>(model: T): string {
-=======
 	// Retrieves primary key values from a model
 	private getIndexKeyValuesFromModel<T extends PersistentModel>(
 		model: T
 	): string[] {
->>>>>>> 85aa7d9e
 		const modelConstructor = Object.getPrototypeOf(model)
 			.constructor as PersistentModelConstructor<T>;
 		const namespaceName = this.namespaceResolver(modelConstructor);
@@ -212,20 +185,10 @@
 			const modelKeyValues = this.getIndexKeyValuesFromModel(model);
 
 			// If item key values and model key values are equal, save to db
-<<<<<<< HEAD
-			if (keysEqual || opType === OpType.INSERT) {
-				console.log('saving the thing', {
-					item,
-					storeName,
-					keys,
-					itemKeyValuesPath,
-				});
-=======
 			if (
 				keysEqual(itemKeyValues, modelKeyValues) ||
 				opType === OpType.INSERT
 			) {
->>>>>>> 85aa7d9e
 				await this.db.save(item, storeName, keys, itemKeyValuesPath);
 
 				result.push([instance, opType]);
@@ -257,114 +220,6 @@
 			);
 		}
 
-<<<<<<< HEAD
-=======
-		for await (const relation of relations) {
-			const { fieldName, modelName, targetName, targetNames, relationType } =
-				relation;
-			const storeName = getStorename(namespaceName, modelName);
-			const modelConstructor = this.getModelConstructorByModelName(
-				namespaceName,
-				modelName
-			);
-
-			switch (relationType) {
-				case 'HAS_ONE':
-					for await (const recordItem of records) {
-						// ASYNC CPK TODO: make this cleaner
-						if (targetNames?.length) {
-							let getByFields = [];
-							let allPresent;
-							// iterate through all targetnames to make sure they are all present in the recordItem
-							allPresent = targetNames.every(targetName => {
-								return recordItem[targetName] != null;
-							});
-
-							if (!allPresent) {
-								break;
-							}
-
-							getByFields = targetNames as any;
-
-							// keys are the key values
-							const keys = getByFields
-								.map(getByField => recordItem[getByField])
-								.join(DEFAULT_PRIMARY_KEY_VALUE_SEPARATOR);
-
-							const connectionRecord = await this.db.get(keys, storeName);
-
-							recordItem[fieldName] =
-								connectionRecord &&
-								this.modelInstanceCreator(modelConstructor, connectionRecord);
-						} else {
-							const getByfield = recordItem[targetName]
-								? targetName
-								: fieldName;
-							if (!recordItem[getByfield]) break;
-
-							const key = recordItem[getByfield];
-
-							const connectionRecord = await this.db.get(key, storeName);
-
-							recordItem[fieldName] =
-								connectionRecord &&
-								this.modelInstanceCreator(modelConstructor, connectionRecord);
-						}
-					}
-
-					break;
-				case 'BELONGS_TO':
-					for await (const recordItem of records) {
-						// ASYNC CPK TODO: make this cleaner
-						if (targetNames?.length) {
-							let allPresent;
-							// iterate through all targetnames to make sure they are all present in the recordItem
-							allPresent = targetNames.every(targetName => {
-								return recordItem[targetName] != null;
-							});
-
-							// If not present, there is not yet a connected record
-							if (!allPresent) {
-								break;
-							}
-
-							const keys = targetNames
-								.map(targetName => recordItem[targetName])
-								.join(DEFAULT_PRIMARY_KEY_VALUE_SEPARATOR);
-
-							// Retrieve the connected record
-							const connectionRecord = await this.db.get(keys, storeName);
-
-							recordItem[fieldName] =
-								connectionRecord &&
-								this.modelInstanceCreator(modelConstructor, connectionRecord);
-
-							targetNames?.map(targetName => {
-								delete recordItem[targetName];
-							});
-						} else if (recordItem[targetName as any]) {
-							const key = recordItem[targetName];
-
-							const connectionRecord = await this.db.get(key, storeName);
-
-							recordItem[fieldName] =
-								connectionRecord &&
-								this.modelInstanceCreator(modelConstructor, connectionRecord);
-							delete recordItem[targetName];
-						}
-					}
-
-					break;
-				case 'HAS_MANY':
-					// TODO: Lazy loading
-					break;
-				default:
-					exhaustiveCheck(relationType);
-					break;
-			}
-		}
-
->>>>>>> 85aa7d9e
 		return records.map(record =>
 			this.modelInstanceCreator(modelConstructor, record)
 		);
@@ -392,7 +247,7 @@
 		const hasSort = pagination && pagination.sort;
 		const hasPagination = pagination && pagination.limit;
 
-		const records: T[] = await (async () => {
+		const records: T[] = (await (async () => {
 			if (queryByKey) {
 				const record = await this.getByKey(storeName, queryByKey);
 				return record ? [record] : [];
@@ -409,7 +264,7 @@
 			}
 
 			return this.getAll(storeName);
-		})();
+		})()) as T[];
 
 		return await this.load(namespaceName, modelConstructor.name, records);
 	}
@@ -778,7 +633,7 @@
 
 						const allRecords = await this.db.getAll(storeName);
 
-						const indices = index.split(IDENTIFIER_KEY_SEPARATOR);
+						const indices = index!.split(IDENTIFIER_KEY_SEPARATOR);
 
 						const childrenArray = allRecords.filter(childItem =>
 							indices.every(index => keyValues.includes(childItem[index]))
@@ -845,13 +700,8 @@
 
 			const { instance } = connectedModels.find(({ instance }) => {
 				const instanceKeyValuesPath = this.getIndexKeyValuesPath(instance);
-<<<<<<< HEAD
-				return this.keysEqual([instanceKeyValuesPath], [keyValuesPath]);
+				return keysEqual([instanceKeyValuesPath], [keyValuesPath]);
 			})!;
-=======
-				return keysEqual([instanceKeyValuesPath], [keyValuesPath]);
-			});
->>>>>>> 85aa7d9e
 
 			batch.push(instance);
 		}
