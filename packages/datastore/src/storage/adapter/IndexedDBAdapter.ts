--- conflicted
+++ resolved
@@ -154,10 +154,12 @@
 
 								Object.keys(namespace.models).forEach(modelName => {
 									const storeName = this.getStorename(namespaceName, modelName);
-<<<<<<< HEAD
-									const store = db.createObjectStore(storeName, {
-										autoIncrement: true,
-									});
+									const store = db.createObjectStore(
+										db,
+										namespaceName,
+										storeName,
+										modelName
+									);
 
 									const indexes =
 										this.schema.namespaces[namespaceName].relationships[
@@ -171,14 +173,6 @@
 									);
 
 									store.createIndex('byPk', keyPath, { unique: true });
-=======
-									this.createObjectStoreForModel(
-										db,
-										namespaceName,
-										storeName,
-										modelName
-									);
->>>>>>> 08e01b1c
 								});
 							});
 
