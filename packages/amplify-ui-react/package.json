{
	"name": "@aws-amplify/ui-react",
	"sideEffects": false,
<<<<<<< HEAD
	"version": "0.2.17",
=======
	"version": "0.2.18",
>>>>>>> e56aba64
	"description": "React specific wrapper for @aws-amplify/ui-components",
	"publishConfig": {
		"access": "public"
	},
	"repository": {
		"type": "git",
		"url": "https://github.com/aws-amplify/amplify-js.git"
	},
	"scripts": {
		"test": "jest",
		"build-with-test": "npm test && npm run build",
		"build:cjs": "node ./build es5 && webpack && webpack --config ./webpack.config.dev.js",
		"build:esm": "node ./build es6",
		"build:cjs:watch": "node ./build es5 --watch",
		"build:esm:watch": "node ./build es6 --watch",
		"build:watch": "npm run build:esm:watch",
		"build": "npm run clean && npm run build:cjs && npm run build:esm",
		"clean": "rimraf lib-esm lib dist"
	},
	"main": "./lib/index.js",
	"module": "./lib-esm/index.js",
	"typings": "./lib-esm/index.d.ts",
	"devDependencies": {
		"@types/react": "^16.0.41",
		"@types/react-dom": "^16.0.11",
		"react": "^16.7.0",
		"react-dom": "^16.7.0",
		"typescript": "^3.3.4000"
	},
	"dependencies": {
<<<<<<< HEAD
		"@aws-amplify/ui-components": "^0.8.0"
=======
		"@aws-amplify/ui-components": "^0.8.1"
>>>>>>> e56aba64
	},
	"peerDependencies": {
		"react": "^16.7.0",
		"react-dom": "^16.7.0"
	}
}<|MERGE_RESOLUTION|>--- conflicted
+++ resolved
@@ -1,11 +1,7 @@
 {
 	"name": "@aws-amplify/ui-react",
 	"sideEffects": false,
-<<<<<<< HEAD
-	"version": "0.2.17",
-=======
 	"version": "0.2.18",
->>>>>>> e56aba64
 	"description": "React specific wrapper for @aws-amplify/ui-components",
 	"publishConfig": {
 		"access": "public"
@@ -36,11 +32,7 @@
 		"typescript": "^3.3.4000"
 	},
 	"dependencies": {
-<<<<<<< HEAD
-		"@aws-amplify/ui-components": "^0.8.0"
-=======
 		"@aws-amplify/ui-components": "^0.8.1"
->>>>>>> e56aba64
 	},
 	"peerDependencies": {
 		"react": "^16.7.0",
