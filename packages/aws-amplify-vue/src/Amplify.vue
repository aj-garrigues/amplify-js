--- conflicted
+++ resolved
@@ -17,11 +17,8 @@
   PhotoPicker,
   S3Album,
   S3Image,
-<<<<<<< HEAD
-  SumerianScene
-=======
+  SumerianScene,
   RequireNewPassword
->>>>>>> 0ec6d1e7
 } from './components';
 import { AmplifyPlugin } from './plugins/AmplifyPlugin';
 import AmplifyEventBus from './events/AmplifyEventBus';
@@ -41,11 +38,8 @@
     PhotoPicker,
     S3Album,
     S3Image,
-<<<<<<< HEAD
-    SumerianScene
-=======
+    SumerianScene,
     RequireNewPassword
->>>>>>> 0ec6d1e7
   },
   AmplifyPlugin,
   AmplifyEventBus,
