--- conflicted
+++ resolved
@@ -1,11 +1,6 @@
 {
   "name": "aws-amplify-vue",
-<<<<<<< HEAD
   "version": "0.2.3",
-  "version": "0.2.3-unstable.1",
-=======
-  "version": "0.2.3-unstable.2",
->>>>>>> 940d4208
   "license": "Apache-2.0",
   "private": false,
   "author": "Amazon Web Services",
