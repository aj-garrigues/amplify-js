--- conflicted
+++ resolved
@@ -1,10 +1,6 @@
 {
 	"name": "@aws-amplify/interactions",
-<<<<<<< HEAD
-	"version": "5.0.6",
-=======
 	"version": "5.0.7",
->>>>>>> d7a18e07
 	"description": "Interactions category of aws-amplify",
 	"main": "./lib/index.js",
 	"module": "./lib-esm/index.js",
@@ -48,11 +44,7 @@
 		"src"
 	],
 	"dependencies": {
-<<<<<<< HEAD
-		"@aws-amplify/core": "5.0.6",
-=======
 		"@aws-amplify/core": "5.0.7",
->>>>>>> d7a18e07
 		"@aws-sdk/client-lex-runtime-service": "3.186.0",
 		"@aws-sdk/client-lex-runtime-v2": "3.186.0",
 		"base-64": "1.0.0",
