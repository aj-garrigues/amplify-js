{
<<<<<<< HEAD
	"name": "@aws-amplify/interactions",
	"version": "1.0.37",
	"description": "Interactions category of aws-amplify",
	"main": "./index.js",
	"module": "./lib-esm/index.js",
	"typings": "./lib-esm/index.d.ts",
	"react-native": {
		"./index": "./lib-esm/index.js"
	},
	"sideEffects": false,
	"publishConfig": {
		"access": "public"
	},
	"scripts": {
		"test": "tslint 'src/**/*.ts' && jest --coverage",
		"build-with-test": "npm run clean && npm test && tsc && webpack",
		"build:cjs": "node ./build es5 && webpack && webpack --config ./webpack.config.dev.js",
		"build:esm": "node ./build es6",
		"build": "npm run clean && npm run build:esm && npm run build:cjs",
		"clean": "rimraf lib-esm lib dist",
		"format": "tsfmt --useTsfmt tsfmt.json -r src/**/*.ts",
		"lint": "tslint 'src/**/*.ts'"
	},
	"repository": {
		"type": "git",
		"url": "git+https://github.com/aws/aws-amplify.git"
	},
	"author": "Amazon Web Services",
	"license": "Apache-2.0",
	"bugs": {
		"url": "https://github.com/aws/aws-amplify/issues"
	},
	"homepage": "https://github.com/aws/aws-amplify#readme",
	"dependencies": {
		"@aws-amplify/core": "^1.1.2",
		"@aws-sdk/client-lex-runtime-service-browser": "^0.1.0-preview.2"
	},
	"jest": {
		"globals": {
			"ts-jest": {
				"diagnostics": false,
				"tsConfig": {
					"lib": [
						"es5",
						"es2015",
						"dom",
						"esnext.asynciterable",
						"es2017.object"
					],
					"allowJs": true
				}
			}
		},
		"transform": {
			"^.+\\.(js|jsx|ts|tsx)$": "ts-jest"
		},
		"testRegex": "(/__tests__/.*|\\.(test|spec))\\.(tsx?|jsx?)$",
		"moduleFileExtensions": [
			"ts",
			"tsx",
			"js",
			"json",
			"jsx"
		],
		"testEnvironment": "jsdom",
		"testURL": "http://localhost/",
		"coverageThreshold": {
			"global": {
				"branches": 0,
				"functions": 0,
				"lines": 0,
				"statements": 0
			}
		},
		"coveragePathIgnorePatterns": [
			"/node_modules/"
		]
	}
=======
  "name": "@aws-amplify/interactions",
  "version": "1.0.37",
  "description": "Interactions category of aws-amplify",
  "main": "./index.js",
  "module": "./lib-esm/index.js",
  "typings": "./lib-esm/index.d.ts",
  "react-native": {
    "./index": "./lib-esm/index.js"
  },
  "sideEffects": false,
  "publishConfig": {
    "access": "public"
  },
  "scripts": {
    "test": "tslint 'src/**/*.ts' && jest --coverage",
    "build-with-test": "npm run clean && npm test && tsc && webpack",
    "build:cjs": "node ./build es5 && webpack && webpack --config ./webpack.config.dev.js",
    "build:esm": "node ./build es6",
    "build": "npm run clean && npm run build:esm && npm run build:cjs",
    "clean": "rimraf lib-esm lib dist",
    "format": "echo \"Not implemented\"",
    "lint": "tslint 'src/**/*.ts'"
  },
  "repository": {
    "type": "git",
    "url": "https://github.com/aws-amplify/amplify-js.git"
  },
  "author": "Amazon Web Services",
  "license": "Apache-2.0",
  "bugs": {
    "url": "https://github.com/aws/aws-amplify/issues"
  },
  "homepage": "https://aws-amplify.github.io/",
  "dependencies": {
    "@aws-amplify/core": "^1.1.2"
  },
  "jest": {
    "globals": {
      "ts-jest": {
        "diagnostics": false,
        "tsConfig": {
          "lib": [
            "es5",
            "es2015",
            "dom",
            "esnext.asynciterable",
            "es2017.object"
          ],
          "allowJs": true
        }
      }
    },
    "transform": {
      "^.+\\.(js|jsx|ts|tsx)$": "ts-jest"
    },
    "testRegex": "(/__tests__/.*|\\.(test|spec))\\.(tsx?|jsx?)$",
    "moduleFileExtensions": [
      "ts",
      "tsx",
      "js",
      "json",
      "jsx"
    ],
    "testEnvironment": "jsdom",
    "testURL": "http://localhost/",
    "coverageThreshold": {
      "global": {
        "branches": 0,
        "functions": 0,
        "lines": 0,
        "statements": 0
      }
    },
    "coveragePathIgnorePatterns": [
      "/node_modules/"
    ]
  }
>>>>>>> 4b004c95
}<|MERGE_RESOLUTION|>--- conflicted
+++ resolved
@@ -1,5 +1,4 @@
 {
-<<<<<<< HEAD
 	"name": "@aws-amplify/interactions",
 	"version": "1.0.37",
 	"description": "Interactions category of aws-amplify",
@@ -20,19 +19,19 @@
 		"build:esm": "node ./build es6",
 		"build": "npm run clean && npm run build:esm && npm run build:cjs",
 		"clean": "rimraf lib-esm lib dist",
-		"format": "tsfmt --useTsfmt tsfmt.json -r src/**/*.ts",
+		"format": "echo \"Not implemented\"",
 		"lint": "tslint 'src/**/*.ts'"
 	},
 	"repository": {
 		"type": "git",
-		"url": "git+https://github.com/aws/aws-amplify.git"
+		"url": "https://github.com/aws-amplify/amplify-js.git"
 	},
 	"author": "Amazon Web Services",
 	"license": "Apache-2.0",
 	"bugs": {
 		"url": "https://github.com/aws/aws-amplify/issues"
 	},
-	"homepage": "https://github.com/aws/aws-amplify#readme",
+	"homepage": "https://aws-amplify.github.io/",
 	"dependencies": {
 		"@aws-amplify/core": "^1.1.2",
 		"@aws-sdk/client-lex-runtime-service-browser": "^0.1.0-preview.2"
@@ -78,83 +77,4 @@
 			"/node_modules/"
 		]
 	}
-=======
-  "name": "@aws-amplify/interactions",
-  "version": "1.0.37",
-  "description": "Interactions category of aws-amplify",
-  "main": "./index.js",
-  "module": "./lib-esm/index.js",
-  "typings": "./lib-esm/index.d.ts",
-  "react-native": {
-    "./index": "./lib-esm/index.js"
-  },
-  "sideEffects": false,
-  "publishConfig": {
-    "access": "public"
-  },
-  "scripts": {
-    "test": "tslint 'src/**/*.ts' && jest --coverage",
-    "build-with-test": "npm run clean && npm test && tsc && webpack",
-    "build:cjs": "node ./build es5 && webpack && webpack --config ./webpack.config.dev.js",
-    "build:esm": "node ./build es6",
-    "build": "npm run clean && npm run build:esm && npm run build:cjs",
-    "clean": "rimraf lib-esm lib dist",
-    "format": "echo \"Not implemented\"",
-    "lint": "tslint 'src/**/*.ts'"
-  },
-  "repository": {
-    "type": "git",
-    "url": "https://github.com/aws-amplify/amplify-js.git"
-  },
-  "author": "Amazon Web Services",
-  "license": "Apache-2.0",
-  "bugs": {
-    "url": "https://github.com/aws/aws-amplify/issues"
-  },
-  "homepage": "https://aws-amplify.github.io/",
-  "dependencies": {
-    "@aws-amplify/core": "^1.1.2"
-  },
-  "jest": {
-    "globals": {
-      "ts-jest": {
-        "diagnostics": false,
-        "tsConfig": {
-          "lib": [
-            "es5",
-            "es2015",
-            "dom",
-            "esnext.asynciterable",
-            "es2017.object"
-          ],
-          "allowJs": true
-        }
-      }
-    },
-    "transform": {
-      "^.+\\.(js|jsx|ts|tsx)$": "ts-jest"
-    },
-    "testRegex": "(/__tests__/.*|\\.(test|spec))\\.(tsx?|jsx?)$",
-    "moduleFileExtensions": [
-      "ts",
-      "tsx",
-      "js",
-      "json",
-      "jsx"
-    ],
-    "testEnvironment": "jsdom",
-    "testURL": "http://localhost/",
-    "coverageThreshold": {
-      "global": {
-        "branches": 0,
-        "functions": 0,
-        "lines": 0,
-        "statements": 0
-      }
-    },
-    "coveragePathIgnorePatterns": [
-      "/node_modules/"
-    ]
-  }
->>>>>>> 4b004c95
 }