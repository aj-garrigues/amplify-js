--- conflicted
+++ resolved
@@ -41,13 +41,8 @@
 	},
 	"homepage": "https://aws-amplify.github.io/",
 	"dependencies": {
-<<<<<<< HEAD
-		"@aws-amplify/core": "3.8.11",
-		"@aws-sdk/client-lex-runtime-service": "^3.4.1"
-=======
 		"@aws-amplify/core": "3.8.23",
 		"@aws-sdk/client-lex-runtime-service": "3.6.1"
->>>>>>> fd27546b
 	},
 	"jest": {
 		"globals": {
