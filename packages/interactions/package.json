--- conflicted
+++ resolved
@@ -1,10 +1,6 @@
 {
   "name": "@aws-amplify/interactions",
-<<<<<<< HEAD
-  "version": "1.0.17-beta.1",
-=======
   "version": "1.0.17-unstable.0",
->>>>>>> efa8c141
   "description": "Interactions category of aws-amplify",
   "main": "./lib/index.js",
   "module": "./lib/index.js",
