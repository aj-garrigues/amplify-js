{
  "name": "@aws-amplify/interactions",
  "version": "2.1.6",
  "description": "Interactions category of aws-amplify",
  "main": "./lib/index.js",
  "module": "./lib-esm/index.js",
  "typings": "./lib-esm/index.d.ts",
  "react-native": {
    "./lib/index": "./lib-esm/index.js"
  },
  "sideEffects": false,
  "publishConfig": {
    "access": "public"
  },
  "scripts": {
    "test": "tslint 'src/**/*.ts' && jest -w 1 --coverage",
    "build-with-test": "npm run clean && npm test && tsc && webpack",
    "build:cjs": "node ./build es5 && webpack && webpack --config ./webpack.config.dev.js",
    "build:esm": "node ./build es6",
    "build:cjs:watch": "node ./build es5 --watch",
    "build:esm:watch": "node ./build es6 --watch",
    "build": "npm run clean && npm run build:esm && npm run build:cjs",
    "clean": "rimraf lib-esm lib dist",
    "format": "echo \"Not implemented\"",
    "lint": "tslint 'src/**/*.ts'"
  },
  "repository": {
    "type": "git",
    "url": "https://github.com/aws-amplify/amplify-js.git"
  },
  "author": "Amazon Web Services",
  "license": "Apache-2.0",
  "bugs": {
    "url": "https://github.com/aws/aws-amplify/issues"
  },
  "homepage": "https://aws-amplify.github.io/",
  "dependencies": {
<<<<<<< HEAD
    "@aws-amplify/core": "^2.2.4",
    "@aws-sdk/client-lex-runtime-service": "^1.0.0-alpha.23"
=======
    "@aws-amplify/core": "^2.2.5"
>>>>>>> 0ddb6af3
  },
  "jest": {
    "globals": {
      "ts-jest": {
        "diagnostics": false,
        "tsConfig": {
          "lib": [
            "es5",
            "es2015",
            "dom",
            "esnext.asynciterable",
            "es2017.object"
          ],
          "allowJs": true
        }
      }
    },
    "transform": {
      "^.+\\.(js|jsx|ts|tsx)$": "ts-jest"
    },
    "testRegex": "(/__tests__/.*|\\.(test|spec))\\.(tsx?|jsx?)$",
    "moduleFileExtensions": [
      "ts",
      "tsx",
      "js",
      "json",
      "jsx"
    ],
    "testEnvironment": "jsdom",
    "testURL": "http://localhost/",
    "coverageThreshold": {
      "global": {
        "branches": 0,
        "functions": 0,
        "lines": 0,
        "statements": 0
      }
    },
    "coveragePathIgnorePatterns": [
      "/node_modules/"
    ]
  }
}<|MERGE_RESOLUTION|>--- conflicted
+++ resolved
@@ -35,12 +35,8 @@
   },
   "homepage": "https://aws-amplify.github.io/",
   "dependencies": {
-<<<<<<< HEAD
-    "@aws-amplify/core": "^2.2.4",
+    "@aws-amplify/core": "^2.2.5",
     "@aws-sdk/client-lex-runtime-service": "^1.0.0-alpha.23"
-=======
-    "@aws-amplify/core": "^2.2.5"
->>>>>>> 0ddb6af3
   },
   "jest": {
     "globals": {
