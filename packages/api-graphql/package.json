{
  "name": "@aws-amplify/api-graphql",
<<<<<<< HEAD
  "version": "3.0.6",
=======
  "version": "3.0.7",
>>>>>>> d7a18e07
  "description": "Api-graphql category of aws-amplify",
  "main": "./lib/index.js",
  "module": "./lib-esm/index.js",
  "typings": "./lib-esm/index.d.ts",
  "react-native": {
    "./lib/index": "./lib-esm/index.js"
  },
  "sideEffects": [
    "./lib/GraphQLAPI.js",
    "./lib-esm/GraphQLAPI.js"
  ],
  "publishConfig": {
    "access": "public"
  },
  "scripts": {
    "test": "tslint 'src/**/*.ts' && jest --coverage",
    "build-with-test": "npm test && npm run build",
    "build:cjs": "node ./build es5 && webpack && webpack --config ./webpack.config.dev.js",
    "build:esm": "node ./build es6",
    "build:cjs:watch": "node ./build es5 --watch",
    "build:esm:watch": "node ./build es6 --watch",
    "build": "npm run clean && npm run build:esm && npm run build:cjs",
    "clean": "rimraf lib-esm lib dist",
    "format": "echo \"Not implemented\"",
    "lint": "tslint 'src/**/*.ts' && npm run ts-coverage",
    "ts-coverage": "typescript-coverage-report -p ./tsconfig.build.json -t 75.62"
  },
  "repository": {
    "type": "git",
    "url": "https://github.com/aws-amplify/amplify-js.git"
  },
  "author": "Amazon Web Services",
  "license": "Apache-2.0",
  "bugs": {
    "url": "https://github.com/aws/aws-amplify/issues"
  },
  "homepage": "https://aws-amplify.github.io/",
  "devDependencies": {
    "@types/zen-observable": "^0.8.0"
  },
  "files": [
    "lib",
    "lib-esm",
    "src"
  ],
  "dependencies": {
<<<<<<< HEAD
    "@aws-amplify/api-rest": "3.0.6",
    "@aws-amplify/auth": "5.1.0",
    "@aws-amplify/cache": "5.0.6",
    "@aws-amplify/core": "5.0.6",
    "@aws-amplify/pubsub": "5.0.6",
=======
    "@aws-amplify/api-rest": "3.0.7",
    "@aws-amplify/auth": "5.1.1",
    "@aws-amplify/cache": "5.0.7",
    "@aws-amplify/core": "5.0.7",
    "@aws-amplify/pubsub": "5.0.7",
>>>>>>> d7a18e07
    "graphql": "15.8.0",
    "tslib": "^1.8.0",
    "uuid": "^3.2.1",
    "zen-observable-ts": "0.8.19"
  },
  "jest": {
    "globals": {
      "ts-jest": {
        "diagnostics": false,
        "tsConfig": {
          "lib": [
            "es5",
            "es2015",
            "dom",
            "esnext.asynciterable",
            "es2017.object"
          ],
          "allowJs": true
        }
      }
    },
    "transform": {
      "^.+\\.(js|jsx|ts|tsx)$": "ts-jest"
    },
    "testRegex": "(/__tests__/.*|\\.(test|spec))\\.(tsx?|jsx?)$",
    "moduleFileExtensions": [
      "ts",
      "tsx",
      "js",
      "json",
      "jsx"
    ],
    "testEnvironment": "jsdom",
    "testURL": "http://localhost/",
    "coverageThreshold": {
      "global": {
        "branches": 0,
        "functions": 0,
        "lines": 0,
        "statements": 0
      }
    },
    "coveragePathIgnorePatterns": [
      "/node_modules/",
      "dist",
      "lib",
      "lib-esm"
    ]
  }
}<|MERGE_RESOLUTION|>--- conflicted
+++ resolved
@@ -1,10 +1,6 @@
 {
   "name": "@aws-amplify/api-graphql",
-<<<<<<< HEAD
-  "version": "3.0.6",
-=======
   "version": "3.0.7",
->>>>>>> d7a18e07
   "description": "Api-graphql category of aws-amplify",
   "main": "./lib/index.js",
   "module": "./lib-esm/index.js",
@@ -51,19 +47,11 @@
     "src"
   ],
   "dependencies": {
-<<<<<<< HEAD
-    "@aws-amplify/api-rest": "3.0.6",
-    "@aws-amplify/auth": "5.1.0",
-    "@aws-amplify/cache": "5.0.6",
-    "@aws-amplify/core": "5.0.6",
-    "@aws-amplify/pubsub": "5.0.6",
-=======
     "@aws-amplify/api-rest": "3.0.7",
     "@aws-amplify/auth": "5.1.1",
     "@aws-amplify/cache": "5.0.7",
     "@aws-amplify/core": "5.0.7",
     "@aws-amplify/pubsub": "5.0.7",
->>>>>>> d7a18e07
     "graphql": "15.8.0",
     "tslib": "^1.8.0",
     "uuid": "^3.2.1",
