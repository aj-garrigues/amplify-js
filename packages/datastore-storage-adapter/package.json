--- conflicted
+++ resolved
@@ -1,10 +1,6 @@
 {
 	"name": "@aws-amplify/datastore-storage-adapter",
-<<<<<<< HEAD
-	"version": "2.0.6",
-=======
 	"version": "2.0.7",
->>>>>>> d7a18e07
 	"description": "SQLite storage adapter for Amplify DataStore ",
 	"main": "./lib/index.js",
 	"module": "./lib-esm/index.js",
@@ -39,13 +35,8 @@
 	},
 	"homepage": "https://aws-amplify.github.io/",
 	"devDependencies": {
-<<<<<<< HEAD
-		"@aws-amplify/core": "5.0.6",
-		"@aws-amplify/datastore": "4.0.6",
-=======
 		"@aws-amplify/core": "5.0.7",
 		"@aws-amplify/datastore": "4.0.7",
->>>>>>> d7a18e07
 		"@types/react-native-sqlite-storage": "5.0.1",
 		"expo-file-system": "13.1.4",
 		"expo-sqlite": "10.1.0",
