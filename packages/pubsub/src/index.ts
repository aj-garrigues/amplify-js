// Copyright Amazon.com, Inc. or its affiliates. All Rights Reserved.
// SPDX-License-Identifier: Apache-2.0

<<<<<<< HEAD
export * from './Providers';

export { CONNECTION_STATE_CHANGE } from './Providers/constants';

export { ConnectionState, CONTROL_MSG } from './types';

export { PubSub };

/**
 * @deprecated use named import
 */
export default PubSub;
=======
export { PubSub } from './PubSub';
export { CONNECTION_STATE_CHANGE } from './Providers/constants';
export { ConnectionState, CONTROL_MSG } from './types';
export {
	AWSAppSyncProvider,
	AWSAppSyncRealTimeProvider,
	AWSAppSyncRealTimeProviderOptions,
	AWSIoTProvider,
	AWSIoTProviderOptions,
	AbstractPubSubProvider,
	MqttOverWSProvider,
	MqttProviderOptions,
	ObserverQuery,
	mqttTopicMatch,
} from './Providers';
>>>>>>> 80da5f14
<|MERGE_RESOLUTION|>--- conflicted
+++ resolved
@@ -1,20 +1,6 @@
 // Copyright Amazon.com, Inc. or its affiliates. All Rights Reserved.
 // SPDX-License-Identifier: Apache-2.0
 
-<<<<<<< HEAD
-export * from './Providers';
-
-export { CONNECTION_STATE_CHANGE } from './Providers/constants';
-
-export { ConnectionState, CONTROL_MSG } from './types';
-
-export { PubSub };
-
-/**
- * @deprecated use named import
- */
-export default PubSub;
-=======
 export { PubSub } from './PubSub';
 export { CONNECTION_STATE_CHANGE } from './Providers/constants';
 export { ConnectionState, CONTROL_MSG } from './types';
@@ -29,5 +15,4 @@
 	MqttProviderOptions,
 	ObserverQuery,
 	mqttTopicMatch,
-} from './Providers';
->>>>>>> 80da5f14
+} from './Providers';