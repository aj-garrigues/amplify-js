/*
 * Copyright 2017-2018 Amazon.com, Inc. or its affiliates. All Rights Reserved.
 *
 * Licensed under the Apache License, Version 2.0 (the "License"). You may not use this file except in compliance with
 * the License. A copy of the License is located at
 *
 *     http://aws.amazon.com/apache2.0/
 *
 * or in the "license" file accompanying this file. This file is distributed on an "AS IS" BASIS, WITHOUT WARRANTIES OR
 * CONDITIONS OF ANY KIND, either express or implied. See the License for the specific language governing permissions
 * and limitations under the License.
 */

export { PubSub } from './PubSub';
export * from './Providers';
<<<<<<< HEAD

export { CONNECTION_STATE_CHANGE } from './Providers/constants';

export { ConnectionState, CONTROL_MSG } from './types';

export { PubSub };

/**
 * @deprecated use named import
 */
export default PubSub;
=======
export { CONNECTION_STATE_CHANGE } from './Providers/constants';
export { ConnectionState, CONTROL_MSG } from './types';
>>>>>>> 488118e2
<|MERGE_RESOLUTION|>--- conflicted
+++ resolved
@@ -13,19 +13,5 @@
 
 export { PubSub } from './PubSub';
 export * from './Providers';
-<<<<<<< HEAD
-
 export { CONNECTION_STATE_CHANGE } from './Providers/constants';
-
-export { ConnectionState, CONTROL_MSG } from './types';
-
-export { PubSub };
-
-/**
- * @deprecated use named import
- */
-export default PubSub;
-=======
-export { CONNECTION_STATE_CHANGE } from './Providers/constants';
-export { ConnectionState, CONTROL_MSG } from './types';
->>>>>>> 488118e2
+export { ConnectionState, CONTROL_MSG } from './types';