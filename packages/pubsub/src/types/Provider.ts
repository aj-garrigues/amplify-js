--- conflicted
+++ resolved
@@ -9,14 +9,6 @@
 export interface ProviderOptions {
 	[key: string]: any;
 }
-<<<<<<< HEAD
-
-/**
- * @deprecated Migrated to ProviderOptions
- */
-export type ProvidertOptions = ProviderOptions;
-=======
->>>>>>> 80da5f14
 
 export interface PubSubProvider {
 	// configure your provider
