--- conflicted
+++ resolved
@@ -191,17 +191,6 @@
 	 * Send a connection_ack
 	 */
 	async handShakeMessage() {
-<<<<<<< HEAD
-		await this.runAndResolve(async () =>
-			this.sendMessage(
-				new MessageEvent('connection_ack', {
-					data: JSON.stringify({
-						type: constants.MESSAGE_TYPES.GQL_CONNECTION_ACK,
-						payload: { keepAliveTimeout: 100_000 },
-					}),
-				})
-			)
-=======
 		await this.sendMessage(
 			new MessageEvent('connection_ack', {
 				data: JSON.stringify({
@@ -209,7 +198,6 @@
 					payload: { connectionTimeoutMs: 100_000 },
 				}),
 			})
->>>>>>> b9656543
 		);
 	}
 
