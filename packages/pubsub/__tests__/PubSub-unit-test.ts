--- conflicted
+++ resolved
@@ -25,20 +25,10 @@
 	Reachability,
 } from '@aws-amplify/core';
 import * as Paho from 'paho-mqtt';
-<<<<<<< HEAD
-import {
-	ConnectionState,
-	ConnectionState,
-	CONNECTION_STATE_CHANGE,
-} from '../src';
-import { HubConnectionListener } from './helpers';
-import Observable from 'zen-observable-ts';
-=======
 import { ConnectionState, CONNECTION_STATE_CHANGE } from '../src';
 import { HubConnectionListener } from './helpers';
 import Observable from 'zen-observable-ts';
 import * as constants from '../src/Providers/constants';
->>>>>>> 488118e2
 
 const pahoClientMockCache = {};
 
@@ -372,8 +362,6 @@
 							new Observable(observer => {
 								reachabilityObserver = observer;
 							})
-<<<<<<< HEAD
-=======
 					)
 					// Twice because we subscribe to get the initial state then again to monitor reachability
 					.mockImplementationOnce(
@@ -381,7 +369,6 @@
 							new Observable(observer => {
 								reachabilityObserver = observer;
 							})
->>>>>>> 488118e2
 					);
 				reachabilityObserver?.next?.({ online: true });
 			});
@@ -399,20 +386,6 @@
 					error: () => {},
 				});
 
-<<<<<<< HEAD
-				await hubConnectionListener.waitUntilConnectionStateIn(['Connected']);
-				sub.unsubscribe();
-				awsIotProvider.onDisconnect({ errorCode: 1, clientId: '123' });
-				await hubConnectionListener.waitUntilConnectionStateIn([
-					'Disconnected',
-				]);
-				expect(hubConnectionListener.observedConnectionStates).toEqual([
-					'Disconnected',
-					'Connecting',
-					'Connected',
-					'ConnectedPendingDisconnect',
-					'Disconnected',
-=======
 				await hubConnectionListener.waitUntilConnectionStateIn([
 					ConnectionState.Connected,
 				]);
@@ -427,7 +400,6 @@
 					ConnectionState.Connected,
 					ConnectionState.ConnectedPendingDisconnect,
 					ConnectionState.Disconnected,
->>>>>>> 488118e2
 				]);
 			});
 
@@ -444,24 +416,6 @@
 					error: () => {},
 				});
 
-<<<<<<< HEAD
-				await hubConnectionListener.waitUntilConnectionStateIn(['Connected']);
-
-				reachabilityObserver?.next?.({ online: false });
-				await hubConnectionListener.waitUntilConnectionStateIn([
-					'ConnectedPendingNetwork',
-				]);
-
-				reachabilityObserver?.next?.({ online: true });
-				await hubConnectionListener.waitUntilConnectionStateIn(['Connected']);
-
-				expect(hubConnectionListener.observedConnectionStates).toEqual([
-					'Disconnected',
-					'Connecting',
-					'Connected',
-					'ConnectedPendingNetwork',
-					'Connected',
-=======
 				await hubConnectionListener.waitUntilConnectionStateIn([
 					ConnectionState.Connected,
 				]);
@@ -482,7 +436,6 @@
 					ConnectionState.Connected,
 					ConnectionState.ConnectedPendingNetwork,
 					ConnectionState.Connected,
->>>>>>> 488118e2
 				]);
 			});
 
@@ -499,36 +452,17 @@
 					error: () => {},
 				});
 
-<<<<<<< HEAD
-				await hubConnectionListener.waitUntilConnectionStateIn(['Connected']);
+				await hubConnectionListener.waitUntilConnectionStateIn([
+					ConnectionState.Connected,
+				]);
 
 				reachabilityObserver?.next?.({ online: false });
 				await hubConnectionListener.waitUntilConnectionStateIn([
-					'ConnectedPendingNetwork',
-=======
-				await hubConnectionListener.waitUntilConnectionStateIn([
-					ConnectionState.Connected,
-				]);
-
-				reachabilityObserver?.next?.({ online: false });
-				await hubConnectionListener.waitUntilConnectionStateIn([
 					ConnectionState.ConnectedPendingNetwork,
->>>>>>> 488118e2
 				]);
 
 				awsIotProvider.onDisconnect({ errorCode: 1, clientId: '123' });
 				await hubConnectionListener.waitUntilConnectionStateIn([
-<<<<<<< HEAD
-					'Disconnected',
-				]);
-
-				expect(hubConnectionListener.observedConnectionStates).toEqual([
-					'Disconnected',
-					'Connecting',
-					'Connected',
-					'ConnectedPendingNetwork',
-					'Disconnected',
-=======
 					ConnectionState.ConnectionDisruptedPendingNetwork,
 				]);
 
@@ -538,7 +472,6 @@
 					ConnectionState.Connected,
 					ConnectionState.ConnectedPendingNetwork,
 					ConnectionState.ConnectionDisruptedPendingNetwork,
->>>>>>> 488118e2
 				]);
 			});
 		});
