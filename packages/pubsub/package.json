--- conflicted
+++ resolved
@@ -1,10 +1,6 @@
 {
   "name": "@aws-amplify/pubsub",
-<<<<<<< HEAD
-  "version": "5.0.6",
-=======
   "version": "5.0.7",
->>>>>>> d7a18e07
   "description": "Pubsub category of aws-amplify",
   "main": "./lib/index.js",
   "module": "./lib-esm/index.js",
@@ -52,15 +48,9 @@
     "src"
   ],
   "dependencies": {
-<<<<<<< HEAD
-    "@aws-amplify/auth": "5.1.0",
-    "@aws-amplify/cache": "5.0.6",
-    "@aws-amplify/core": "5.0.6",
-=======
     "@aws-amplify/auth": "5.1.1",
     "@aws-amplify/cache": "5.0.7",
     "@aws-amplify/core": "5.0.7",
->>>>>>> d7a18e07
     "graphql": "15.8.0",
     "paho-mqtt": "^1.1.0",
     "tslib": "^1.8.0",
