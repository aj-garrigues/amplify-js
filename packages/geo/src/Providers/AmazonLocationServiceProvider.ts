--- conflicted
+++ resolved
@@ -276,8 +276,6 @@
 		const results: Place = camelcaseKeys(PascalResults[0], {
 			deep: true,
 		}) as any as Place;
-<<<<<<< HEAD
-=======
 
 		return results;
 	}
@@ -386,7 +384,6 @@
 				});
 			})
 		);
->>>>>>> f72e3df1
 
 		return results;
 	}
