{
	"name": "@aws-amplify/geo",
	"version": "1.3.18",
	"description": "Geo category for aws-amplify",
	"main": "./lib/index.js",
	"module": "./lib-esm/index.js",
	"typings": "./lib-esm/index.d.ts",
	"react-native": {
		"./lib/index": "./lib-esm/index.js"
	},
	"publishConfig": {
		"access": "public"
	},
	"sideEffects": [
		"./src/geo/geo.ts",
		"./lib/geo/geo.js",
		"./lib-esm/geo/geo.js",
		"./dist/aws-amplify-geo.min.js",
		"./dist/aws-amplify-geo.js"
	],
	"scripts": {
		"test": "yarn run lint && jest -w 1 --coverage",
		"build-with-test": "yarn test && yarn run build",
		"build:cjs": "node ./build es5 && webpack && webpack --config ./webpack.config.dev.js",
		"build:esm": "node ./build es6",
		"build:cjs:watch": "node ./build es5 --watch",
		"build:esm:watch": "rimraf lib-esm && node ./build es6 --watch",
		"build": "yarn clean && yarn build:esm && yarn run build:cjs",
		"clean": "rimraf lib-esm lib dist",
		"format": "echo \"Not implemented\"",
		"lint": "tslint '{__tests__,src}/**/*.ts'"
	},
	"repository": {
		"type": "git",
		"url": "https://github.com/aws-amplify/amplify-js.git"
	},
	"author": "Amazon Web Services",
	"license": "Apache-2.0",
	"bugs": {
		"url": "https://github.com/aws/aws-amplify/issues"
	},
	"homepage": "https://aws-amplify.github.io/",
	"dependencies": {
<<<<<<< HEAD
		"@aws-amplify/core": "4.7.5",
		"@aws-sdk/client-location": "3.180.0",
=======
		"@aws-amplify/core": "4.7.6",
		"@aws-sdk/client-location": "3.48.0",
>>>>>>> 66bfe312
		"@turf/boolean-clockwise": "6.5.0",
		"camelcase-keys": "6.2.2"
	},
	"jest": {
		"globals": {
			"ts-jest": {
				"diagnostics": true,
				"tsConfig": {
					"lib": [
						"es5",
						"es2015",
						"dom",
						"esnext.asynciterable",
						"es2019.object"
					],
					"allowJs": true,
					"esModuleInterop": true,
					"downlevelIteration": true
				}
			}
		},
		"transform": {
			"^.+\\.(js|jsx|ts|tsx)$": "ts-jest"
		},
		"testRegex": "(/__tests__/.*|\\.(test|spec))\\.(tsx?|jsx?)$",
		"testPathIgnorePatterns": [
			"__tests__/model.ts",
			"__tests__/schema.ts",
			"__tests__/helpers.ts",
			"__tests__/testData.ts",
			"__tests__/testUtils.ts"
		],
		"moduleFileExtensions": [
			"ts",
			"tsx",
			"js",
			"json",
			"jsx"
		],
		"testEnvironment": "jsdom",
		"testURL": "http://localhost/",
		"coverageThreshold": {
			"global": {
				"branches": 0,
				"functions": 0,
				"lines": 0,
				"statements": 0
			}
		},
		"coveragePathIgnorePatterns": [
			"/node_modules/",
			"dist",
			"lib",
			"lib-esm"
		]
	}
}<|MERGE_RESOLUTION|>--- conflicted
+++ resolved
@@ -41,13 +41,8 @@
 	},
 	"homepage": "https://aws-amplify.github.io/",
 	"dependencies": {
-<<<<<<< HEAD
-		"@aws-amplify/core": "4.7.5",
+		"@aws-amplify/core": "4.7.6",
 		"@aws-sdk/client-location": "3.180.0",
-=======
-		"@aws-amplify/core": "4.7.6",
-		"@aws-sdk/client-location": "3.48.0",
->>>>>>> 66bfe312
 		"@turf/boolean-clockwise": "6.5.0",
 		"camelcase-keys": "6.2.2"
 	},
