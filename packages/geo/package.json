--- conflicted
+++ resolved
@@ -1,10 +1,6 @@
 {
 	"name": "@aws-amplify/geo",
-<<<<<<< HEAD
-	"version": "1.3.24",
-=======
 	"version": "2.0.0",
->>>>>>> 80da5f14
 	"description": "Geo category for aws-amplify",
 	"main": "./lib/index.js",
 	"module": "./lib-esm/index.js",
@@ -44,11 +40,7 @@
 	"homepage": "https://aws-amplify.github.io/",
 	"files": ["lib", "lib-esm", "src"],
 	"dependencies": {
-<<<<<<< HEAD
-		"@aws-amplify/core": "4.7.12",
-=======
 		"@aws-amplify/core": "5.0.0",
->>>>>>> 80da5f14
 		"@aws-sdk/client-location": "3.186.0",
 		"@turf/boolean-clockwise": "6.5.0",
 		"camelcase-keys": "6.2.2",
