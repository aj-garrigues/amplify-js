{
	"name": "@aws-amplify/notifications",
<<<<<<< HEAD
	"version": "1.0.6",
=======
	"version": "1.0.7",
>>>>>>> d7a18e07
	"description": "Notifications category of aws-amplify",
	"main": "./lib/index.js",
	"module": "./lib-esm/index.js",
	"typings": "./lib-esm/index.d.ts",
	"sideEffects": [
		"./lib/Notifications.js",
		"./lib-esm/Notifications.js"
	],
	"publishConfig": {
		"access": "public"
	},
	"scripts": {
		"test": "tslint 'src/**/*.ts' && jest -w 1 --coverage",
		"test:watch": "tslint 'src/**/*.ts' && jest -w 1 --watch",
		"build-with-test": "npm run clean && npm test && tsc && webpack",
		"build:cjs": "node ./build es5 && webpack && webpack --config ./webpack.config.dev.js",
		"build:esm": "node ./build es6",
		"build:cjs:watch": "node ./build es5 --watch",
		"build:esm:watch": "node ./build es6 --watch",
		"build": "npm run clean && npm run build:esm && npm run build:cjs",
		"clean": "rimraf lib-esm lib dist",
		"format": "echo \"Not implemented\"",
		"lint": "tslint 'src/**/*.ts' && npm run ts-coverage",
		"ts-coverage": "typescript-coverage-report -p ./tsconfig.build.json -t 88.21"
	},
	"react-native": {
		"./lib/index": "./lib-esm/index.js"
	},
	"repository": {
		"type": "git",
		"url": "https://github.com/aws-amplify/amplify-js.git"
	},
	"author": "Amazon Web Services",
	"license": "Apache-2.0",
	"bugs": {
		"url": "https://github.com/aws/aws-amplify/issues"
	},
	"homepage": "https://docs.amplify.aws/",
	"files": [
		"lib",
		"lib-esm",
		"src"
	],
	"dependencies": {
<<<<<<< HEAD
		"@aws-amplify/cache": "5.0.6",
		"@aws-amplify/core": "5.0.6",
=======
		"@aws-amplify/cache": "5.0.7",
		"@aws-amplify/core": "5.0.7",
>>>>>>> d7a18e07
		"@aws-sdk/client-pinpoint": "3.186.0",
		"lodash": "^4.17.21",
		"uuid": "^3.2.1"
	},
	"jest": {
		"globals": {
			"ts-jest": {
				"diagnostics": false,
				"tsConfig": {
					"lib": [
						"es5",
						"es2015",
						"dom",
						"esnext.asynciterable",
						"es2017.object"
					],
					"allowJs": true
				}
			}
		},
		"transform": {
			"^.+\\.(js|jsx|ts|tsx)$": "ts-jest"
		},
		"testRegex": "(/__tests__/.*|\\.(test|spec))\\.(tsx?|jsx?)$",
		"moduleFileExtensions": [
			"ts",
			"tsx",
			"js",
			"json",
			"jsx"
		],
		"testEnvironment": "jsdom",
		"testURL": "http://localhost/",
		"coverageThreshold": {
			"global": {
				"branches": 0,
				"functions": 0,
				"lines": 0,
				"statements": 0
			}
		},
		"coveragePathIgnorePatterns": [
			"/node_modules/",
			"dist",
			"lib",
			"lib-esm"
		]
	}
}<|MERGE_RESOLUTION|>--- conflicted
+++ resolved
@@ -1,10 +1,6 @@
 {
 	"name": "@aws-amplify/notifications",
-<<<<<<< HEAD
-	"version": "1.0.6",
-=======
 	"version": "1.0.7",
->>>>>>> d7a18e07
 	"description": "Notifications category of aws-amplify",
 	"main": "./lib/index.js",
 	"module": "./lib-esm/index.js",
@@ -49,13 +45,8 @@
 		"src"
 	],
 	"dependencies": {
-<<<<<<< HEAD
-		"@aws-amplify/cache": "5.0.6",
-		"@aws-amplify/core": "5.0.6",
-=======
 		"@aws-amplify/cache": "5.0.7",
 		"@aws-amplify/core": "5.0.7",
->>>>>>> d7a18e07
 		"@aws-sdk/client-pinpoint": "3.186.0",
 		"lodash": "^4.17.21",
 		"uuid": "^3.2.1"
