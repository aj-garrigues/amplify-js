{
  "name": "@aws-amplify/pushnotification",
  "version": "1.0.34",
  "description": "Push notifications category of aws-amplify",
  "main": "./lib/index.js",
  "module": "./lib/index.js",
  "typings": "./lib/index.d.ts",
  "publishConfig": {
    "access": "public"
  },
  "scripts": {
    "test": "jest --coverage --passWithNoTests",
    "build-with-test": "npm run clean && npm test && tsc",
    "build": "npm run clean && tsc",
    "clean": "rimraf lib lib-esm dist",
    "format": "echo \"Not implemented\"",
    "lint": "tslint 'src/**/*.ts'"
  },
  "repository": {
    "type": "git",
    "url": "https://github.com/aws-amplify/amplify-js.git"
  },
  "author": "Amazon Web Services",
  "license": "Apache-2.0",
  "bugs": {
    "url": "https://github.com/aws/aws-amplify/issues"
  },
<<<<<<< HEAD
  "homepage": "https://github.com/aws/aws-amplify#readme",
=======
  "homepage": "https://aws-amplify.github.io/",
  "devDependencies": {
    "@types/jest": "^20.0.8",
    "@types/node": "^8.10.15",
    "awesome-typescript-loader": "^3.2.2",
    "babel-loader": "^7.1.2",
    "babel-preset-es2015": "^6.24.1",
    "babel-preset-react": "^6.24.1",
    "babel-preset-stage-2": "^6.24.1",
    "compression-webpack-plugin": "^1.1.3",
    "find": "^0.2.7",
    "jest": "^22.4.3",
    "json-loader": "^0.5.7",
    "prepend-file": "^1.3.1",
    "rimraf": "^2.6.2",
    "source-map-loader": "^0.2.1",
    "ts-jest": "^22.0.0",
    "tslint": "^5.7.0",
    "tslint-config-airbnb": "^5.8.0",
    "uglifyjs-webpack-plugin": "^0.4.6",
    "webpack": "^3.5.5"
  },
>>>>>>> 44114166
  "dependencies": {
    "@aws-amplify/core": "^1.1.2"
  },
  "peerdependencies": {
    "react-native": "^0.55.0"
  },
  "jest": {
    "transform": {
      "^.+\\.(js|jsx|ts|tsx)$": "<rootDir>../../node_modules/ts-jest/preprocessor.js"
    },
    "testRegex": "(/__tests__/.*|\\.(test|spec))\\.(tsx?|jsx?)$",
    "moduleFileExtensions": [
      "ts",
      "tsx",
      "js",
      "json",
      "jsx"
    ],
    "testEnvironment": "jsdom",
    "testURL": "http://localhost/",
    "coveragePathIgnorePatterns": [
      "/node_modules/"
    ]
  }
}<|MERGE_RESOLUTION|>--- conflicted
+++ resolved
@@ -25,9 +25,6 @@
   "bugs": {
     "url": "https://github.com/aws/aws-amplify/issues"
   },
-<<<<<<< HEAD
-  "homepage": "https://github.com/aws/aws-amplify#readme",
-=======
   "homepage": "https://aws-amplify.github.io/",
   "devDependencies": {
     "@types/jest": "^20.0.8",
@@ -50,7 +47,6 @@
     "uglifyjs-webpack-plugin": "^0.4.6",
     "webpack": "^3.5.5"
   },
->>>>>>> 44114166
   "dependencies": {
     "@aws-amplify/core": "^1.1.2"
   },
