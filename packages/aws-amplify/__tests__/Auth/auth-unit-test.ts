jest.mock('aws-sdk/clients/pinpoint', () => {
    const Pinpoint = () => {
        var pinpoint = null;
        return pinpoint;
    }

    Pinpoint.prototype.updateEndpoint = (params, callback) => {
        callback(null, 'data');
    }

    return Pinpoint;
});

jest.mock('amazon-cognito-identity-js/lib/CognitoUserSession', () => {
    const CognitoUserSession = () => {}

    CognitoUserSession.prototype.CognitoUserSession = (options) => {
        CognitoUserSession.prototype.options = options;
        return CognitoUserSession;
    }

    CognitoUserSession.prototype.getIdToken = () => {
        return {
            getJwtToken: () => {
                return null;
            }
        }
    }

    return CognitoUserSession;
});

jest.mock('amazon-cognito-identity-js/lib/CognitoIdToken', () => {
    const CognitoIdToken = () => {}

    CognitoIdToken.prototype.CognitoIdToken = (value) => {
        CognitoIdToken.prototype.idToken = value;
        return CognitoIdToken;
    }

    CognitoIdToken.prototype.getJwtToken = () => {
        return 'jwtToken';
    }


    return CognitoIdToken;
});

jest.mock('amazon-cognito-identity-js/lib/CognitoUserPool', () => {
    const CognitoUserPool = () => {};

    CognitoUserPool.prototype.CognitoUserPool = (options) => {
        CognitoUserPool.prototype.options = options;
        return CognitoUserPool;
    }

    CognitoUserPool.prototype.getCurrentUser = () => {
        return "currentUser";
    }

    CognitoUserPool.prototype.signUp = (username, password, signUpAttributeList, validationData, callback) => {
        callback(null, 'signUpResult');
    }

    return CognitoUserPool;
});

jest.mock('amazon-cognito-identity-js/lib/CognitoUser', () => {
    const CognitoUser = () => {}

    CognitoUser.prototype.CognitoUser = (options) => {
        CognitoUser.prototype.options = options;
        return CognitoUser;
    }

    CognitoUser.prototype.getSession = (callback) => {
       // throw 3;
        callback(null, "session");
    }

    CognitoUser.prototype.getUserAttributes = (callback) => {
        callback(null, "attributes");
    }

    CognitoUser.prototype.getAttributeVerificationCode = (attr, callback) => {
        callback.onSuccess("success");
    }

    CognitoUser.prototype.verifyAttribute = (attr, code, callback) => {
        callback.onSuccess("success");
    }

    CognitoUser.prototype.authenticateUser = (authenticationDetails, callback) => {
        callback.onSuccess('session');
    }

    CognitoUser.prototype.sendMFACode = (code, callback) => {
        callback.onSuccess('session');
    }

    CognitoUser.prototype.resendConfirmationCode = (callback) => {
        callback(null, 'result');
    }

    CognitoUser.prototype.changePassword = (oldPassword, newPassword, callback) => {
        callback(null, 'SUCCESS');
    }

    CognitoUser.prototype.forgotPassword = (callback) => {
        callback.onSuccess();
    }

    CognitoUser.prototype.confirmPassword = (code, password, callback) => {
        callback.onSuccess();
    }

    CognitoUser.prototype.signOut = () => {

    }

    CognitoUser.prototype.confirmRegistration = (confirmationCode, forceAliasCreation, callback) => {
        callback(null, 'Success');
    }

    CognitoUser.prototype.completeNewPasswordChallenge = (password, requiredAttributes, callback) => {
        callback.onSuccess('session');
    }

    CognitoUser.prototype.updateAttributes = (attributeList, callback) {
        callback(null, 'SUCCESS');
    }

    return CognitoUser;
});

<<<<<<< HEAD
jest.mock('../../src/Common/Builder', () => {
    return {
        default: null
    };
});
=======

>>>>>>> 7cb61951

import { AuthOptions, SignUpParams } from '../../src/Auth/types';
import Auth from '../../src/Auth/Auth';
import Cache from '../../src/Cache';
import { CookieStorage, CognitoUserPool, CognitoUser, CognitoUserSession, CognitoIdToken, CognitoAccessToken } from 'amazon-cognito-identity-js';
import { CognitoIdentityCredentials } from 'aws-sdk';

const authOptions: AuthOptions = {
    userPoolId: "awsUserPoolsId",
    userPoolWebClientId: "awsUserPoolsWebClientId",
    region: "region",
    identityPoolId: "awsCognitoIdentityPoolId"
}

const authOptionsWithNoUserPoolId = {
    userPoolId: null,
    userPoolWebClientId: "awsUserPoolsWebClientId",
    region: "region",
    identityPoolId: "awsCognitoIdentityPoolId"
}

const userPool = new CognitoUserPool({
    UserPoolId: authOptions.userPoolId,
    ClientId: authOptions.userPoolWebClientId
});

const idToken = new CognitoIdToken({IdToken: 'idToken'});
const accessToken = new CognitoAccessToken({AccessToken: 'accessToken'});

const session = new CognitoUserSession({
    IdToken: idToken,
    AccessToken: accessToken
});

describe('auth unit test', () => {
    describe('signUp', () => {
        test('happy case with string attrs', async () => {
            const spyon = jest.spyOn(CognitoUserPool.prototype, "signUp");
            const auth = new Auth(authOptions);

            expect.assertions(1);
            expect(await auth.signUp('username', 'password', 'email','phone')).toBe('signUpResult');

            spyon.mockClear();
        });

        test('happy case with object attr', async () => {
            const spyon = jest.spyOn(CognitoUserPool.prototype, "signUp");
            const auth = new Auth(authOptions);

            const attrs = {
                username: 'username',
                password: 'password',
                attributes: {
                    email: 'email',
                    phone_number: 'phone_number',
                    otherAttrs: 'otherAttrs'
                }
            }
            expect.assertions(1);
            expect(await auth.signUp(attrs)).toBe('signUpResult');

            spyon.mockClear();
        });

        test('object attr with null username', async () => {
            const auth = new Auth(authOptions);

            const attrs = {
                username: null,
                password: 'password',
                attributes: {
                    email: 'email',
                    phone_number: 'phone_number',
                    otherAttrs: 'otherAttrs'
                }
            }
            expect.assertions(1);
            try {
                await auth.signUp(attrs);
            } catch (e) {
                expect(e).not.toBeNull();
            }
        });

        test('callback error', async () => {
            const spyon = jest.spyOn(CognitoUserPool.prototype, "signUp")
                .mockImplementationOnce((username, password, signUpAttributeList, validationData, callback) => {
                    callback('err', null);
                });

            const auth = new Auth(authOptions);

            expect.assertions(1);
            try {
                await auth.signUp('username', 'password', 'email','phone');
            } catch (e) {
                expect(e).toBe('err');
            }

            spyon.mockClear();
        });

        test('no user pool', async () => {
            const auth = new Auth(authOptionsWithNoUserPoolId);

            expect.assertions(1);
            try {
                await auth.signUp('username', 'password', 'email','phone');
            } catch (e) {
                expect(e).toBe('No userPool');
            }
        });

        test('no username', async () => {
            const auth = new Auth(authOptions);

            expect.assertions(1);
            try {
                await auth.signUp(null, 'password', 'email','phone');
            } catch (e) {
                expect(e).not.toBeNull();
            }
        });

        test('no password', async () => {
            const auth = new Auth(authOptions);

            expect.assertions(1);
            try {
                await auth.signUp('username', null, 'email','phone');
            } catch (e) {
                expect(e).not.toBeNull();
            }
        });

        test('only username', async () => {
            const auth = new Auth(authOptions);

            expect.assertions(1);
            try {
                await auth.signUp('username');
            } catch (e) {
                expect(e).not.toBeNull();
            }
        });
    });

    describe('confirmSignUp', () => {
        test('happy case', async () => {
            const spyon = jest.spyOn(CognitoUser.prototype, "confirmRegistration");
            const auth = new Auth(authOptions);

            expect.assertions(1);
            expect(await auth.confirmSignUp('username', 'code')).toBe('Success');

            spyon.mockClear();
        });

        test('callback err', async () => {
             const spyon = jest.spyOn(CognitoUser.prototype, "confirmRegistration")
                .mockImplementationOnce((confirmationCode, forceAliasCreation, callback) => {
                    callback('err', null);
                });

            const auth = new Auth(authOptions);

            expect.assertions(1);
            try {
                await auth.confirmSignUp('username', 'code');
            } catch (e) {
                expect(e).toBe('err');
            }

            spyon.mockClear();
        });

        test('no user pool', async () => {
            const auth = new Auth(authOptionsWithNoUserPoolId);

            expect.assertions(1);
            try {
                await auth.confirmSignUp('username', 'code');
            } catch (e) {
                expect(e).toBe('No userPool');
            }
        });

        test('no user name', async () => {
            const auth = new Auth(authOptions);

            expect.assertions(1);
            try {
                await auth.confirmSignUp(null, 'code');
            } catch (e) {
                expect(e).not.toBeNull();
            }
        });

        test('no code', async () => {
            const auth = new Auth(authOptions);

            expect.assertions(1);
            try {
                await auth.confirmSignUp('username', null);
            } catch (e) {
                expect(e).not.toBeNull();
            }
        });
    });

    describe('resendSignUp', () => {
        test('happy case', async () => {
            const spyon = jest.spyOn(CognitoUser.prototype, "resendConfirmationCode");
            const auth = new Auth(authOptions);

            expect.assertions(1);
            expect(await auth.resendSignUp('username')).toBe('result');

            spyon.mockClear();
        });

        test('callback err', async () => {
             const spyon = jest.spyOn(CognitoUser.prototype, "resendConfirmationCode")
                .mockImplementationOnce((callback) => {
                    callback('err', null);
                });

            const auth = new Auth(authOptions);

            expect.assertions(1);
            try {
                await auth.resendSignUp('username');
            } catch (e) {
                expect(e).toBe('err');
            }

            spyon.mockClear();
        });

        test('no user pool', async () => {
            const auth = new Auth(authOptionsWithNoUserPoolId);

            expect.assertions(1);
            try {
                await auth.resendSignUp('username');
            } catch (e) {
                expect(e).toBe('No userPool');
            }
        });

        test('no username', async () => {
            const auth = new Auth(authOptions);

            expect.assertions(1);
            try {
                await auth.resendSignUp(null);
            } catch (e) {
                expect(e).not.toBeNull();
            }
        });
    });

    describe('signIn', () => {
        test('happy case', async () => {
            const spyon = jest.spyOn(CognitoUser.prototype, 'authenticateUser')
                .mockImplementationOnce((authenticationDetails, callback) => {
                    callback.onSuccess(session);
                });

            const auth = new Auth(authOptions);
            const user = new CognitoUser({
                Username: 'username',
                Pool: userPool
            });

            expect.assertions(1);
            expect(await auth.signIn('username', 'password')).toEqual(user);

            spyon.mockClear();
        });

        test('happy case using cookie storage', async () => {
            const spyon = jest.spyOn(CognitoUser.prototype, 'authenticateUser')
                .mockImplementationOnce((authenticationDetails, callback) => {
                    callback.onSuccess(session);
                });

            const auth = new Auth({ ...authOptions, cookieStorage: { domain: ".example.com" } });
            const user = new CognitoUser({
                Username: 'username',
                Pool: userPool,
                Storage: new CookieStorage({domain: ".yourdomain.com"})
            });

            expect.assertions(1);
            expect(await auth.signIn('username', 'password')).toEqual(user);

            spyon.mockClear();
        });

        test('onFailure', async () => {
            const spyon = jest.spyOn(CognitoUser.prototype, "authenticateUser")
                .mockImplementationOnce((authenticationDetails, callback) => {
                    callback.onFailure('err');
                });

            const auth = new Auth(authOptions);

            expect.assertions(1);
            try {
                await auth.signIn('username', 'password');
            } catch (e) {
                expect(e).toBe('err');
            }

            spyon.mockClear();
        });

        test('mfaRequired', async () => {
            const spyon = jest.spyOn(CognitoUser.prototype, "authenticateUser")
                .mockImplementationOnce((authenticationDetails, callback) => {
                    callback.mfaRequired('challengeName', 'challengeParam');
                });
            const auth = new Auth(authOptions);
            const user = new CognitoUser({
                Username: 'username',
                Pool: userPool
            });
            const userAfterSignedIn = Object.assign(
                {},
                user,
                {
                    "challengeName": "challengeName",
                    "challengeParam": "challengeParam"
                });

            expect.assertions(1);
            expect(await auth.signIn('username', 'password')).toEqual(userAfterSignedIn);

            spyon.mockClear();
        });

        test('newPasswordRequired', async () => {
            const spyon = jest.spyOn(CognitoUser.prototype, "authenticateUser")
                .mockImplementationOnce((authenticationDetails, callback) => {
                    callback.newPasswordRequired('userAttributes', 'requiredAttributes');
                });
            const auth = new Auth(authOptions);
            const user = new CognitoUser({
                Username: 'username',
                Pool: userPool
            });
            const userAfterSignedIn = Object.assign(
                {},
                user,
                {
                    "challengeName": "NEW_PASSWORD_REQUIRED",
                    "challengeParam": {
                        "requiredAttributes": "requiredAttributes",
                        "userAttributes": "userAttributes"
                    }
                });

            expect.assertions(1);
            expect(await auth.signIn('username', 'password')).toEqual(userAfterSignedIn);

            spyon.mockClear();
        });

        test('no userPool', async () => {
            const spyon = jest.spyOn(CognitoUser.prototype, 'authenticateUser');

            const auth = new Auth(authOptionsWithNoUserPoolId);

            expect.assertions(1);
            try {
                await auth.signIn('username', 'password');
            } catch (e) {
                expect(e).not.toBeNull();
            }

            spyon.mockClear();
        });

        test('no username', async () => {
            const spyon = jest.spyOn(CognitoUser.prototype, 'authenticateUser');
            const auth = new Auth(authOptions);

            expect.assertions(1);
            try {
                await auth.signIn(null, 'password');
            } catch (e) {
                expect(e).not.toBeNull();
            }

            spyon.mockClear();
        });

        test('no password', async () => {
            const spyon = jest.spyOn(CognitoUser.prototype, 'authenticateUser');
            const auth = new Auth(authOptions);
            expect.assertions(1);
            try {
                await auth.signIn('username', null);
            } catch (e) {
                expect(e).not.toBeNull();
            }

            spyon.mockClear();
        });
    });

    describe("confirmSignIn", () => {
        test('happy case', async () => {
            const spyon = jest.spyOn(CognitoUser.prototype, "sendMFACode")
                .mockImplementationOnce((code, callback) => {
                    callback.onSuccess(session);
                });
            const auth = new Auth(authOptions);
            const user = new CognitoUser({
                Username: 'username',
                Pool: userPool
            });

            expect.assertions(1);
            expect(await auth.confirmSignIn(user, 'code')).toEqual(user);

            spyon.mockClear();
        });

        test('onFailure', async () => {
            const spyon = jest.spyOn(CognitoUser.prototype, "sendMFACode")
                .mockImplementationOnce((code, callback) => {
                    callback.onFailure('err');
                });
            const auth = new Auth(authOptions);
            const user = new CognitoUser({
                Username: 'username',
                Pool: userPool
            });

            try {
                await auth.confirmSignIn(user, 'code');
            } catch (e) {
                expect(e).toBe('err');
            }

            spyon.mockClear();
        });

        test('no code', async () => {
            const spyon = jest.spyOn(CognitoUser.prototype, "sendMFACode");
            const auth = new Auth(authOptions);

            const user = new CognitoUser({
                Username: 'username',
                Pool: userPool
            });

            expect.assertions(1);
            try {
                await auth.confirmSignIn(user, null);
            } catch (e) {
                expect(e).not.toBeNull();
            }

            spyon.mockClear();
        });
    });

    describe('completeNewPassword', () => {
        test('happy case', async () => {
            const spyon = jest.spyOn(CognitoUser.prototype, 'completeNewPasswordChallenge')
                .mockImplementationOnce((password, requiredAttributes, callback) => {
                    callback.onSuccess(session);
                });

            const auth = new Auth(authOptions);
            const user = new CognitoUser({
                Username: 'username',
                Pool: userPool
            });

            expect.assertions(1);
            expect(await auth.completeNewPassword(user, 'password', {})).toEqual(user);

            spyon.mockClear();
        });

        test('on Failure', async () => {
            const spyon = jest.spyOn(CognitoUser.prototype, 'completeNewPasswordChallenge')
                .mockImplementationOnce((password, requiredAttributes, callback) => {
                    callback.onFailure('err');
                });

            const auth = new Auth(authOptions);
            const user = new CognitoUser({
                Username: 'username',
                Pool: userPool
            });

            expect.assertions(1);
            try {
                await auth.completeNewPassword(user, 'password', {})
            } catch (e) {
                expect(e).toBe('err');
            }

            spyon.mockClear();
        });

        test('mfaRequired', async () => {
            const spyon = jest.spyOn(CognitoUser.prototype, 'completeNewPasswordChallenge')
                .mockImplementationOnce((password, requiredAttributes, callback) => {
                    callback.mfaRequired('challengeName', 'challengeParam');
                });

            const auth = new Auth(authOptions);
            const user = new CognitoUser({
                Username: 'username',
                Pool: userPool
            });

            expect.assertions(1);
            expect(await auth.completeNewPassword(user, 'password', {})).toBe(user);

            spyon.mockClear();
        });

        test('no password', async () => {
            const auth = new Auth(authOptions);
            const user = new CognitoUser({
                Username: 'username',
                Pool: userPool
            });

            expect.assertions(1);
            try {
                await auth.completeNewPassword(user, null, {});
            } catch (e) {
                expect(e).toBe('Password cannot be empty');
            }
        });
    });

    describe('userAttributes', () => {
        test('happy case', async () => {
            const spyon = jest.spyOn(Auth.prototype, 'userSession')
                .mockImplementationOnce((user) => {
                    return new Promise((res, rej) => {
                        res('session');
                    });
                });

            const spyon2 = jest.spyOn(CognitoUser.prototype, 'getUserAttributes');

            const auth = new Auth(authOptions);
            const user = new CognitoUser({
                Username: 'username',
                Pool: userPool
            });

            expect.assertions(1);
            expect(await auth.userAttributes(user)).toBe('attributes');

            spyon.mockClear();
            spyon2.mockClear();
        });

        test('get userattributes failed', async () => {
            const spyon = jest.spyOn(Auth.prototype, 'userSession')
                .mockImplementationOnce((user) => {
                    return new Promise((res, rej) => {
                        res('session');
                    });
                });

            const spyon2 = jest.spyOn(CognitoUser.prototype, 'getUserAttributes')
                .mockImplementationOnce((callback) => {
                    callback('err');
                });

            const auth = new Auth(authOptions);
            const user = new CognitoUser({
                Username: 'username',
                Pool: userPool
            });

            expect.assertions(1);
            try {
                await auth.userAttributes(user);
            } catch (e) {
                expect(e).toBe('err');
            }

            spyon.mockClear();
            spyon2.mockClear();
        });
    });

    describe('currentSession', () => {
        test('happy case', async () => {
            const auth = new Auth(authOptions);
            const user = new CognitoUser({
                Username: 'username',
                Pool: userPool
            });

            const spyon = jest.spyOn(CognitoUserPool.prototype, "getCurrentUser")
                .mockImplementationOnce(() => {
                    return user;
                });

            expect.assertions(1);
            expect(await auth.currentSession()).toBe('session');

            spyon.mockClear();
        });

        test('callback failure', async () => {
            const auth = new Auth(authOptions);

            const spyon = jest.spyOn(CognitoUserPool.prototype, "getCurrentUser")
                .mockImplementationOnce(() => {
                    return null;
                });

            expect.assertions(1);
            try {
                await auth.currentSession();
            } catch (e) {
                expect(e).toBe('No current user');
            }

            spyon.mockClear();
        });

        test('no UserPool', async () => {
            const auth = new Auth({
                userPoolId: undefined,
                userPoolWebClientId: "awsUserPoolsWebClientId",
                region: "region",
                identityPoolId: "awsCognitoIdentityPoolId"
            });

            expect.assertions(1);
            try {
                await auth.currentSession();
            } catch (e) {
                expect(e).toBe('No userPool');
            }
        });
    });

    describe('currentAuthenticatedUser', () => {
        test('happy case with source userpool', async () => {
            const auth = new Auth(authOptions);
            const user = new CognitoUser({
                Username: 'username',
                Pool: userPool
            });

            const spyon = jest.spyOn(CognitoUser.prototype, "getSession");
            const spyon2 = jest.spyOn(CognitoUserPool.prototype, "getCurrentUser")
                .mockImplementationOnce(() => {
                    return user;
                });
            const spyon3 = jest.spyOn(Auth.prototype, 'currentUserPoolUser')
                .mockImplementationOnce(() => {
                    return new Promise((res, rej) => {
                        res(user);
                    });
                });

            expect.assertions(1);
            expect(await auth.currentAuthenticatedUser()).toEqual(user);

            spyon.mockClear();
            spyon2.mockClear();
        });

        test('happy case with source federation', async () => {
            const auth = new Auth(authOptions);
            const user = new CognitoUser({
                Username: 'username',
                Pool: userPool
            });
            auth['credentials_source'] = 'federated';
            auth['user'] = 'federated_user';

            expect.assertions(1);
            expect(await auth.currentAuthenticatedUser()).toBe('federated_user');
        });
    });

    describe('userSession test', () => {
        test('happy case', async () => {
            const spyon = jest.spyOn(CognitoUser.prototype, "getSession");

            const auth = new Auth(authOptions);
            const user = new CognitoUser({
                Username: 'username',
                Pool: userPool
            });

            expect.assertions(1);
            expect(await auth.userSession(user)).toBe('session');

            spyon.mockClear();
        });

        test('callback error', async () => {
            const auth = new Auth(authOptions);
            const user = new CognitoUser({
                Username: 'username',
                Pool: userPool
            });

            const spyon = jest.spyOn(CognitoUser.prototype, "getSession")
                .mockImplementationOnce((callback) => {
                    callback('err', null);
                });

            expect.assertions(1);
            try {
                await auth.userSession(user);
            } catch (e) {
                expect(e).toBe('err');
            }

            spyon.mockClear();
        })
    });

    describe('currentUserCredentials test', () => {
        test('with federated info', async () => {
            const auth = new Auth(authOptions);

            const spyon = jest.spyOn(Cache, 'getItem')
                .mockImplementationOnce(() => {
                    return {
                        provider: 'google',
                        token: 'token',
                        user: {name: 'user'}
                    }
                });

            expect.assertions(1);
            expect(await auth.currentUserCredentials()).toBeUndefined();

            spyon.mockClear();
        });
    });

    describe('currentCrendentials', () => {
        test('happy case when auth has credentials', async () => {
            const auth = new Auth(authOptions);
            const cred = new CognitoIdentityCredentials({
                    IdentityPoolId: 'identityPoolId',
                }, {
                    region: 'region'
                });

            auth['credentials'] = cred;

            const spyon = jest.spyOn(Auth.prototype, "currentUserCredentials")
                .mockImplementationOnce(() => {
                    return new Promise((res, rej) => {
                        res();
                    })
                });

            const spyon2 = jest.spyOn(CognitoIdentityCredentials.prototype, 'refresh')
                .mockImplementationOnce((callback) => {
                    callback(null);
                });



            expect.assertions(1);
            expect(await auth.currentCredentials()).toEqual(cred);

            spyon.mockClear();
            spyon2.mockClear();
        });
    });


    describe('verifyUserAttribute test', () => {
        test('happy case', async () => {
            const spyon = jest.spyOn(CognitoUser.prototype, "getAttributeVerificationCode");

            const auth = new Auth(authOptions);
            const user = new CognitoUser({
                Username: 'username',
                Pool: userPool
            });

            expect.assertions(1);
            expect(await auth.verifyUserAttribute(user, {})).toBe("success");

            spyon.mockClear();

        });

        test('onFailure', async () => {
            const spyon = jest.spyOn(CognitoUser.prototype, "getAttributeVerificationCode")
                .mockImplementationOnce((attr, callback) => {
                    callback.onFailure('err');
                });

            const auth = new Auth(authOptions);
            const user = new CognitoUser({
                Username: 'username',
                Pool: userPool
            });

            expect.assertions(1);
            try {
                await auth.verifyUserAttribute(user, {});
            } catch (e) {
                expect(e).toBe("err");
            }

            spyon.mockClear();
        });
    });

    describe('verifyUserAttributeSubmit', () => {
        test('happy case', async () => {
            const spyon = jest.spyOn(CognitoUser.prototype, "verifyAttribute");

            const auth = new Auth(authOptions);
            const user = new CognitoUser({
                Username: 'username',
                Pool: userPool
            });

            expect.assertions(1);
            expect(await auth.verifyUserAttributeSubmit(user, {}, 'code')).toBe("success");

            spyon.mockClear();
        });

        test('onFailure', async () => {
            const spyon = jest.spyOn(CognitoUser.prototype, "verifyAttribute")
                .mockImplementationOnce((attr, code, callback) => {
                    callback.onFailure('err');
                });

            const auth = new Auth(authOptions);
            const user = new CognitoUser({
                Username: 'username',
                Pool: userPool
            });

            expect.assertions(1);
            try {
                await auth.verifyUserAttributeSubmit(user, {}, 'code');
            } catch (e) {
                expect(e).toBe("err");
            }

            spyon.mockClear();
        });

        test('code empty', async () => {
            const auth = new Auth(authOptions);
            const user = new CognitoUser({
                Username: 'username',
                Pool: userPool
            });

            expect.assertions(1);
            try {
                await auth.verifyUserAttributeSubmit(user, {}, null);
            } catch (e) {
                expect(e).toBe('Code cannot be empty');
            }
        });
    });

    describe('verifyCurrentUserAttribute test', () => {
        test('happy case', async () => {
            const auth = new Auth(authOptions);
            const user = new CognitoUser({
                Username: 'username',
                Pool: userPool
            });

            const spyon = jest.spyOn(Auth.prototype, 'currentUserPoolUser')
                .mockImplementationOnce(() => {
                    return new Promise((res, rej) => {
                        res(user);
                    });
                });

            const spyon2 = jest.spyOn(Auth.prototype, 'verifyUserAttribute')
                .mockImplementationOnce(() => {
                    return new Promise((res, rej) => {
                        res();
                    });
                });

            await auth.verifyCurrentUserAttribute('attr');

            expect.assertions(2);
            expect(spyon).toBeCalled();
            expect(spyon2).toBeCalledWith(user, 'attr');

            spyon.mockClear();
            spyon2.mockClear();
        });
    });

    describe('verifyCurrentUserAttributeSubmit test', () => {
        test('happy case', async () => {
            const auth = new Auth(authOptions);
            const user = new CognitoUser({
                Username: 'username',
                Pool: userPool
            });

            const spyon = jest.spyOn(Auth.prototype, 'currentUserPoolUser')
                .mockImplementationOnce(() => {
                    return new Promise((res, rej) => {
                        res(user);
                    });
                });

            const spyon2 = jest.spyOn(Auth.prototype, 'verifyUserAttributeSubmit')
                .mockImplementationOnce(() => {
                    return new Promise((res, rej) => {
                        res();
                    });
                });

            await auth.verifyCurrentUserAttributeSubmit('attr', 'code');

            expect.assertions(2);
            expect(spyon).toBeCalled();
            expect(spyon2).toBeCalledWith(user, 'attr', 'code');

            spyon.mockClear();
            spyon2.mockClear();
        });
    });

    describe('signOut', () => {
        test('happy case for all', async () => {
            const auth = new Auth(authOptions);
            auth['credentials'] = new CognitoIdentityCredentials({
                IdentityPoolId: 'identityPoolId'
            });
            const user = new CognitoUser({
                Username: 'username',
                Pool: userPool
            });


            const spyonAuth = jest.spyOn(Auth.prototype, "currentUserCredentials")
            .mockImplementationOnce(() => {
                return new Promise((resolve, reject) => { resolve(); });
            });
            const spyon = jest.spyOn(CognitoIdentityCredentials.prototype, "clearCachedId");
            const spyon2 = jest.spyOn(Cache, 'removeItem');
            const spyon3 = jest.spyOn(CognitoUserPool.prototype, "getCurrentUser")
            .mockImplementationOnce(() => {
                return user;
            });

            await auth.signOut();

            expect.assertions(2);
            expect(spyon).toBeCalled();
            expect(spyon2).toBeCalledWith('federatedInfo');

            spyonAuth.mockClear();
            spyon.mockClear();
            spyon2.mockClear();
            spyon3.mockClear();
        });

        test('happy case for source userpool', async () => {
            const auth = new Auth(authOptions);
            const user = new CognitoUser({
                Username: 'username',
                Pool: userPool
            });
            auth['credentials_source'] = 'aws';
            auth['credentials'] = new CognitoIdentityCredentials({
                IdentityPoolId: 'identityPoolId'
            });

            const spyonAuth = jest.spyOn(Auth.prototype, "currentUserCredentials")
            .mockImplementationOnce(() => {
                return new Promise((resolve, reject) => { resolve(); });
            });
            const spyon = jest.spyOn(CognitoUserPool.prototype, "getCurrentUser")
            .mockImplementationOnce(() => {
                return user;
            });
            const spyon2 = jest.spyOn(CognitoUser.prototype, "signOut");
            // @ts-ignore
            const spyon3 = jest.spyOn(Auth.prototype, "setCredentialsFromSession")
            .mockImplementationOnce(() => {
                return;
            });

            await auth.signOut();

            expect.assertions(1);
            expect(spyon2).toBeCalled();

            spyonAuth.mockClear();
            spyon.mockClear();
            spyon2.mockClear();
            spyon3.mockClear();
        });

        test('no UserPool', async () => {
            const auth = new Auth(authOptionsWithNoUserPoolId);
            auth['credentials_source'] = 'aws';
            auth['credentials'] = new CognitoIdentityCredentials({
                IdentityPoolId: 'identityPoolId'
            });

            const spyonAuth = jest.spyOn(Auth.prototype, "currentUserCredentials")
            .mockImplementationOnce(() => {
                return new Promise((resolve, reject) => { resolve(); });
            });
            expect.assertions(1);
            try {
                await auth.signOut();
            } catch (e) {
                expect(e).toBe('No userPool');
            }

            spyonAuth.mockClear();
        });

        test('no User in userpool', async () => {
            const auth = new Auth(authOptions);
            auth['credentials_source'] = 'aws';
            auth['credentials'] = new CognitoIdentityCredentials({
                IdentityPoolId: 'identityPoolId'
            });

            const spyonAuth = jest.spyOn(Auth.prototype, "currentUserCredentials")
            .mockImplementationOnce(() => {
                return new Promise((resolve, reject) => { resolve(); });
            });
            const spyon = jest.spyOn(CognitoUserPool.prototype, 'getCurrentUser')
                .mockImplementationOnce(() => {
                    return null;
                });


            expect.assertions(1);
            expect(await auth.signOut()).toBeUndefined();

            spyonAuth.mockClear();
            spyon.mockClear();
        });
    });

    describe('changePassword', () => {
        test('happy case', async () => {
            const auth = new Auth(authOptions);
            const user = new CognitoUser({
                Username: 'username',
                Pool: userPool
            });
            const oldPassword = 'oldPassword1';
            const newPassword = 'newPassword1.';

            expect.assertions(1);
            expect(await auth.changePassword(user, oldPassword, newPassword)).toBe('SUCCESS');
        });
    });

    describe('forgotPassword', () => {
        test('happy case', async () => {
            const spyon = jest.spyOn(CognitoUser.prototype, "forgotPassword");

            const auth = new Auth(authOptions);

            expect.assertions(1);
            expect(await auth.forgotPassword('username')).toBeUndefined();

            spyon.mockClear();
        });

        test('onFailue', async () => {
            const spyon = jest.spyOn(CognitoUser.prototype, "forgotPassword")
                .mockImplementationOnce((callback) => {
                    callback.onFailure('err');
                });

            const auth = new Auth(authOptions);

            expect.assertions(1);
            try {
                await auth.forgotPassword('username');
            } catch (e) {
                expect(e).toBe('err');
            }

            spyon.mockClear();
        });

        test('inputVerficationCode', async () => {
            const spyon = jest.spyOn(CognitoUser.prototype, "forgotPassword")
                .mockImplementationOnce((callback) => {
                    callback.inputVerificationCode('data');
                });

            const auth = new Auth(authOptions);

            expect.assertions(1);
            expect(await auth.forgotPassword('username')).toBe('data');

            spyon.mockClear();
        });

        test('no user pool id', async () => {
            const spyon = jest.spyOn(CognitoUser.prototype, "forgotPassword");

            const auth = new Auth(authOptionsWithNoUserPoolId);

            expect.assertions(1);
            try {
                await auth.forgotPassword('username');
            } catch (e) {
                expect(e).not.toBeNull();
            }
            spyon.mockClear();
        });

        test('no username', async () => {
            const spyon = jest.spyOn(CognitoUser.prototype, "forgotPassword");

            const auth = new Auth(authOptions);

            expect.assertions(1);
            try {
                await auth.forgotPassword(null);
            } catch (e) {
                expect(e).not.toBeNull();
            }
            spyon.mockClear();
        });
    });

    describe('forgotPasswordSubmit', () => {
        test('happy case', async () => {
            const spyon = jest.spyOn(CognitoUser.prototype, "confirmPassword");

            const auth = new Auth(authOptions);

            expect.assertions(1);
            expect(await auth.forgotPasswordSubmit('username', 'code', 'password')).toBeUndefined();

            spyon.mockClear();
        });

        test('confirmPassword failed', async () => {
            const spyon = jest.spyOn(CognitoUser.prototype, "confirmPassword")
                .mockImplementationOnce((code, password, callback) => {
                    callback.onFailure('err');
                });

            const auth = new Auth(authOptions);

            expect.assertions(1);
            try {
                await auth.forgotPasswordSubmit('username', 'code', 'password');
            } catch (e) {
                expect(e).toBe('err');
            }

            spyon.mockClear();
        });

        test('no user pool', async () => {
            const auth = new Auth(authOptionsWithNoUserPoolId);

            expect.assertions(1);
            try {
                await auth.forgotPasswordSubmit('username', 'code', 'password');
            } catch (e) {
                expect(e).not.toBeNull();
            }
        });

        test('no username', async () => {
            const auth = new Auth(authOptions);

            expect.assertions(1);
            try {
                await auth.forgotPasswordSubmit(null, 'code', 'password');
            } catch (e) {
                expect(e).not.toBeNull();
            }
        });

        test('no code', async () => {
            const auth = new Auth(authOptions);

            expect.assertions(1);
            try {
                await auth.forgotPasswordSubmit('username', null, 'password');
            } catch (e) {
                expect(e).not.toBeNull();
            }
        });

        test('no password', async () => {
            const auth = new Auth(authOptions);

            expect.assertions(1);
            try {
                await auth.forgotPasswordSubmit('username', 'code', null);
            } catch (e) {
                expect(e).not.toBeNull();
            }
        });
    });

    describe('currentUserInfo test', () => {
        test('happy case with aws or userpool source', async () => {
            const auth = new Auth(authOptions);
            const user = new CognitoUser({
                Username: 'username',
                Pool: userPool
            });
            auth['credentials_source'] = 'aws';

            const spyon = jest.spyOn(Auth.prototype, 'currentUserPoolUser')
                .mockImplementationOnce(() => {
                    return new Promise((res, rej) => {
                        res({
                            username: 'username'
                        });
                    });
                });

            const spyon2 = jest.spyOn(Auth.prototype, 'userAttributes')
                .mockImplementationOnce(() => {
                    auth['credentials'] = new CognitoIdentityCredentials({
                        IdentityPoolId: 'identityPoolId',
                        IdentityId: 'identityId'
                    });
                    auth['credentials']['identityId'] = 'identityId';
                    return new Promise((res, rej)=> {
                        res([
                            {Name: 'email', Value: 'email'},
                            {Name: 'phone_number', Value : 'phone_number'},
                            {Name: 'email_verified', Value: 'false'},
                            {Name: 'phone_number_verified', Value: 'true'},
                            {Name: 'sub', Value: 'fefefe'}
                        ]);
                    });
                });

            expect.assertions(1);
            expect(await auth.currentUserInfo()).toEqual({
                username: 'username',
                id: 'identityId',
                attributes: {
                    email: 'email',
                    phone_number: 'phone_number',
                    email_verified: false,
                    phone_number_verified: true
                }
            });

            spyon.mockClear();
            spyon2.mockClear();
        });

        test('return empty object if error happens', async () => {
            const auth = new Auth(authOptions);
            const user = new CognitoUser({
                Username: 'username',
                Pool: userPool
            });
            auth['credentials_source'] = 'aws';
            auth['credentials'] = new CognitoIdentityCredentials({
                IdentityPoolId: 'identityPoolId',
                IdentityId: 'identityId'
            });

            const spyon = jest.spyOn(Auth.prototype, 'currentUserPoolUser')
                .mockImplementationOnce(() => {
                    return new Promise((res, rej) => {
                        res({
                            username: 'username'
                        });
                    });
                });

            const spyon2 = jest.spyOn(Auth.prototype, 'userAttributes')
                .mockImplementationOnce(() => {
                    return new Promise((res, rej)=> {
                        rej('err')
                    });
                });

            expect.assertions(1);
            expect(await auth.currentUserInfo()).toEqual({});

            spyon.mockClear();
            spyon2.mockClear();
        });

        test('no credentials source', async () => {
            const auth = new Auth(authOptions);
            const user = new CognitoUser({
                Username: 'username',
                Pool: userPool
            });
            auth['credentials_source'] = null;


            expect.assertions(1);
            expect(await auth.currentUserInfo()).toBeNull();
        });

        test('no current userpool user', async () => {
            const auth = new Auth(authOptions);
            const user = new CognitoUser({
                Username: 'username',
                Pool: userPool
            });
            auth['credentials_source'] = 'aws';

            const spyon = jest.spyOn(Auth.prototype, 'currentUserPoolUser')
                .mockImplementationOnce(() => {
                    return new Promise((res, rej) => {
                        res(null);
                    });
                });

            expect.assertions(1);
            expect(await auth.currentUserInfo()).toBeNull();

            spyon.mockClear();
        });

        test('federated user', async () => {
            const auth = new Auth(authOptions);
            const user = new CognitoUser({
                Username: 'username',
                Pool: userPool
            });
            auth['credentials_source'] = 'federated';
            auth['user'] = 'federated_user';

            expect.assertions(1);
            expect(await auth.currentUserInfo()).toBe('federated_user');
        });
    });

    describe('updateUserAttributes test', () => {
        test('happy case', async () => {
            const auth = new Auth(authOptions);
            const user = new CognitoUser({
                Username: 'username',
                Pool: userPool
            });
            const attributes = {
                'email': 'email',
                'phone_number': 'phone_number',
                'sub': 'sub'
            }
            expect.assertions(1);
            expect(await auth.updateUserAttributes(user,attributes)).toBe('SUCCESS');
        });
    });

    describe('federatedSignIn test', () => {
        test('happy case', () => {
            const auth = new Auth(authOptions);

            const spyon = jest.spyOn(Cache, 'setItem').mockImplementationOnce(() => {
                return;
            });

            auth.federatedSignIn('google', {token: 'token', expires_at: 'expires_at'}, 'user');

            expect(spyon).toBeCalledWith('federatedInfo', {
                provider: 'google',
                token: 'token',
                user: 'user'
            },
            {
                priority: 1
            });
            spyon.mockClear();
        });
    });

    describe('verifiedContact test', () => {
        test('happy case with unverified', async () => {
            const spyon = jest.spyOn(Auth.prototype, 'userAttributes')
                .mockImplementationOnce(() => {
                    return new Promise((res, rej) => {
                        res([{
                            Name: 'email',
                            Value: 'email@amazon.com'
                        },
                        {
                            Name: 'phone_number',
                            Value: '+12345678901'
                        }])
                    });
                });

            const auth = new Auth(authOptions);
            const user = new CognitoUser({
                Username: 'username',
                Pool: userPool
            });

            expect(await auth.verifiedContact(user)).toEqual({
                "unverified": {"email": "email@amazon.com", "phone_number": "+12345678901"},
                "verified": {}
            });

            spyon.mockClear();
        });

        test('happy case with unverified', async () => {
            const spyon = jest.spyOn(Auth.prototype, 'userAttributes')
                .mockImplementationOnce(() => {
                    return new Promise((res, rej) => {
                        res([{
                            Name: 'email',
                            Value: 'email@amazon.com'
                        },
                        {
                            Name: 'phone_number',
                            Value: '+12345678901'
                        },
                        {
                            Name: 'email_verified',
                            Value: true
                        },
                        {
                            Name: 'phone_number_verified',
                            Value: true
                        }])
                    });
                });

            const auth = new Auth(authOptions);
            const user = new CognitoUser({
                Username: 'username',
                Pool: userPool
            });

            expect(await auth.verifiedContact(user)).toEqual({
                "unverified": {},
                "verified": {"email": "email@amazon.com", "phone_number": "+12345678901"}
            });

            spyon.mockClear();
        });
    });

    describe('currentUserPoolUser test', () => {
        test('happy case', async () => {
            const auth = new Auth(authOptions);
            const user = new CognitoUser({
                Username: 'username',
                Pool: userPool
            });

            const spyon = jest.spyOn(CognitoUserPool.prototype, 'getCurrentUser')
                .mockImplementation(() => {
                    return user;
                });
            const spyon2 = jest.spyOn(CognitoUser.prototype, 'getSession')
                .mockImplementation((callback) => {
                    return callback(null, 'session');
                });

            expect.assertions(1);
            auth.currentUserPoolUser()
                .then((user) => {
                    expect(user).toEqual(user);
                    spyon.mockClear();
                    spyon2.mockClear();
                })
                .catch((e) => {
                    expect(e).toBe('No current user in userPool');
                });

            //expect(await auth.currentUserPoolUser()).toEqual(user);
        });

        test('no current user', async () => {
            const auth = new Auth(authOptions);
            const user = new CognitoUser({
                Username: 'username',
                Pool: userPool
            });

            const spyon = jest.spyOn(CognitoUserPool.prototype, 'getCurrentUser')
                .mockImplementation(() => {
                    return null;
                });

            expect.assertions(1);
            try {
                await auth.currentUserPoolUser()
            } catch (e) {
                expect(e).toBe('No current user in userPool');
            }

            spyon.mockClear();
        });

        test('No userPool', async () => {
            const auth = new Auth(authOptionsWithNoUserPoolId);
            const user = new CognitoUser({
                Username: 'username',
                Pool: userPool
            });

            expect.assertions(1);
            try {
                await auth.currentUserPoolUser()
            } catch (e) {
                expect(e).toBe('No userPool');
            }
        });

        test('get session error', async () => {
            const auth = new Auth(authOptions);
            const user = new CognitoUser({
                Username: 'username',
                Pool: userPool
            });

            const spyon = jest.spyOn(CognitoUserPool.prototype, 'getCurrentUser')
                .mockImplementation(() => {
                    return user;
                });
            const spyon2 = jest.spyOn(CognitoUser.prototype, 'getSession')
                .mockImplementation((callback) => {
                    return callback('err', null);
                });

            expect.assertions(1);
            try {
                await auth.currentUserPoolUser()
            } catch (e) {
                expect(e).toBe('err');
            }

            spyon.mockClear();
            spyon2.mockClear();
        });
    });

});


    
<|MERGE_RESOLUTION|>--- conflicted
+++ resolved
@@ -133,15 +133,11 @@
     return CognitoUser;
 });
 
-<<<<<<< HEAD
 jest.mock('../../src/Common/Builder', () => {
     return {
         default: null
     };
 });
-=======
-
->>>>>>> 7cb61951
 
 import { AuthOptions, SignUpParams } from '../../src/Auth/types';
 import Auth from '../../src/Auth/Auth';
