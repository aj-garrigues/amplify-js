jest.mock('aws-sdk/clients/pinpoint', () => {
    const Pinpoint = () => {
        const pinpoint = null;
        return pinpoint;
    };

    Pinpoint.prototype.updateEndpoint = (params, callback) => {
        callback(null, 'data');
    };

    return Pinpoint;
});

jest.mock('amazon-cognito-identity-js/lib/CognitoUserSession', () => {
    const CognitoUserSession = () => {};

    CognitoUserSession.prototype.CognitoUserSession = (options) => {
        CognitoUserSession.prototype.options = options;
        return CognitoUserSession;
    };

    CognitoUserSession.prototype.getIdToken = () => {
        return {
            getJwtToken: () => {
                return null;
            }
        };
    };

    CognitoUserSession.prototype.isValid = () => {
        return true;
    }

    CognitoUserSession.prototype.getRefreshToken = () => {
        return 'refreshToken';
    }

    return CognitoUserSession;
});

jest.mock('amazon-cognito-identity-js/lib/CognitoIdToken', () => {
    const CognitoIdToken = () => {};

    CognitoIdToken.prototype.CognitoIdToken = (value) => {
        CognitoIdToken.prototype.idToken = value;
        return CognitoIdToken;
    };

    CognitoIdToken.prototype.getJwtToken = () => {
        return 'jwtToken';
    };


    return CognitoIdToken;
});

jest.mock('amazon-cognito-identity-js/lib/CognitoUserPool', () => {
    const CognitoUserPool = () => {};

    CognitoUserPool.prototype.CognitoUserPool = (options) => {
        CognitoUserPool.prototype.options = options;
        return CognitoUserPool;
    };

    CognitoUserPool.prototype.getCurrentUser = () => {
        return "currentUser";
    };

    CognitoUserPool.prototype.signUp = (username, password, signUpAttributeList, validationData, callback) => {
        callback(null, 'signUpResult');
    };

    return CognitoUserPool;
});

jest.mock('amazon-cognito-identity-js/lib/CognitoUser', () => {
    const CognitoUser = () => { };

    CognitoUser.prototype.CognitoUser = (options) => {
        CognitoUser.prototype.options = options;
        return CognitoUser;
    };

    CognitoUser.prototype.getSession = (callback) => {
       // throw 3;
        callback(null, "session");
    };

    CognitoUser.prototype.getUserAttributes = (callback) => {
        callback(null, "attributes");
    };

    CognitoUser.prototype.getAttributeVerificationCode = (attr, callback) => {
        callback.onSuccess("success");
    };

    CognitoUser.prototype.verifyAttribute = (attr, code, callback) => {
        callback.onSuccess("success");
    };

    CognitoUser.prototype.authenticateUser = (authenticationDetails, callback) => {
        callback.onSuccess('session');
    };

    CognitoUser.prototype.sendMFACode = (code, callback) => {
        callback.onSuccess('session');
    };

    CognitoUser.prototype.resendConfirmationCode = (callback) => {
        callback(null, 'result');
    };

    CognitoUser.prototype.changePassword = (oldPassword, newPassword, callback) => {
        callback(null, 'SUCCESS');
    };

    CognitoUser.prototype.forgotPassword = (callback) => {
        callback.onSuccess();
    };

    CognitoUser.prototype.confirmPassword = (code, password, callback) => {
        callback.onSuccess();
    };

    CognitoUser.prototype.signOut = () => {

    };

    CognitoUser.prototype.confirmRegistration = (confirmationCode, forceAliasCreation, callback) => {
        callback(null, 'Success');
    };

    CognitoUser.prototype.completeNewPasswordChallenge = (password, requiredAttributes, callback) => {
        callback.onSuccess('session');
    };

    CognitoUser.prototype.updateAttributes = (attributeList, callback) => {
        callback(null, 'SUCCESS');
    };

    CognitoUser.prototype.setAuthenticationFlowType = (type) => {

    };

    CognitoUser.prototype.initiateAuth = (authenticationDetails, callback) => {
        callback.customChallenge('challengeParam');
    };

    CognitoUser.prototype.sendCustomChallengeAnswer = (challengeAnswer, callback) => {
        callback.onSuccess('session');
    };

    CognitoUser.prototype.refreshSession = (refreshToken, callback) => {
        callback(null, 'session');
    }

    return CognitoUser;
});

jest.mock('amazon-cognito-auth-js/lib/CognitoAuth', () => {
    const CognitoAuth = () => {};

    CognitoAuth.prototype.parseCognitoWebResponse = () => {
        CognitoAuth.prototype.userhandler.onSuccess();
        throw 'err';
    }

    return CognitoAuth;
});

jest.mock('../../src/Common/Builder', () => {
    return {
        default: null
    };
});

import { AuthOptions, SignUpParams } from '../../src/Auth/types';
import Auth from '../../src/Auth/Auth';
import Cache from '../../src/Cache';
import { CookieStorage, CognitoUserPool, CognitoUser, CognitoUserSession, CognitoIdToken, CognitoAccessToken } from 'amazon-cognito-identity-js';
import { CognitoIdentityCredentials, Credentials } from 'aws-sdk';
import GoogleOAuth from '../../src/Common/OAuthHelper/GoogleOAuth';

const authOptions : AuthOptions = {
    userPoolId: "awsUserPoolsId",
    userPoolWebClientId: "awsUserPoolsWebClientId",
    region: "region",
    identityPoolId: "awsCognitoIdentityPoolId",
<<<<<<< HEAD
    mandatorySignIn: false,
};
=======
    mandatorySignIn: false
}
>>>>>>> 84b9cc7a

const authOptionsWithNoUserPoolId : AuthOptions = {
    userPoolId: null,
    userPoolWebClientId: "awsUserPoolsWebClientId",
    region: "region",
<<<<<<< HEAD
    identityPoolId: "awsCognitoIdentityPoolId"
};
=======
    identityPoolId: "awsCognitoIdentityPoolId",
    mandatorySignIn: false
}
>>>>>>> 84b9cc7a

const userPool = new CognitoUserPool({
    UserPoolId: authOptions.userPoolId,
    ClientId: authOptions.userPoolWebClientId
});

const idToken = new CognitoIdToken({ IdToken: 'idToken' });
const accessToken = new CognitoAccessToken({ AccessToken: 'accessToken' });

const session = new CognitoUserSession({
    IdToken: idToken,
    AccessToken: accessToken
});

const cognitoCredentialSpyon = jest.spyOn(CognitoIdentityCredentials.prototype, 'getPromise').mockImplementation(() => {
    return new Promise((res, rej) => {
        res('cred');
    });
});

describe('auth unit test', () => {
    describe('signUp', () => {
        test('happy case with string attrs', async () => {
            const spyon = jest.spyOn(CognitoUserPool.prototype, "signUp");
            const auth = new Auth(authOptions);

            expect.assertions(1);
            expect(await auth.signUp('username', 'password', 'email', 'phone')).toBe('signUpResult');

            spyon.mockClear();
        });

        test('happy case with object attr', async () => {
            const spyon = jest.spyOn(CognitoUserPool.prototype, "signUp");
            const auth = new Auth(authOptions);

            const attrs = {
                username: 'username',
                password: 'password',
                attributes: {
                    email: 'email',
                    phone_number: 'phone_number',
                    otherAttrs: 'otherAttrs'
                }
            };
            expect.assertions(1);
            expect(await auth.signUp(attrs)).toBe('signUpResult');

            spyon.mockClear();
        });

        test('object attr with null username', async () => {
            const auth = new Auth(authOptions);

            const attrs = {
                username: null,
                password: 'password',
                attributes: {
                    email: 'email',
                    phone_number: 'phone_number',
                    otherAttrs: 'otherAttrs'
                }
            };
            expect.assertions(1);
            try {
                await auth.signUp(attrs);
            } catch (e) {
                expect(e).not.toBeNull();
            }
        });

        test('callback error', async () => {
            const spyon = jest.spyOn(CognitoUserPool.prototype, "signUp")
                .mockImplementationOnce((username, password, signUpAttributeList, validationData, callback) => {
                    callback('err', null);
                });

            const auth = new Auth(authOptions);

            expect.assertions(1);
            try {
                await auth.signUp('username', 'password', 'email', 'phone');
            } catch (e) {
                expect(e).toBe('err');
            }

            spyon.mockClear();
        });

        test('no user pool', async () => {
            // @ts-ignore
            const auth = new Auth(authOptionsWithNoUserPoolId);

            expect.assertions(1);
            try {
                await auth.signUp('username', 'password', 'email', 'phone');
            } catch (e) {
                expect(e).toBe('No userPool');
            }
        });

        test('no username', async () => {
            const auth = new Auth(authOptions);

            expect.assertions(1);
            try {
                await auth.signUp(null, 'password', 'email', 'phone');
            } catch (e) {
                expect(e).not.toBeNull();
            }
        });

        test('no password', async () => {
            const auth = new Auth(authOptions);

            expect.assertions(1);
            try {
                await auth.signUp('username', null, 'email', 'phone');
            } catch (e) {
                expect(e).not.toBeNull();
            }
        });

        test('only username', async () => {
            const auth = new Auth(authOptions);

            expect.assertions(1);
            try {
                await auth.signUp('username');
            } catch (e) {
                expect(e).not.toBeNull();
            }
        });
    });

    describe('confirmSignUp', () => {
        test('happy case', async () => {
            const spyon = jest.spyOn(CognitoUser.prototype, "confirmRegistration");
            const auth = new Auth(authOptions);

            expect.assertions(1);
            expect(await auth.confirmSignUp('username', 'code')).toBe('Success');

            spyon.mockClear();
        });

        test('callback err', async () => {
             const spyon = jest.spyOn(CognitoUser.prototype, "confirmRegistration")
                .mockImplementationOnce((confirmationCode, forceAliasCreation, callback) => {
                    callback('err', null);
                });

            const auth = new Auth(authOptions);

            expect.assertions(1);
            try {
                await auth.confirmSignUp('username', 'code');
            } catch (e) {
                expect(e).toBe('err');
            }

            spyon.mockClear();
        });

        test('no user pool', async () => {
            // @ts-ignore
            const auth = new Auth(authOptionsWithNoUserPoolId);

            expect.assertions(1);
            try {
                await auth.confirmSignUp('username', 'code');
            } catch (e) {
                expect(e).toBe('No userPool');
            }
        });

        test('no user name', async () => {
            const auth = new Auth(authOptions);

            expect.assertions(1);
            try {
                await auth.confirmSignUp(null, 'code');
            } catch (e) {
                expect(e).not.toBeNull();
            }
        });

        test('no code', async () => {
            const auth = new Auth(authOptions);

            expect.assertions(1);
            try {
                await auth.confirmSignUp('username', null);
            } catch (e) {
                expect(e).not.toBeNull();
            }
        });
    });

    describe('resendSignUp', () => {
        test('happy case', async () => {
            const spyon = jest.spyOn(CognitoUser.prototype, "resendConfirmationCode");
            const auth = new Auth(authOptions);

            expect.assertions(1);
            expect(await auth.resendSignUp('username')).toBe('result');

            spyon.mockClear();
        });

        test('callback err', async () => {
             const spyon = jest.spyOn(CognitoUser.prototype, "resendConfirmationCode")
                .mockImplementationOnce((callback) => {
                    callback('err', null);
                });

            const auth = new Auth(authOptions);

            expect.assertions(1);
            try {
                await auth.resendSignUp('username');
            } catch (e) {
                expect(e).toBe('err');
            }

            spyon.mockClear();
        });

        test('no user pool', async () => {
            // @ts-ignore
            const auth = new Auth(authOptionsWithNoUserPoolId);

            expect.assertions(1);
            try {
                await auth.resendSignUp('username');
            } catch (e) {
                expect(e).toBe('No userPool');
            }
        });

        test('no username', async () => {
            const auth = new Auth(authOptions);

            expect.assertions(1);
            try {
                await auth.resendSignUp(null);
            } catch (e) {
                expect(e).not.toBeNull();
            }
        });
    });

    describe('signIn', () => {
        test('happy case with password', async () => {
            const spyon = jest.spyOn(CognitoUser.prototype, 'authenticateUser')
                .mockImplementationOnce((authenticationDetails, callback) => {
                    callback.onSuccess(session);
                });

            const auth = new Auth(authOptions);
            const user = new CognitoUser({
                Username: 'username',
                Pool: userPool
            });

            expect.assertions(1);
            expect(await auth.signIn('username', 'password')).toEqual(user);

            spyon.mockClear();
        });

        test('happy case using cookie storage', async () => {
            const spyon = jest.spyOn(CognitoUser.prototype, 'authenticateUser')
                .mockImplementationOnce((authenticationDetails, callback) => {
                    callback.onSuccess(session);
                });

            const auth = new Auth({ ...authOptions, cookieStorage: { domain: ".example.com" } });
            const user = new CognitoUser({
                Username: 'username',
                Pool: userPool,
                Storage: new CookieStorage({ domain: ".yourdomain.com" })
            });

            expect.assertions(1);
            expect(await auth.signIn('username', 'password')).toEqual(user);

            spyon.mockClear();
        });

        test('onFailure', async () => {
            const spyon = jest.spyOn(CognitoUser.prototype, "authenticateUser")
                .mockImplementationOnce((authenticationDetails, callback) => {
                    callback.onFailure('err');
                });

            const auth = new Auth(authOptions);

            expect.assertions(1);
            try {
                await auth.signIn('username', 'password');
            } catch (e) {
                expect(e).toBe('err');
            }

            spyon.mockClear();
        });

        test('mfaRequired', async () => {
            const spyon = jest.spyOn(CognitoUser.prototype, "authenticateUser")
                .mockImplementationOnce((authenticationDetails, callback) => {
                    callback.mfaRequired('challengeName', 'challengeParam');
                });
            const auth = new Auth(authOptions);
            const user = new CognitoUser({
                Username: 'username',
                Pool: userPool
            });
            const userAfterSignedIn = Object.assign(
                {},
                user,
                {
                    "challengeName": "challengeName",
                    "challengeParam": "challengeParam"
                });

            expect.assertions(1);
            expect(await auth.signIn('username', 'password')).toEqual(userAfterSignedIn);

            spyon.mockClear();
        });

        test('mfaSetup', async () => {
            const spyon = jest.spyOn(CognitoUser.prototype, "authenticateUser")
                .mockImplementationOnce((authenticationDetails, callback) => {
                    callback.mfaSetup('challengeName', 'challengeParam');
                });
            const auth = new Auth(authOptions);
            const user = new CognitoUser({
                Username: 'username',
                Pool: userPool
            });
            const userAfterSignedIn = Object.assign(
                {},
                user,
                {
                    "challengeName": "challengeName",
                    "challengeParam": "challengeParam"
                });

            expect.assertions(1);
            expect(await auth.signIn('username', 'password')).toEqual(userAfterSignedIn);

            spyon.mockClear();
        });

        test('totpRequired', async () => {
            const spyon = jest.spyOn(CognitoUser.prototype, "authenticateUser")
                .mockImplementationOnce((authenticationDetails, callback) => {
                    callback.totpRequired('challengeName', 'challengeParam');
                });
            const auth = new Auth(authOptions);
            const user = new CognitoUser({
                Username: 'username',
                Pool: userPool
            });
            const userAfterSignedIn = Object.assign(
                {},
                user,
                {
                    "challengeName": "challengeName",
                    "challengeParam": "challengeParam"
                });

            expect.assertions(1);
            expect(await auth.signIn('username', 'password')).toEqual(userAfterSignedIn);

            spyon.mockClear();
        });

        test('selectMFAType', async () => {
            const spyon = jest.spyOn(CognitoUser.prototype, "authenticateUser")
                .mockImplementationOnce((authenticationDetails, callback) => {
                    callback.selectMFAType('challengeName', 'challengeParam');
                });
            const auth = new Auth(authOptions);
            const user = new CognitoUser({
                Username: 'username',
                Pool: userPool
            });
            const userAfterSignedIn = Object.assign(
                {},
                user,
                {
                    "challengeName": "challengeName",
                    "challengeParam": "challengeParam"
                });

            expect.assertions(1);
            expect(await auth.signIn('username', 'password')).toEqual(userAfterSignedIn);

            spyon.mockClear();
        });

        test('newPasswordRequired', async () => {
            const spyon = jest.spyOn(CognitoUser.prototype, "authenticateUser")
                .mockImplementationOnce((authenticationDetails, callback) => {
                    callback.newPasswordRequired('userAttributes', 'requiredAttributes');
                });
            const auth = new Auth(authOptions);
            const user = new CognitoUser({
                Username: 'username',
                Pool: userPool
            });
            const userAfterSignedIn = Object.assign(
                {},
                user,
                {
                    "challengeName": "NEW_PASSWORD_REQUIRED",
                    "challengeParam": {
                        "requiredAttributes": "requiredAttributes",
                        "userAttributes": "userAttributes"
                    }
                });

            expect.assertions(1);
            expect(await auth.signIn('username', 'password')).toEqual(userAfterSignedIn);

            spyon.mockClear();
        });

        test('customChallenge', async () => {
            const spyon = jest.spyOn(CognitoUser.prototype, 'authenticateUser')
                .mockImplementationOnce((authenticationDetails, callback) => {
                    callback.customChallenge('challengeParam');
                });
            const spyon2 = jest.spyOn(CognitoUser.prototype, 'setAuthenticationFlowType')
                .mockImplementationOnce((type) => {

                });
            const auth = new Auth(authOptions);
            const user = new CognitoUser({
                Username: 'username',
                Pool: userPool
            });
            const userAfterSignedIn = Object.assign(
                {},
                user,
                {
                    "challengeName": "CUSTOM_CHALLENGE",
                    "challengeParam": "challengeParam"
                });

            expect.assertions(2);
            expect(await auth.signIn('username')).toEqual(userAfterSignedIn);
            expect(spyon2).toBeCalledWith('CUSTOM_AUTH');

            spyon2.mockClear();
            spyon.mockClear();
        });

        test('no userPool', async () => {
            const spyon = jest.spyOn(CognitoUser.prototype, 'authenticateUser');

            // @ts-ignore
            const auth = new Auth(authOptionsWithNoUserPoolId);

            expect.assertions(1);
            try {
                await auth.signIn('username', 'password');
            } catch (e) {
                expect(e).not.toBeNull();
            }

            spyon.mockClear();
        });

        test('no username', async () => {
            const spyon = jest.spyOn(CognitoUser.prototype, 'authenticateUser');
            const auth = new Auth(authOptions);

            expect.assertions(1);
            try {
                await auth.signIn(null, 'password');
            } catch (e) {
                expect(e).not.toBeNull();
            }

            spyon.mockClear();
        });
        });

    describe("confirmSignIn", () => {
        test('happy case', async () => {
            const spyon = jest.spyOn(CognitoUser.prototype, "sendMFACode")
                .mockImplementationOnce((code, callback) => {
                    callback.onSuccess(session);
                });
            const auth = new Auth(authOptions);
            const user = new CognitoUser({
                Username: 'username',
                Pool: userPool
            });

            expect.assertions(1);
            expect(await auth.confirmSignIn(user, 'code', null)).toEqual(user);

            spyon.mockClear();
        });

        test('onFailure', async () => {
            const spyon = jest.spyOn(CognitoUser.prototype, "sendMFACode")
                .mockImplementationOnce((code, callback) => {
                    callback.onFailure('err');
                });
            const auth = new Auth(authOptions);
            const user = new CognitoUser({
                Username: 'username',
                Pool: userPool
            });

            try {
                await auth.confirmSignIn(user, 'code', null);
            } catch (e) {
                expect(e).toBe('err');
            }

            spyon.mockClear();
        });

        test('no code', async () => {
            const spyon = jest.spyOn(CognitoUser.prototype, "sendMFACode");
            const auth = new Auth(authOptions);

            const user = new CognitoUser({
                Username: 'username',
                Pool: userPool
            });

            expect.assertions(1);
            try {
                await auth.confirmSignIn(user, null, null);
            } catch (e) {
                expect(e).not.toBeNull();
            }

            spyon.mockClear();
        });
    });

    describe('completeNewPassword', () => {
        test('happy case', async () => {
            const spyon = jest.spyOn(CognitoUser.prototype, 'completeNewPasswordChallenge')
                .mockImplementationOnce((password, requiredAttributes, callback) => {
                    callback.onSuccess(session);
                });

            const auth = new Auth(authOptions);
            const user = new CognitoUser({
                Username: 'username',
                Pool: userPool
            });

            expect.assertions(1);
            expect(await auth.completeNewPassword(user, 'password', {})).toEqual(user);

            spyon.mockClear();
        });

        test('on Failure', async () => {
            const spyon = jest.spyOn(CognitoUser.prototype, 'completeNewPasswordChallenge')
                .mockImplementationOnce((password, requiredAttributes, callback) => {
                    callback.onFailure('err');
                });

            const auth = new Auth(authOptions);
            const user = new CognitoUser({
                Username: 'username',
                Pool: userPool
            });

            expect.assertions(1);
            try {
                await auth.completeNewPassword(user, 'password', {});
            } catch (e) {
                expect(e).toBe('err');
            }

            spyon.mockClear();
        });

        test('mfaRequired', async () => {
            const spyon = jest.spyOn(CognitoUser.prototype, 'completeNewPasswordChallenge')
                .mockImplementationOnce((password, requiredAttributes, callback) => {
                    callback.mfaRequired('challengeName', 'challengeParam');
                });

            const auth = new Auth(authOptions);
            const user = new CognitoUser({
                Username: 'username',
                Pool: userPool
            });

            expect.assertions(1);
            expect(await auth.completeNewPassword(user, 'password', {})).toBe(user);

            spyon.mockClear();
        });

        test('mfaSetup', async () => {
            const spyon = jest.spyOn(CognitoUser.prototype, 'completeNewPasswordChallenge')
                .mockImplementationOnce((password, requiredAttributes, callback) => {
                    callback.mfaSetup('challengeName', 'challengeParam');
                });

            const auth = new Auth(authOptions);
            const user = new CognitoUser({
                Username: 'username',
                Pool: userPool
            });

            expect.assertions(1);
            expect(await auth.completeNewPassword(user, 'password', {})).toBe(user);

            spyon.mockClear();
        });

        test('no password', async () => {
            const auth = new Auth(authOptions);
            const user = new CognitoUser({
                Username: 'username',
                Pool: userPool
            });

            expect.assertions(1);
            try {
                await auth.completeNewPassword(user, null, {});
            } catch (e) {
                expect(e).toBe('Password cannot be empty');
            }
        });
    });

    describe('userAttributes', () => {
        test('happy case', async () => {
            const spyon = jest.spyOn(Auth.prototype, 'userSession')
                .mockImplementationOnce((user) => {
                    return new Promise((res, rej) => {
                        res('session');
                    });
                });

            const spyon2 = jest.spyOn(CognitoUser.prototype, 'getUserAttributes');

            const auth = new Auth(authOptions);
            const user = new CognitoUser({
                Username: 'username',
                Pool: userPool
            });

            expect.assertions(1);
            expect(await auth.userAttributes(user)).toBe('attributes');

            spyon.mockClear();
            spyon2.mockClear();
        });

        test('get userattributes failed', async () => {
            const spyon = jest.spyOn(Auth.prototype, 'userSession')
                .mockImplementationOnce((user) => {
                    return new Promise((res, rej) => {
                        res('session');
                    });
                });

            const spyon2 = jest.spyOn(CognitoUser.prototype, 'getUserAttributes')
                .mockImplementationOnce((callback) => {
                    callback('err');
                });

            const auth = new Auth(authOptions);
            const user = new CognitoUser({
                Username: 'username',
                Pool: userPool
            });

            expect.assertions(1);
            try {
                await auth.userAttributes(user);
            } catch (e) {
                expect(e).toBe('err');
            }

            spyon.mockClear();
            spyon2.mockClear();
        });
    });

    describe('currentSession', () => {
        test('happy case', async () => {
            const auth = new Auth(authOptions);
            const user = new CognitoUser({
                Username: 'username',
                Pool: userPool
            });

            const spyon = jest.spyOn(CognitoUserPool.prototype, "getCurrentUser")
                .mockImplementationOnce(() => {
                    return user;
                });

            const spyon2 = jest.spyOn(Auth.prototype, 'userSession').mockImplementationOnce(() => {
                return new Promise((res, rej) => {
                    res(session);
                })
            });
            expect.assertions(1);
            expect(await auth.currentSession()).toEqual(session);

            spyon.mockClear();
            spyon2.mockClear();
        });

        test('callback failure', async () => {
            const auth = new Auth(authOptions);

            const spyon = jest.spyOn(CognitoUserPool.prototype, "getCurrentUser")
                .mockImplementationOnce(() => {
                    return null;
                });

            expect.assertions(1);
            try {
                await auth.currentSession();
            } catch (e) {
                expect(e).toBe('No current user');
            }

            spyon.mockClear();
        });

        test('no UserPool', async () => {
            const auth = new Auth({
                userPoolId: undefined,
                userPoolWebClientId: "awsUserPoolsWebClientId",
                region: "region",
                identityPoolId: "awsCognitoIdentityPoolId",
<<<<<<< HEAD
                mandatorySignIn: false,
=======
                mandatorySignIn: false
>>>>>>> 84b9cc7a
            });

            expect.assertions(1);
            try {
                await auth.currentSession();
            } catch (e) {
                expect(e).toBe('No userPool');
            }
        });
    });

    describe('currentAuthenticatedUser', () => {
        test('happy case with source userpool', async () => {
            const auth = new Auth(authOptions);
            const user = new CognitoUser({
                Username: 'username',
                Pool: userPool
            });

            const spyon = jest.spyOn(Auth.prototype, 'currentUserPoolUser')
                .mockImplementationOnce(() => {
                    return new Promise((res, rej) => {
                        res(user);
                    });
                });

            const spyon2 = jest.spyOn(Auth.prototype, 'userAttributes').mockImplementationOnce(() => {
                return Promise.resolve([{
                    Name: 'name',
                    Value: 'val' 
                }]);
            });
            expect.assertions(1);
            expect(await auth.currentAuthenticatedUser()).toEqual({"attributes": {"name": "val"}});

            spyon.mockClear();

        });

        test('happy case with source federation', async () => {
            const auth = new Auth(authOptions);
            const user = new CognitoUser({
                Username: 'username',
                Pool: userPool
            });
            const spyon = jest.spyOn(Cache, 'getItem').mockImplementationOnce(() => {
                return 'federated_user';
            });

            expect.assertions(1);
            expect(await auth.currentAuthenticatedUser()).toBe('federated_user');

            spyon.mockClear();
        });
    });

    describe('userSession test', () => {
        test('happy case', async () => {
            const spyon = jest.spyOn(CognitoUser.prototype, 'getSession').mockImplementationOnce((callback) => {
                callback(null, session);
            });

            const auth = new Auth(authOptions);
            const user = new CognitoUser({
                Username: 'username',
                Pool: userPool
            });

            expect.assertions(1);
            expect(await auth.userSession(user)).toEqual(session);

            spyon.mockClear();
        });

        test('CognitoSession not valid and refresh successfully', async () => {
            const spyon = jest.spyOn(CognitoUser.prototype, 'getSession').mockImplementationOnce((callback) => {
                callback(null, session);
            });

            const spyon2 = jest.spyOn(CognitoUserSession.prototype, 'isValid').mockImplementationOnce(() => {
                return false;
            });

            const spyon3 = jest.spyOn(CognitoUser.prototype, 'refreshSession').mockImplementationOnce((refreshToken, callback) => {
                callback(null, session);
            });

            const auth = new Auth(authOptions);
            const user = new CognitoUser({
                Username: 'username',
                Pool: userPool
            });

            expect.assertions(1);
            expect(await auth.userSession(user)).toEqual(session);

            spyon.mockClear();
            spyon2.mockClear();
            spyon3.mockClear();
        });

        test('CognitoSession not valid and refresh fails', async () => {
            const spyon = jest.spyOn(CognitoUser.prototype, 'getSession').mockImplementationOnce((callback) => {
                callback(null, session);
            });

            const spyon2 = jest.spyOn(CognitoUserSession.prototype, 'isValid').mockImplementationOnce(() => {
                return false;
            });

            const spyon3 = jest.spyOn(CognitoUser.prototype, 'refreshSession').mockImplementationOnce((refreshToken, callback) => {
                callback('err', null);
            });

            const auth = new Auth(authOptions);
            const user = new CognitoUser({
                Username: 'username',
                Pool: userPool
            });

            expect.assertions(1);
            try {
                await auth.userSession(user);
            } catch (e) {
                expect(e).not.toBeNull();
            }

            spyon.mockClear();
            spyon2.mockClear();
            spyon3.mockClear();
        });

        test('callback error', async () => {
            const auth = new Auth(authOptions);
            const user = new CognitoUser({
                Username: 'username',
                Pool: userPool
            });

            const spyon = jest.spyOn(CognitoUser.prototype, "getSession")
                .mockImplementationOnce((callback) => {
                    callback('err', null);
                });

            expect.assertions(1);
            try {
                await auth.userSession(user);
            } catch (e) {
                expect(e).toBe('err');
            }

            spyon.mockClear();
    });
    });

    describe('currentUserCredentials test', () => {
        test('with federated info and not expired', async () => {
            const auth = new Auth(authOptions);

            const spyon = jest.spyOn(Cache, 'getItem')
                .mockImplementationOnce(() => {
                    return {
                        provider: 'google',
<<<<<<< HEAD
                        token: 'token',
                        user: { name: 'user' }
                    };
=======
                        token: 'token'
                    }
>>>>>>> 84b9cc7a
                });

            expect.assertions(1);
            expect(await auth.currentUserCredentials()).not.toBeUndefined();

            spyon.mockClear();
        });

        test('with federated info and expired, then refresh it successfully', async () => {
            const auth = new Auth(authOptions);

            const spyon = jest.spyOn(Cache, 'getItem')
                .mockImplementationOnce(() => {
                    return {
                        provider: 'google',
                        token: 'token',
                        expires_at: 0
                    }
                });

            auth._refreshHandlers = {
                google: () => {
                    return Promise.resolve({
                        token: 'new_token',
                        expires_at: 1
                    });
                }
            }
            expect.assertions(1);
             expect(await auth.currentUserCredentials()).not.toBeUndefined();

            spyon.mockClear();
        });

        test('with federated info and expired, no refresh handler provided', async () => {
            const auth = new Auth(authOptions);

            const spyon = jest.spyOn(Cache, 'getItem')
                .mockImplementationOnce(() => {
                    return {
                        provider: 'google',
                        token: 'token',
                        expires_at: 0
                    }
                });

            auth._refreshHandlers = null;
            expect.assertions(1);
            try {
                await auth.currentUserCredentials();
            } catch (e) {
                expect(e).not.toBeNull();
            }

            spyon.mockClear();
        });

        test('with federated info and expired, then refresh failed', async () => {
            const auth = new Auth(authOptions);

            const spyon = jest.spyOn(Cache, 'getItem')
                .mockImplementationOnce(() => {
                    return {
                        provider: 'google',
                        token: 'token',
                        expires_at: 0
                    }
                });

            auth._refreshHandlers = {
                google: () => {
                    return Promise.reject('err');
                }
            }
            expect.assertions(1);
            try {
                await auth.currentUserCredentials();
            } catch (e) {
                expect(e).not.toBeNull();
            }

            spyon.mockClear();
        });


    });

    describe('currentCrendentials', () => {
        test('happy case when auth has credentials', async () => {
            const auth = new Auth(authOptions);
            const cred = new CognitoIdentityCredentials({
                    IdentityPoolId: 'identityPoolId',
                }, {
                    region: 'region',
                });
            cred.expired = false;
            cred.expireTime = (new Date().getTime()) * 2;

            auth['credentials'] = cred;

            expect.assertions(1);
            expect(await auth.currentCredentials()).not.toBeNull();

        });
    });


    describe('verifyUserAttribute test', () => {
        test('happy case', async () => {
            const spyon = jest.spyOn(CognitoUser.prototype, "getAttributeVerificationCode");

            const auth = new Auth(authOptions);
            const user = new CognitoUser({
                Username: 'username',
                Pool: userPool
            });

            expect.assertions(1);
            expect(await auth.verifyUserAttribute(user, {})).toBe("success");

            spyon.mockClear();

        });

        test('onFailure', async () => {
            const spyon = jest.spyOn(CognitoUser.prototype, "getAttributeVerificationCode")
                .mockImplementationOnce((attr, callback) => {
                    callback.onFailure('err');
                });

            const auth = new Auth(authOptions);
            const user = new CognitoUser({
                Username: 'username',
                Pool: userPool
            });

            expect.assertions(1);
            try {
                await auth.verifyUserAttribute(user, {});
            } catch (e) {
                expect(e).toBe("err");
            }

            spyon.mockClear();
        });
    });

    describe('verifyUserAttributeSubmit', () => {
        test('happy case', async () => {
            const spyon = jest.spyOn(CognitoUser.prototype, "verifyAttribute");

            const auth = new Auth(authOptions);
            const user = new CognitoUser({
                Username: 'username',
                Pool: userPool
            });

            expect.assertions(1);
            expect(await auth.verifyUserAttributeSubmit(user, {}, 'code')).toBe("success");

            spyon.mockClear();
        });

        test('onFailure', async () => {
            const spyon = jest.spyOn(CognitoUser.prototype, "verifyAttribute")
                .mockImplementationOnce((attr, code, callback) => {
                    callback.onFailure('err');
                });

            const auth = new Auth(authOptions);
            const user = new CognitoUser({
                Username: 'username',
                Pool: userPool
            });

            expect.assertions(1);
            try {
                await auth.verifyUserAttributeSubmit(user, {}, 'code');
            } catch (e) {
                expect(e).toBe("err");
            }

            spyon.mockClear();
        });

        test('code empty', async () => {
            const auth = new Auth(authOptions);
            const user = new CognitoUser({
                Username: 'username',
                Pool: userPool
            });

            expect.assertions(1);
            try {
                await auth.verifyUserAttributeSubmit(user, {}, null);
            } catch (e) {
                expect(e).toBe('Code cannot be empty');
            }
        });
    });

    describe('verifyCurrentUserAttribute test', () => {
        test('happy case', async () => {
            const auth = new Auth(authOptions);
            const user = new CognitoUser({
                Username: 'username',
                Pool: userPool
            });

            const spyon = jest.spyOn(Auth.prototype, 'currentUserPoolUser')
                .mockImplementationOnce(() => {
                    return new Promise((res, rej) => {
                        res(user);
                    });
                });

            const spyon2 = jest.spyOn(Auth.prototype, 'verifyUserAttribute')
                .mockImplementationOnce(() => {
                    return new Promise((res, rej) => {
                        res();
                    });
                });

            await auth.verifyCurrentUserAttribute('attr');

            expect.assertions(2);
            expect(spyon).toBeCalled();
            expect(spyon2).toBeCalledWith(user, 'attr');

            spyon.mockClear();
            spyon2.mockClear();
        });
    });

    describe('verifyCurrentUserAttributeSubmit test', () => {
        test('happy case', async () => {
            const auth = new Auth(authOptions);
            const user = new CognitoUser({
                Username: 'username',
                Pool: userPool
            });

            const spyon = jest.spyOn(Auth.prototype, 'currentUserPoolUser')
                .mockImplementationOnce(() => {
                    return new Promise((res, rej) => {
                        res(user);
                    });
                });

            const spyon2 = jest.spyOn(Auth.prototype, 'verifyUserAttributeSubmit')
                .mockImplementationOnce(() => {
                    return new Promise((res, rej) => {
                        res();
                    });
                });

            await auth.verifyCurrentUserAttributeSubmit('attr', 'code');

            expect.assertions(2);
            expect(spyon).toBeCalled();
            expect(spyon2).toBeCalledWith(user, 'attr', 'code');

            spyon.mockClear();
            spyon2.mockClear();
        });
    });

    describe('signOut', () => {
        test('happy case', async () => {
            const auth = new Auth(authOptions);

            const user = new CognitoUser({
                Username: 'username',
                Pool: userPool
            });

            const spyon = jest.spyOn(CognitoIdentityCredentials.prototype, "clearCachedId");
            const spyon2 = jest.spyOn(Cache, 'removeItem');
            const spyon3 = jest.spyOn(CognitoUserPool.prototype, "getCurrentUser")
            .mockImplementationOnce(() => {
                return user;
            });

            await auth.signOut();

            expect.assertions(2);
            expect(spyon).toBeCalled();
            expect(spyon2).toBeCalledWith('federatedInfo');

            spyon.mockClear();
            spyon2.mockClear();
            spyon3.mockClear();
        });

<<<<<<< HEAD
        test('happy case for source userpool', async () => {
            const auth = new Auth(authOptions);
            const user = new CognitoUser({
                Username: 'username',
                Pool: userPool
            });
            auth['credentials_source'] = 'aws';
            auth['credentials'] = new CognitoIdentityCredentials({
                IdentityPoolId: 'identityPoolId'
            });

            const spyonAuth = jest.spyOn(Auth.prototype, "currentUserCredentials")
            .mockImplementationOnce(() => {
                return new Promise((resolve, reject) => { resolve(); });
            });
            const spyon = jest.spyOn(CognitoUserPool.prototype, "getCurrentUser")
            .mockImplementationOnce(() => {
                return user;
            });
            const spyon2 = jest.spyOn(CognitoUser.prototype, "signOut");
            // @ts-ignore

            await auth.signOut();

            expect.assertions(1);
            expect(spyon2).toBeCalled();

            spyonAuth.mockClear();
            spyon.mockClear();
            spyon2.mockClear();
        });

        test('no UserPool', async () => {
            // @ts-ignore
=======
        test('happy case for no userpool', async () => {
>>>>>>> 84b9cc7a
            const auth = new Auth(authOptionsWithNoUserPoolId);

            expect(await auth.signOut()).toBeUndefined();            
        });

        test('no User in userpool', async () => {
            const auth = new Auth(authOptions);

            const spyon = jest.spyOn(CognitoUserPool.prototype, 'getCurrentUser')
                .mockImplementationOnce(() => {
                    return null;
                });
            expect(await auth.signOut()).toBeUndefined();           

            spyon.mockClear();
        });

        test('get guest credentials failed', async() => {
            const auth = new Auth(authOptionsWithNoUserPoolId);

            const cognitoCredentialSpyon = jest.spyOn(CognitoIdentityCredentials.prototype, 'getPromise').mockImplementation(() => {
                return new Promise((res, rej) => {
                    rej('err');
                });
            });

            expect(await auth.signOut()).toBeUndefined();     

            cognitoCredentialSpyon.mockClear();
        });
    });

    describe('changePassword', () => {
        test('happy case', async () => {
            const auth = new Auth(authOptions);
            const user = new CognitoUser({
                Username: 'username',
                Pool: userPool
            });
            const oldPassword = 'oldPassword1';
            const newPassword = 'newPassword1.';

            const spyon = jest.spyOn(Auth.prototype, 'userSession').mockImplementationOnce(() => {
                return new Promise((res, rej) => {
                    res(session);
                })
            });

            expect.assertions(1);
            expect(await auth.changePassword(user, oldPassword, newPassword)).toBe('SUCCESS');

            spyon.mockClear();
        });
    });

    describe('forgotPassword', () => {
        test('happy case', async () => {
            const spyon = jest.spyOn(CognitoUser.prototype, "forgotPassword");

            const auth = new Auth(authOptions);

            expect.assertions(1);
            expect(await auth.forgotPassword('username')).toBeUndefined();

            spyon.mockClear();
        });

        test('onFailue', async () => {
            const spyon = jest.spyOn(CognitoUser.prototype, "forgotPassword")
                .mockImplementationOnce((callback) => {
                    callback.onFailure('err');
                });

            const auth = new Auth(authOptions);

            expect.assertions(1);
            try {
                await auth.forgotPassword('username');
            } catch (e) {
                expect(e).toBe('err');
            }

            spyon.mockClear();
        });

        test('inputVerficationCode', async () => {
            const spyon = jest.spyOn(CognitoUser.prototype, "forgotPassword")
                .mockImplementationOnce((callback) => {
                    callback.inputVerificationCode('data');
                });

            const auth = new Auth(authOptions);

            expect.assertions(1);
            expect(await auth.forgotPassword('username')).toBe('data');

            spyon.mockClear();
        });

        test('no user pool id', async () => {
            const spyon = jest.spyOn(CognitoUser.prototype, "forgotPassword");

            // @ts-ignore
            const auth = new Auth(authOptionsWithNoUserPoolId);

            expect.assertions(1);
            try {
                await auth.forgotPassword('username');
            } catch (e) {
                expect(e).not.toBeNull();
            }
            spyon.mockClear();
        });

        test('no username', async () => {
            const spyon = jest.spyOn(CognitoUser.prototype, "forgotPassword");

            const auth = new Auth(authOptions);

            expect.assertions(1);
            try {
                await auth.forgotPassword(null);
            } catch (e) {
                expect(e).not.toBeNull();
            }
            spyon.mockClear();
        });
    });

    describe('forgotPasswordSubmit', () => {
        test('happy case', async () => {
            const spyon = jest.spyOn(CognitoUser.prototype, "confirmPassword");

            const auth = new Auth(authOptions);

            expect.assertions(1);
            expect(await auth.forgotPasswordSubmit('username', 'code', 'password')).toBeUndefined();

            spyon.mockClear();
        });

        test('confirmPassword failed', async () => {
            const spyon = jest.spyOn(CognitoUser.prototype, "confirmPassword")
                .mockImplementationOnce((code, password, callback) => {
                    callback.onFailure('err');
                });

            const auth = new Auth(authOptions);

            expect.assertions(1);
            try {
                await auth.forgotPasswordSubmit('username', 'code', 'password');
            } catch (e) {
                expect(e).toBe('err');
            }

            spyon.mockClear();
        });

        test('no user pool', async () => {
            // @ts-ignore
            const auth = new Auth(authOptionsWithNoUserPoolId);

            expect.assertions(1);
            try {
                await auth.forgotPasswordSubmit('username', 'code', 'password');
            } catch (e) {
                expect(e).not.toBeNull();
            }
        });

        test('no username', async () => {
            const auth = new Auth(authOptions);

            expect.assertions(1);
            try {
                await auth.forgotPasswordSubmit(null, 'code', 'password');
            } catch (e) {
                expect(e).not.toBeNull();
            }
        });

        test('no code', async () => {
            const auth = new Auth(authOptions);

            expect.assertions(1);
            try {
                await auth.forgotPasswordSubmit('username', null, 'password');
            } catch (e) {
                expect(e).not.toBeNull();
            }
        });

        test('no password', async () => {
            const auth = new Auth(authOptions);

            expect.assertions(1);
            try {
                await auth.forgotPasswordSubmit('username', 'code', null);
            } catch (e) {
                expect(e).not.toBeNull();
            }
        });
    });

    describe('currentUserInfo test', () => {
        test('happy case with aws or userpool source', async () => {
            const auth = new Auth(authOptions);
            const user = new CognitoUser({
                Username: 'username',
                Pool: userPool
            });
            auth['credentials_source'] = 'aws';

            const spyon = jest.spyOn(Auth.prototype, 'currentUserPoolUser')
                .mockImplementationOnce(() => {
                    return new Promise((res, rej) => {
                        res({
                            username: 'username'
                        });
                    });
                });

            const spyon2 = jest.spyOn(Auth.prototype, 'userAttributes')
                .mockImplementationOnce(() => {
                    auth['credentials'] = new CognitoIdentityCredentials({
                        IdentityPoolId: 'identityPoolId',
                        IdentityId: 'identityId'
                    });
                    auth['credentials']['identityId'] = 'identityId';
                    return new Promise((res, rej) => {
                        res([
                            { Name: 'email', Value: 'email' },
                            { Name: 'phone_number', Value: 'phone_number' },
                            { Name: 'email_verified', Value: 'false' },
                            { Name: 'phone_number_verified', Value: 'true' },
                            { Name: 'sub', Value: 'fefefe' }
                        ]);
                    });
                });

            const spyon3 = jest.spyOn(Auth.prototype, 'currentCredentials').mockImplementationOnce(() => {
                auth['credentials'] = {
                    identityId: 'identityId'
                }
                return Promise.resolve();
            });

            expect.assertions(1);
            expect(await auth.currentUserInfo()).toEqual({
                username: 'username',
                id: 'identityId',
                attributes: {
                    email: 'email',
                    phone_number: 'phone_number',
                    email_verified: false,
                    phone_number_verified: true
                }
            });

            spyon.mockClear();
            spyon2.mockClear();
        });

        test('return empty object if error happens', async () => {
            const auth = new Auth(authOptions);
            const user = new CognitoUser({
                Username: 'username',
                Pool: userPool
            });
            auth['credentials_source'] = 'aws';
            auth['credentials'] = new CognitoIdentityCredentials({
                IdentityPoolId: 'identityPoolId',
                IdentityId: 'identityId'
            });

            const spyon = jest.spyOn(Auth.prototype, 'currentUserPoolUser')
                .mockImplementationOnce(() => {
                    return new Promise((res, rej) => {
                        res({
                            username: 'username'
                        });
                    });
                });

            const spyon2 = jest.spyOn(Auth.prototype, 'userAttributes')
                .mockImplementationOnce(() => {
                    return new Promise((res, rej) => {
                        rej('err');
                    });
                });

            expect.assertions(1);
            expect(await auth.currentUserInfo()).toEqual({});

            spyon.mockClear();
            spyon2.mockClear();
        });

        test('no credentials source', async () => {
            const auth = new Auth(authOptions);
            const user = new CognitoUser({
                Username: 'username',
                Pool: userPool
            });
            auth['credentials_source'] = null;


            expect.assertions(1);
            expect(await auth.currentUserInfo()).toEqual(null);
        });

        test('no current userpool user', async () => {
            const auth = new Auth(authOptions);
            const user = new CognitoUser({
                Username: 'username',
                Pool: userPool
            });
            auth['credentials_source'] = 'aws';

            const spyon = jest.spyOn(Auth.prototype, 'currentUserPoolUser')
                .mockImplementationOnce(() => {
                    return new Promise((res, rej) => {
                        res(null);
                    });
                });

            expect.assertions(1);
            expect(await auth.currentUserInfo()).toBeNull();

            spyon.mockClear();
        });

        test('federated user', async () => {
            const auth = new Auth(authOptions);
            const user = new CognitoUser({
                Username: 'username',
                Pool: userPool
            });
            auth['credentials_source'] = 'federated';
            auth['user'] = 'federated_user';

            expect.assertions(1);
            expect(await auth.currentUserInfo()).toBe('federated_user');
        });
    });

    describe('updateUserAttributes test', () => {
        test('happy case', async () => {
            const auth = new Auth(authOptions);
            const user = new CognitoUser({
                Username: 'username',
                Pool: userPool
            });
            const attributes = {
                'email': 'email',
                'phone_number': 'phone_number',
                'sub': 'sub'
<<<<<<< HEAD
            };
            expect.assertions(1);
            expect(await auth.updateUserAttributes(user, attributes)).toBe('SUCCESS');
=======
            }
            const spyon = jest.spyOn(Auth.prototype, 'userSession').mockImplementationOnce(() => {
                return new Promise((res, rej) => {
                    res(session);
                })
            });
            
            expect.assertions(1);
            expect(await auth.updateUserAttributes(user,attributes)).toBe('SUCCESS');

            spyon.mockClear();
>>>>>>> 84b9cc7a
        });
    });

    describe('federatedSignIn test', () => {
        test('happy case', () => {
            const auth = new Auth(authOptions);

            const spyon = jest.spyOn(Cache, 'setItem').mockImplementationOnce(() => {
                return;
            });

            auth.federatedSignIn('google', { token: 'token', expires_at: 1234 }, { user: 'user' });

            expect(spyon).toBeCalledWith('federatedInfo', {
                provider: 'google',
                token: 'token',
                user: { user: 'user' },
                expires_at: 1234
            },
            {
                priority: 1
            });
            spyon.mockClear();
        });
    });

    describe('verifiedContact test', () => {
        test('happy case with unverified', async () => {
            const spyon = jest.spyOn(Auth.prototype, 'userAttributes')
                .mockImplementationOnce(() => {
                    return new Promise((res, rej) => {
                        res([{
                            Name: 'email',
                            Value: 'email@amazon.com'
                        },
                        {
                            Name: 'phone_number',
                            Value: '+12345678901'
                        }]);
                    });
                });

            const auth = new Auth(authOptions);
            const user = new CognitoUser({
                Username: 'username',
                Pool: userPool
            });

            expect(await auth.verifiedContact(user)).toEqual({
                "unverified": { "email": "email@amazon.com", "phone_number": "+12345678901" },
                "verified": {}
            });

            spyon.mockClear();
        });

        test('happy case with unverified', async () => {
            const spyon = jest.spyOn(Auth.prototype, 'userAttributes')
                .mockImplementationOnce(() => {
                    return new Promise((res, rej) => {
                        res([{
                            Name: 'email',
                            Value: 'email@amazon.com'
                        },
                        {
                            Name: 'phone_number',
                            Value: '+12345678901'
                        },
                        {
                            Name: 'email_verified',
                            Value: true
                        },
                        {
                            Name: 'phone_number_verified',
                            Value: true
                        }]);
                    });
                });

            const auth = new Auth(authOptions);
            const user = new CognitoUser({
                Username: 'username',
                Pool: userPool
            });

            expect(await auth.verifiedContact(user)).toEqual({
                "unverified": {},
                "verified": { "email": "email@amazon.com", "phone_number": "+12345678901" }
            });

            spyon.mockClear();
        });
    });

    describe('currentUserPoolUser test', () => {
        test('happy case', async () => {
            const auth = new Auth(authOptions);
            const user = new CognitoUser({
                Username: 'username',
                Pool: userPool
            });

            const spyon = jest.spyOn(CognitoUserPool.prototype, 'getCurrentUser')
                .mockImplementation(() => {
                    return user;
                });
            const spyon2 = jest.spyOn(CognitoUser.prototype, 'getSession')
                .mockImplementation((callback) => {
                    return callback(null, 'session');
                });

            expect.assertions(1);
            auth.currentUserPoolUser()
                .then((user) => {
                    expect(user).toEqual(user);
                    spyon.mockClear();
                    spyon2.mockClear();
                })
                .catch((e) => {
                    expect(e).toBe('No current user in userPool');
                });

            // expect(await auth.currentUserPoolUser()).toEqual(user);
        });

        test('no current user', async () => {
            const auth = new Auth(authOptions);
            const user = new CognitoUser({
                Username: 'username',
                Pool: userPool
            });

            const spyon = jest.spyOn(CognitoUserPool.prototype, 'getCurrentUser')
                .mockImplementation(() => {
                    return null;
                });

            expect.assertions(1);
            try {
                await auth.currentUserPoolUser();
            } catch (e) {
                expect(e).toBe('No current user in userPool');
            }

            spyon.mockClear();
        });

        test('No userPool', async () => {
            // @ts-ignore
            const auth = new Auth(authOptionsWithNoUserPoolId);
            const user = new CognitoUser({
                Username: 'username',
                Pool: userPool
            });

            expect.assertions(1);
            try {
                await auth.currentUserPoolUser();
            } catch (e) {
                expect(e).toBe('No userPool');
            }
        });

        test('get session error', async () => {
            const auth = new Auth(authOptions);
            const user = new CognitoUser({
                Username: 'username',
                Pool: userPool
            });

            const spyon = jest.spyOn(CognitoUserPool.prototype, 'getCurrentUser')
                .mockImplementation(() => {
                    return user;
                });
            const spyon2 = jest.spyOn(CognitoUser.prototype, 'getSession')
                .mockImplementation((callback) => {
                    return callback('err', null);
                });

            expect.assertions(1);
            try {
                await auth.currentUserPoolUser();
            } catch (e) {
                expect(e).toBe('err');
            }

            spyon.mockClear();
            spyon2.mockClear();
        });
    });

<<<<<<< HEAD
    describe('sendCustomChallengeAnswer', () => {
        test('happy case', async () => {
            const spyon = jest.spyOn(CognitoUser.prototype, 'sendCustomChallengeAnswer')
                .mockImplementationOnce((challengeResponses, callback) => {
                    callback.onSuccess(session);
                });
            const auth = new Auth(authOptions);
            const user = new CognitoUser({
                Username: 'username',
                Pool: userPool
            });
            const userAfterCustomChallengeAnswer = Object.assign(
                new CognitoUser({
                    Username: 'username',
                    Pool: userPool
                }),
                {
                    "challengeName": "CUSTOM_CHALLENGE",
                    "challengeParam": "challengeParam"
                });

            expect.assertions(1);
            expect(await auth.sendCustomChallengeAnswer(userAfterCustomChallengeAnswer, 'challengeResponse')).toEqual(user);

            spyon.mockClear();
        });

        test('customChallenge', async () => {
            const spyon = jest.spyOn(CognitoUser.prototype, 'sendCustomChallengeAnswer')
                .mockImplementationOnce((challengeResponses, callback) => {
                    callback.customChallenge('challengeParam');
                });
            const auth = new Auth(authOptions);
            const user = new CognitoUser({
                Username: 'username',
                Pool: userPool
            });
            const userAfterCustomChallengeAnswer = Object.assign(
                new CognitoUser({
                    Username: 'username',
                    Pool: userPool
                }),
                {
                    "challengeName": "CUSTOM_CHALLENGE",
                    "challengeParam": "challengeParam"
                });

            expect.assertions(1);
            expect(await auth.sendCustomChallengeAnswer(userAfterCustomChallengeAnswer, 'challengeResponse')).toEqual(userAfterCustomChallengeAnswer);

            spyon.mockClear();
        });

        test('onFailure', async () => {
            const spyon = jest.spyOn(CognitoUser.prototype, 'sendCustomChallengeAnswer')
                .mockImplementationOnce((challengeResponses, callback) => {
                    callback.onFailure('err');
                });

            const auth = new Auth(authOptions);
            const userAfterCustomChallengeAnswer = Object.assign(
                new CognitoUser({
                    Username: 'username',
                    Pool: userPool
                }),
                {
                    "challengeName": "CUSTOM_CHALLENGE",
                    "challengeParam": "challengeParam"
                });

            expect.assertions(1);
            try {
                await auth.sendCustomChallengeAnswer(userAfterCustomChallengeAnswer, 'challengeResponse');
            } catch (e) {
                expect(e).toBe('err');
            }

            spyon.mockClear();
        });

        test('no userPool', async () => {
            const spyon = jest.spyOn(CognitoUser.prototype, 'sendCustomChallengeAnswer');

            // @ts-ignore
            const auth = new Auth(authOptionsWithNoUserPoolId);
            const userAfterCustomChallengeAnswer = Object.assign(
                new CognitoUser({
                    Username: 'username',
                    Pool: userPool
                }),
                {
                    "challengeName": "CUSTOM_CHALLENGE",
                    "challengeParam": "challengeParam"
                });

            expect.assertions(1);
            try {
                await auth.sendCustomChallengeAnswer(userAfterCustomChallengeAnswer, 'challengeResponse');
            } catch (e) {
                expect(e).not.toBeNull();
            }

            spyon.mockClear();
        });
    });

=======
    describe('hosted ui test', () => {
        test('happy case', () => {
            const oauth = {};

            const authOptions = {
                Auth: {
                    userPoolId: "awsUserPoolsId",
                    userPoolWebClientId: "awsUserPoolsWebClientId",
                    region: "region",
                    identityPoolId: "awsCognitoIdentityPoolId",
                    oauth
                }
            };
            const spyon = jest.spyOn(Auth.prototype, 'currentAuthenticatedUser').mockImplementationOnce(() => {
                return Promise.reject('err');
            });


            const auth = new Auth(authOptions);
            expect(spyon).toBeCalled();

            spyon.mockClear();
          
        });
    });
>>>>>>> 84b9cc7a
});


    
<|MERGE_RESOLUTION|>--- conflicted
+++ resolved
@@ -186,26 +186,16 @@
     userPoolWebClientId: "awsUserPoolsWebClientId",
     region: "region",
     identityPoolId: "awsCognitoIdentityPoolId",
-<<<<<<< HEAD
-    mandatorySignIn: false,
-};
-=======
     mandatorySignIn: false
 }
->>>>>>> 84b9cc7a
 
 const authOptionsWithNoUserPoolId : AuthOptions = {
     userPoolId: null,
     userPoolWebClientId: "awsUserPoolsWebClientId",
     region: "region",
-<<<<<<< HEAD
-    identityPoolId: "awsCognitoIdentityPoolId"
-};
-=======
     identityPoolId: "awsCognitoIdentityPoolId",
     mandatorySignIn: false
 }
->>>>>>> 84b9cc7a
 
 const userPool = new CognitoUserPool({
     UserPoolId: authOptions.userPoolId,
@@ -953,11 +943,7 @@
                 userPoolWebClientId: "awsUserPoolsWebClientId",
                 region: "region",
                 identityPoolId: "awsCognitoIdentityPoolId",
-<<<<<<< HEAD
-                mandatorySignIn: false,
-=======
                 mandatorySignIn: false
->>>>>>> 84b9cc7a
             });
 
             expect.assertions(1);
@@ -1121,14 +1107,8 @@
                 .mockImplementationOnce(() => {
                     return {
                         provider: 'google',
-<<<<<<< HEAD
-                        token: 'token',
-                        user: { name: 'user' }
-                    };
-=======
                         token: 'token'
                     }
->>>>>>> 84b9cc7a
                 });
 
             expect.assertions(1);
@@ -1423,7 +1403,6 @@
             spyon3.mockClear();
         });
 
-<<<<<<< HEAD
         test('happy case for source userpool', async () => {
             const auth = new Auth(authOptions);
             const user = new CognitoUser({
@@ -1456,11 +1435,8 @@
             spyon2.mockClear();
         });
 
-        test('no UserPool', async () => {
+        test('happy case for no userpool', async () => {
             // @ts-ignore
-=======
-        test('happy case for no userpool', async () => {
->>>>>>> 84b9cc7a
             const auth = new Auth(authOptionsWithNoUserPoolId);
 
             expect(await auth.signOut()).toBeUndefined();            
@@ -1819,11 +1795,6 @@
                 'email': 'email',
                 'phone_number': 'phone_number',
                 'sub': 'sub'
-<<<<<<< HEAD
-            };
-            expect.assertions(1);
-            expect(await auth.updateUserAttributes(user, attributes)).toBe('SUCCESS');
-=======
             }
             const spyon = jest.spyOn(Auth.prototype, 'userSession').mockImplementationOnce(() => {
                 return new Promise((res, rej) => {
@@ -1835,7 +1806,6 @@
             expect(await auth.updateUserAttributes(user,attributes)).toBe('SUCCESS');
 
             spyon.mockClear();
->>>>>>> 84b9cc7a
         });
     });
 
@@ -2027,7 +1997,6 @@
         });
     });
 
-<<<<<<< HEAD
     describe('sendCustomChallengeAnswer', () => {
         test('happy case', async () => {
             const spyon = jest.spyOn(CognitoUser.prototype, 'sendCustomChallengeAnswer')
@@ -2127,14 +2096,13 @@
             try {
                 await auth.sendCustomChallengeAnswer(userAfterCustomChallengeAnswer, 'challengeResponse');
             } catch (e) {
-                expect(e).not.toBeNull();
-            }
-
-            spyon.mockClear();
-        });
-    });
-
-=======
+                expect(e).toBe('No userPool');
+            }
+
+            spyon.mockClear();
+        });
+    });
+
     describe('hosted ui test', () => {
         test('happy case', () => {
             const oauth = {};
@@ -2160,7 +2128,6 @@
           
         });
     });
->>>>>>> 84b9cc7a
 });
 
 
