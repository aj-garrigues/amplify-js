--- conflicted
+++ resolved
@@ -1,39 +1,32 @@
-/*
- * Copyright 2017-2017 Amazon.com, Inc. or its affiliates. All Rights Reserved.
- *
- * Licensed under the Apache License, Version 2.0 (the "License"). You may not use this file except in compliance with
- * the License. A copy of the License is located at
- *
- *     http://aws.amazon.com/apache2.0/
- *
- * or in the "license" file accompanying this file. This file is distributed on an "AS IS" BASIS, WITHOUT WARRANTIES OR
- * CONDITIONS OF ANY KIND, either express or implied. See the License for the specific language governing permissions
- * and limitations under the License.
- */
-
-import AuthClass from './Auth';
-
-<<<<<<< HEAD
-import { ConsoleLogger as Logger, Credentials } from '../Common';
-=======
-import { ConsoleLogger as Logger, Amplify } from '../Common';
->>>>>>> 5a8069d5
-
-const logger = new Logger('Auth');
-
-let _instance: AuthClass = null;
-
-if (!_instance) {
-    logger.debug('Create Auth Instance');
-    _instance = new AuthClass(null);
-}
-
-const Auth = _instance;
-<<<<<<< HEAD
-Credentials.setAuthClass(Auth);
-=======
-Amplify.register(Auth);
->>>>>>> 5a8069d5
-
-export default Auth;
-export { AuthClass };
+/*
+ * Copyright 2017-2017 Amazon.com, Inc. or its affiliates. All Rights Reserved.
+ *
+ * Licensed under the Apache License, Version 2.0 (the "License"). You may not use this file except in compliance with
+ * the License. A copy of the License is located at
+ *
+ *     http://aws.amazon.com/apache2.0/
+ *
+ * or in the "license" file accompanying this file. This file is distributed on an "AS IS" BASIS, WITHOUT WARRANTIES OR
+ * CONDITIONS OF ANY KIND, either express or implied. See the License for the specific language governing permissions
+ * and limitations under the License.
+ */
+
+import AuthClass from './Auth';
+
+import { ConsoleLogger as Logger, Credentials, Amplify } from '../Common';
+
+const logger = new Logger('Auth');
+
+let _instance: AuthClass = null;
+
+if (!_instance) {
+    logger.debug('Create Auth Instance');
+    _instance = new AuthClass(null);
+}
+
+const Auth = _instance;
+Credentials.setAuthClass(Auth);
+Amplify.register(Auth);
+
+export default Auth;
+export { AuthClass };