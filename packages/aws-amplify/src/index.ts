/*
 * Copyright 2019 Amazon.com, Inc. or its affiliates. All Rights Reserved.
 *
 * Licensed under the Apache License, Version 2.0 (the "License"). You may not use this file except in compliance with
 * the License. A copy of the License is located at
 *
 *     http://aws.amazon.com/apache2.0/
 *
 * or in the "license" file accompanying this file. This file is distributed on an "AS IS" BASIS, WITHOUT WARRANTIES OR
 * CONDITIONS OF ANY KIND, either express or implied. See the License for the specific language governing permissions
 * and limitations under the License.
 */

<<<<<<< HEAD
import { Amplify, ServiceWorker } from '@aws-amplify/core';
import { Auth } from '@aws-amplify/auth';
import { BrowserStorageCache } from '@aws-amplify/cache';

/** Always importing Auth when users import Amplify such that
	for unauthenticated access (no sign in and sign up),
	users don't have to import Auth explicitly **/
Amplify.Auth = Auth;
Amplify.Cache = BrowserStorageCache;
Amplify.ServiceWorker = ServiceWorker;

=======
export { Amplify } from './amplifySingleton';
>>>>>>> 488118e2
export {
	Analytics,
	AnalyticsProvider,
	AWSPinpointProvider,
	AWSKinesisProvider,
	AWSKinesisFirehoseProvider,
	AmazonPersonalizeProvider,
} from '@aws-amplify/analytics';
export { Auth } from '@aws-amplify/auth';
export { Storage, StorageClass } from '@aws-amplify/storage';
export { API, APIClass, graphqlOperation } from '@aws-amplify/api';
export {
	AuthModeStrategyType,
	DataStore,
	Predicates,
	SortDirection,
	syncExpression,
} from '@aws-amplify/datastore';
export { PubSub } from '@aws-amplify/pubsub';
export { BrowserStorageCache as Cache } from '@aws-amplify/cache';
export { Interactions } from '@aws-amplify/interactions';
export { Notifications } from '@aws-amplify/notifications';
export { XR } from '@aws-amplify/xr';
export { Predictions } from '@aws-amplify/predictions';
export {
	ConsoleLogger as Logger,
	Hub,
	ClientDevice,
	Signer,
	I18n,
	ServiceWorker,
	AWSCloudWatchProvider,
} from '@aws-amplify/core';
export { withSSRContext } from './withSSRContext';
export { Geo } from '@aws-amplify/geo';<|MERGE_RESOLUTION|>--- conflicted
+++ resolved
@@ -11,21 +11,7 @@
  * and limitations under the License.
  */
 
-<<<<<<< HEAD
-import { Amplify, ServiceWorker } from '@aws-amplify/core';
-import { Auth } from '@aws-amplify/auth';
-import { BrowserStorageCache } from '@aws-amplify/cache';
-
-/** Always importing Auth when users import Amplify such that
-	for unauthenticated access (no sign in and sign up),
-	users don't have to import Auth explicitly **/
-Amplify.Auth = Auth;
-Amplify.Cache = BrowserStorageCache;
-Amplify.ServiceWorker = ServiceWorker;
-
-=======
 export { Amplify } from './amplifySingleton';
->>>>>>> 488118e2
 export {
 	Analytics,
 	AnalyticsProvider,
