--- conflicted
+++ resolved
@@ -56,14 +56,9 @@
   },
   "dependencies": {
     "amazon-cognito-identity-js": "^2.0.0",
-<<<<<<< HEAD
-    "aws-sdk": "2.193.0",
+    "aws-sdk": "2.198.0",
     "axios": "^0.17.0",
     "uuid": "^3.2.1"
-=======
-    "aws-sdk": "2.198.0",
-    "axios": "^0.17.0"
->>>>>>> 7cb61951
   },
   "jest": {
     "transform": {
