{
  "name": "aws-amplify",
  "version": "1.1.33",
  "description": "AWS Amplify is a JavaScript library for Frontend and mobile developers building cloud-enabled applications.",
  "main": "./lib/index.js",
  "typings": "./lib/index.d.ts",
  "scripts": {
    "test": "jest --passWithNoTests --coverage --maxWorkers 2",
    "build-with-test": "npm run clean && npm test && tsc && webpack -p",
    "build": "npm run clean && tsc && webpack -p",
    "clean": "rimraf lib lib-esm dist",
    "format": "echo \"Not implemented\"",
    "lint": "tslint 'src/**/*.ts'",
    "generate-docs-local": "typedoc --out docs src",
    "generate-docs-root": "typedoc --out ../../docs src"
  },
  "repository": {
    "type": "git",
    "url": "git+https://github.com/aws/aws-amplify.git"
  },
  "author": "Amazon Web Services",
  "license": "Apache-2.0",
  "bugs": {
    "url": "https://github.com/aws/aws-amplify/issues"
  },
  "homepage": "https://github.com/aws/aws-amplify#readme",
  "devDependencies": {
    "@types/node": "^8.10.15",
    "awesome-typescript-loader": "^3.2.2",
    "babel-loader": "^7.1.2",
    "babel-preset-es2015": "^6.24.1",
    "babel-preset-react": "^6.24.1",
    "babel-preset-stage-2": "^6.24.1",
    "compression-webpack-plugin": "^1.1.3",
    "find": "^0.2.7",
    "jest": "^22.4.3",
    "json-loader": "^0.5.7",
    "prepend-file": "^1.3.1",
    "rimraf": "^2.6.2",
    "source-map-loader": "^0.2.1",
    "ts-jest": "^22.0.0",
    "tslint": "^5.7.0",
    "tslint-config-airbnb": "^5.8.0",
    "uglifyjs-webpack-plugin": "^0.4.6",
    "webpack": "^3.5.5"
  },
  "dependencies": {
<<<<<<< HEAD
    "@aws-amplify/analytics": "^1.2.20",
    "@aws-amplify/api": "^1.0.39",
    "@aws-amplify/auth": "^1.2.28",
    "@aws-amplify/cache": "^1.0.29",
    "@aws-amplify/core": "^1.0.29",
    "@aws-amplify/interactions": "^1.0.32",
    "@aws-amplify/pubsub": "^1.0.30",
    "@aws-amplify/predictions": "^1.0.0",
    "@aws-amplify/storage": "^1.0.31",
    "@aws-amplify/ui": "^1.0.22",
    "@aws-amplify/xr": "^0.1.19"
=======
    "@aws-amplify/analytics": "^1.2.21",
    "@aws-amplify/api": "^1.0.40",
    "@aws-amplify/auth": "^1.2.29",
    "@aws-amplify/cache": "^1.0.30",
    "@aws-amplify/core": "^1.0.30",
    "@aws-amplify/interactions": "^1.0.33",
    "@aws-amplify/pubsub": "^1.0.31",
    "@aws-amplify/storage": "^1.0.34",
    "@aws-amplify/ui": "^1.0.23",
    "@aws-amplify/xr": "^0.1.20"
>>>>>>> 2cf57ec8
  }
}<|MERGE_RESOLUTION|>--- conflicted
+++ resolved
@@ -45,19 +45,6 @@
     "webpack": "^3.5.5"
   },
   "dependencies": {
-<<<<<<< HEAD
-    "@aws-amplify/analytics": "^1.2.20",
-    "@aws-amplify/api": "^1.0.39",
-    "@aws-amplify/auth": "^1.2.28",
-    "@aws-amplify/cache": "^1.0.29",
-    "@aws-amplify/core": "^1.0.29",
-    "@aws-amplify/interactions": "^1.0.32",
-    "@aws-amplify/pubsub": "^1.0.30",
-    "@aws-amplify/predictions": "^1.0.0",
-    "@aws-amplify/storage": "^1.0.31",
-    "@aws-amplify/ui": "^1.0.22",
-    "@aws-amplify/xr": "^0.1.19"
-=======
     "@aws-amplify/analytics": "^1.2.21",
     "@aws-amplify/api": "^1.0.40",
     "@aws-amplify/auth": "^1.2.29",
@@ -65,9 +52,9 @@
     "@aws-amplify/core": "^1.0.30",
     "@aws-amplify/interactions": "^1.0.33",
     "@aws-amplify/pubsub": "^1.0.31",
+    "@aws-amplify/predictions": "^1.0.0",
     "@aws-amplify/storage": "^1.0.34",
     "@aws-amplify/ui": "^1.0.23",
     "@aws-amplify/xr": "^0.1.20"
->>>>>>> 2cf57ec8
   }
 }