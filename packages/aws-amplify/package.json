--- conflicted
+++ resolved
@@ -1,10 +1,6 @@
 {
   "name": "aws-amplify",
-<<<<<<< HEAD
-  "version": "5.0.6",
-=======
   "version": "5.0.7",
->>>>>>> d7a18e07
   "description": "AWS Amplify is a JavaScript library for Frontend and mobile developers building cloud-enabled applications.",
   "main": "./lib/index.js",
   "module": "./lib-esm/index.js",
@@ -44,21 +40,6 @@
     "src"
   ],
   "dependencies": {
-<<<<<<< HEAD
-    "@aws-amplify/analytics": "6.0.6",
-    "@aws-amplify/api": "5.0.6",
-    "@aws-amplify/auth": "5.1.0",
-    "@aws-amplify/cache": "5.0.6",
-    "@aws-amplify/core": "5.0.6",
-    "@aws-amplify/datastore": "4.0.6",
-    "@aws-amplify/geo": "2.0.6",
-    "@aws-amplify/interactions": "5.0.6",
-    "@aws-amplify/notifications": "1.0.6",
-    "@aws-amplify/predictions": "5.0.6",
-    "@aws-amplify/pubsub": "5.0.6",
-    "@aws-amplify/storage": "5.0.6",
-    "@aws-amplify/xr": "4.0.6",
-=======
     "@aws-amplify/analytics": "6.0.7",
     "@aws-amplify/api": "5.0.7",
     "@aws-amplify/auth": "5.1.1",
@@ -72,7 +53,6 @@
     "@aws-amplify/pubsub": "5.0.7",
     "@aws-amplify/storage": "5.0.7",
     "@aws-amplify/xr": "4.0.7",
->>>>>>> d7a18e07
     "tslib": "^2.0.0"
   },
   "jest": {
