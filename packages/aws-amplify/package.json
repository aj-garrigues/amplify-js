--- conflicted
+++ resolved
@@ -34,22 +34,6 @@
   },
   "homepage": "https://aws-amplify.github.io/",
   "dependencies": {
-<<<<<<< HEAD
-    "@aws-amplify/analytics": "3.0.1",
-    "@aws-amplify/api": "3.0.1",
-    "@aws-amplify/api-graphql": "1.1.0",
-    "@aws-amplify/api-rest": "1.0.2",
-    "@aws-amplify/auth": "3.1.0",
-    "@aws-amplify/cache": "3.0.1",
-    "@aws-amplify/core": "3.1.0",
-    "@aws-amplify/datastore": "2.0.1",
-    "@aws-amplify/interactions": "3.0.1",
-    "@aws-amplify/predictions": "3.0.1",
-    "@aws-amplify/pubsub": "3.0.1",
-    "@aws-amplify/storage": "3.0.1",
-    "@aws-amplify/ui": "2.0.1",
-    "@aws-amplify/xr": "2.0.1"
-=======
     "@aws-amplify/analytics": "3.1.0",
     "@aws-amplify/api": "3.1.0",
     "@aws-amplify/auth": "3.1.0",
@@ -62,6 +46,5 @@
     "@aws-amplify/storage": "3.1.0",
     "@aws-amplify/ui": "2.0.1",
     "@aws-amplify/xr": "2.1.0"
->>>>>>> 8bb1334b
   }
 }