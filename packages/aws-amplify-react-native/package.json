{
	"name": "aws-amplify-react-native",
	"version": "6.0.1",
	"description": "AWS Amplify is a JavaScript library for Frontend and mobile developers building cloud-enabled applications.",
	"main": "dist/index.js",
	"scripts": {
		"test": "npm run lint && jest -w 1 --passWithNoTests --coverage --maxWorkers 2 --config jest.config.js",
		"build": "npm run lint && npm run clean && babel src --out-dir dist --extensions '.ts,.tsx,.js,.jsx' --copy-files",
		"watch": "npm run build -- --watch",
		"build:cjs:watch": "npm run watch",
		"build:esm:watch": "echo \"ES Modules are not exported in react-native. Use target build:cjs:watch\"",
		"generate-docs": "rimraf docs && jsdoc -c ./jsDoc.config.json --readme ../../media/api_reference_home.md ./src -r  -d ./docs",
		"format": "echo \"Not implemented\"",
		"clean": "rimraf dist",
		"lint": "eslint src"
	},
	"devDependencies": {
		"@aws-amplify/notifications": "0.1.0",
		"@babel/cli": "^7.15.7",
		"@babel/core": "7.15.5",
		"@babel/preset-env": "7.15.6",
<<<<<<< HEAD
		"@types/react": "^16.13.1",
		"@types/react-native": "^0.63.45",
=======
		"@react-native-picker/picker": "^1.2",
		"@types/react-native": "^0.62.5",
>>>>>>> 04762411
		"@types/react-test-renderer": "^17.0.1",
		"@typescript-eslint/eslint-plugin": "^4.32.0",
		"@typescript-eslint/parser": "^4.32.0",
		"babel-jest": "^27.2.4",
		"eslint": "^7.32.0",
		"eslint-config-airbnb": "^18.2.1",
		"eslint-config-airbnb-typescript": "^14.0.0",
		"eslint-config-prettier": "^8.3.0",
		"eslint-plugin-import": "^2.24.2",
		"eslint-plugin-jest": "^24.5.0",
		"eslint-plugin-jsx-a11y": "^6.4.1",
		"eslint-plugin-prettier": "^4.0.0",
		"eslint-plugin-react": "^7.26.0",
		"eslint-plugin-react-hooks": "^4.2.0",
		"metro-react-native-babel-preset": "^0.66.2",
		"prettier": "2.4.1",
		"react-test-renderer": "^17.0.2",
		"rimraf": "^2.6.2"
	},
	"dependencies": {
		"buffer": "^5.2.1"
	},
	"peerDependencies": {
		"@react-native-picker/picker": ">=1.2",
		"aws-amplify": "4.x.x",
		"graphql": "^14.0.0",
		"react": ">= 16.13.1",
		"react-native": ">= 0.63.4"
	},
	"repository": {
		"type": "git",
		"url": "https://github.com/aws-amplify/amplify-js.git"
	},
	"author": "Amazon Web Services",
	"license": "Apache-2.0"
}<|MERGE_RESOLUTION|>--- conflicted
+++ resolved
@@ -19,13 +19,9 @@
 		"@babel/cli": "^7.15.7",
 		"@babel/core": "7.15.5",
 		"@babel/preset-env": "7.15.6",
-<<<<<<< HEAD
+		"@react-native-picker/picker": "^1.2",
 		"@types/react": "^16.13.1",
 		"@types/react-native": "^0.63.45",
-=======
-		"@react-native-picker/picker": "^1.2",
-		"@types/react-native": "^0.62.5",
->>>>>>> 04762411
 		"@types/react-test-renderer": "^17.0.1",
 		"@typescript-eslint/eslint-plugin": "^4.32.0",
 		"@typescript-eslint/parser": "^4.32.0",
