--- conflicted
+++ resolved
@@ -1,9 +1,5 @@
 /*
-<<<<<<< HEAD
- * Copyright 2017-2021 Amazon.com, Inc. or its affiliates. All Rights Reserved.
-=======
  * Copyright 2017-2022 Amazon.com, Inc. or its affiliates. All Rights Reserved.
->>>>>>> 932b339b
  *
  * Licensed under the Apache License, Version 2.0 (the "License"). You may not use this file except in compliance with
  * the License. A copy of the License is located at
