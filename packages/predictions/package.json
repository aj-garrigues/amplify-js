{
  "name": "@aws-amplify/predictions",
  "version": "1.1.4",
  "description": "Machine learning category of aws-amplify",
  "main": "./index.js",
  "module": "./lib-esm/index.js",
  "typings": "./lib-esm/index.d.ts",
  "react-native": {
<<<<<<< HEAD
    "./index": "./lib-esm/index.js"
=======
    "./index": "./lib/index.js"
>>>>>>> f37cff7a
  },
  "sideEffects": false,
  "scripts": {
<<<<<<< HEAD
    "test": "jest --passWithNoTests --coverage --maxWorkers 2",
=======
    "test": "jest -w 1 --passWithNoTests --coverage --maxWorkers 2",
>>>>>>> f37cff7a
    "build-with-test": "npm run clean && npm test && tsc && webpack -p",
    "build:cjs": "node ./build es5 && webpack && webpack --config ./webpack.config.dev.js",
    "build:esm": "node ./build es6",
    "build": "npm run clean && npm run build:esm && npm run build:cjs",
    "clean": "rimraf lib-esm lib dist",
    "format": "echo \"Not implemented\"",
    "lint": "tslint 'src/**/*.ts'",
    "generate-docs-local": "typedoc --out docs src",
    "generate-docs-root": "typedoc --out ../../docs src"
  },
  "repository": {
    "type": "git",
    "url": "https://github.com/aws-amplify/amplify-js.git"
  },
  "author": "Amazon Web Services",
  "license": "Apache-2.0",
  "bugs": {
    "url": "https://github.com/aws/aws-amplify/issues"
  },
  "homepage": "https://aws-amplify.github.io/",
  "dependencies": {
    "@aws-amplify/core": "^1.2.4",
    "@aws-amplify/storage": "^1.2.4",
    "@aws-sdk/eventstream-marshaller": "0.1.0-preview.2",
    "@aws-sdk/util-utf8-node": "0.1.0-preview.1",
    "uuid": "^3.2.1"
  },
  "jest": {
    "globals": {
      "ts-jest": {
        "diagnostics": false,
        "tsConfig": {
          "lib": [
            "es5",
            "es2015",
            "dom",
            "esnext.asynciterable",
            "es2017.object"
          ],
          "allowJs": true
        }
      }
    },
    "transform": {
      "^.+\\.(js|jsx|ts|tsx)$": "ts-jest"
    },
    "testRegex": "(/__tests__/.*|\\.(test|spec))\\.(tsx?|jsx?)$",
    "moduleFileExtensions": [
      "ts",
      "tsx",
      "js",
      "json",
      "jsx"
    ],
    "testEnvironment": "jsdom",
    "testURL": "http://localhost/",
    "coverageThreshold": {
      "global": {
        "branches": 0,
        "functions": 0,
        "lines": 0,
        "statements": 0
      }
    },
    "coveragePathIgnorePatterns": [
      "/node_modules/"
    ]
  }
}<|MERGE_RESOLUTION|>--- conflicted
+++ resolved
@@ -6,19 +6,11 @@
   "module": "./lib-esm/index.js",
   "typings": "./lib-esm/index.d.ts",
   "react-native": {
-<<<<<<< HEAD
-    "./index": "./lib-esm/index.js"
-=======
     "./index": "./lib/index.js"
->>>>>>> f37cff7a
   },
   "sideEffects": false,
   "scripts": {
-<<<<<<< HEAD
-    "test": "jest --passWithNoTests --coverage --maxWorkers 2",
-=======
     "test": "jest -w 1 --passWithNoTests --coverage --maxWorkers 2",
->>>>>>> f37cff7a
     "build-with-test": "npm run clean && npm test && tsc && webpack -p",
     "build:cjs": "node ./build es5 && webpack && webpack --config ./webpack.config.dev.js",
     "build:esm": "node ./build es6",
