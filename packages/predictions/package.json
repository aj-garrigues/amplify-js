--- conflicted
+++ resolved
@@ -1,10 +1,6 @@
 {
 	"name": "@aws-amplify/predictions",
-<<<<<<< HEAD
-	"version": "5.0.6",
-=======
 	"version": "5.0.7",
->>>>>>> d7a18e07
 	"description": "Machine learning category of aws-amplify",
 	"main": "./lib/index.js",
 	"module": "./lib-esm/index.js",
@@ -47,13 +43,8 @@
 		"src"
 	],
 	"dependencies": {
-<<<<<<< HEAD
-		"@aws-amplify/core": "5.0.6",
-		"@aws-amplify/storage": "5.0.6",
-=======
 		"@aws-amplify/core": "5.0.7",
 		"@aws-amplify/storage": "5.0.7",
->>>>>>> d7a18e07
 		"@aws-sdk/client-comprehend": "3.6.1",
 		"@aws-sdk/client-polly": "3.6.1",
 		"@aws-sdk/client-rekognition": "3.6.1",
