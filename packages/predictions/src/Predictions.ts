--- conflicted
+++ resolved
@@ -101,28 +101,16 @@
         this.getAllProviders().forEach(pluggable => this.configurePluggable(pluggable));
     }
 
-<<<<<<< HEAD
-    public convert<T>(
-        input: TranslateTextInput | TextToSpeechInput | SpeechToTextInput | T,
+    public convert(
+        input: TranslateTextInput | TextToSpeechInput | SpeechToTextInput,
         options: ProviderOptions
     ): Promise<any> {
-=======
-    public convert(input: TranslateTextInput | TextToSpeechInput | SpeechToTextInput,
-                   options: ProviderOptions): Promise<any> {
->>>>>>> c48bc9a7
         const pluggableToExecute = this.getPluggableToExecute(this._convertPluggables, options);
         return pluggableToExecute.convert(input);
     }
 
-<<<<<<< HEAD
-    private getPluggableToExecute<T extends AbstractPredictionsProvider>(
-        pluggables: T[],
-        providerOptions: ProviderOptions
-    ): T | GraphQLPredictionsProvider {
-=======
     // tslint:disable-next-line: max-line-length
     private getPluggableToExecute<T extends AbstractPredictionsProvider>(pluggables: T[], providerOptions: ProviderOptions): T | GraphQLPredictionsProvider {
->>>>>>> c48bc9a7
         // Give preference to provider name first since it is more specific to this call, even if 
         // there is only one provider configured to error out if the name provided is not the one matched.
         if (providerOptions && providerOptions.providerName) {
