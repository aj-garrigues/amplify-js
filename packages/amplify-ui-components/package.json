{
	"name": "@aws-amplify/ui-components",
	"private": "true",
<<<<<<< HEAD
	"version": "1.9.9",
=======
	"version": "1.9.10",
>>>>>>> 6882c5e6
	"description": "Core Amplify UI Component Library",
	"module": "dist/index.mjs",
	"main": "dist/index.js",
	"es2015": "dist/esm/index.mjs",
	"es2017": "dist/esm/index.mjs",
	"unpkg": "dist/amplify-ui-components/amplify-ui-components.js",
	"types": "dist/types/index.d.ts",
	"collection": "dist/collection/collection-manifest.json",
	"files": [
		"dist/",
		"loader"
	],
	"publishConfig": {
		"access": "public"
	},
	"scripts": {
		"lint": "eslint --ext .js,.ts,.tsx .",
		"format": "eslint --fix --ext .js,.ts,.tsx .",
		"pretest": "npm run lint",
		"test": "stencil test --spec",
		"test:screenshot": "stencil test --spec --screenshot",
		"test:update-screenshot": "rm -f screenshot/builds/master.json && rm -f screenshot/images/* && stencil test --spec --screenshot --update-screenshot",
		"test:watch": "stencil test --spec --watchAll",
		"stencil": "stencil build --docs-readme",
		"stencil:watch": "stencil build --watch",
		"start": "stencil build --watch --serve --dev",
		"storybook": "concurrently 'start-storybook -p 3000 -s ./www' 'yarn:stencil:watch' --raw",
		"build-with-test": "npm run clean && npm test && npm run stencil",
		"build": "npm run clean && npm run stencil --ci",
		"build:esm:watch": "npm run clean && npm run stencil:watch",
		"build:watch": "npm run clean && npm run stencil:watch",
		"clean": "rimraf dist .stencil"
	},
	"peerDependencies": {
		"aws-amplify": "3.x.x || 4.x.x"
	},
	"dependencies": {
		"qrcode": "^1.4.4",
		"uuid": "^8.2.0"
	},
	"devDependencies": {
<<<<<<< HEAD
		"@aws-amplify/auth": "4.3.19",
=======
		"@aws-amplify/auth": "4.3.20",
>>>>>>> 6882c5e6
		"@stencil/angular-output-target": "^0.0.2",
		"@stencil/core": "1.15.0",
		"@stencil/eslint-plugin": "0.2.1",
		"@stencil/react-output-target": "^0.0.6",
		"@stencil/sass": "1.5.2",
		"@storybook/addon-a11y": "^5.2.5",
		"@storybook/addon-actions": "^5.2.5",
		"@storybook/addon-console": "^1.2.1",
		"@storybook/addon-knobs": "^5.2.5",
		"@storybook/html": "^5.2.5",
		"@types/jest": "24.9.1",
		"@types/node": "^12.6.3",
		"@types/puppeteer": "1.19.1",
		"@types/webpack": "^4.4.35",
		"@types/webpack-env": "^1.14.0",
		"@typescript-eslint/eslint-plugin": "^4.11.0",
		"@typescript-eslint/parser": "^1.12.0",
		"babel-loader": "^8.0.6",
		"concurrently": "^5.0.0",
		"eslint": "^7.16.0",
		"eslint-config-prettier": "^7.1.0",
		"eslint-plugin-prettier": "^3.3.0",
		"eslint-plugin-react": "^7.19.0",
		"jest": "24.9.0",
		"jest-cli": "24.9.0",
		"prettier": "^1.17.1",
		"puppeteer": "1.19.0",
		"rimraf": "^3.0.0",
		"rollup-plugin-node-externals": "^2.1.3",
		"rollup-plugin-node-polyfills": "^0.2.1"
	},
	"license": "Apache-2.0"
}<|MERGE_RESOLUTION|>--- conflicted
+++ resolved
@@ -1,11 +1,7 @@
 {
 	"name": "@aws-amplify/ui-components",
 	"private": "true",
-<<<<<<< HEAD
-	"version": "1.9.9",
-=======
 	"version": "1.9.10",
->>>>>>> 6882c5e6
 	"description": "Core Amplify UI Component Library",
 	"module": "dist/index.mjs",
 	"main": "dist/index.js",
@@ -47,11 +43,7 @@
 		"uuid": "^8.2.0"
 	},
 	"devDependencies": {
-<<<<<<< HEAD
-		"@aws-amplify/auth": "4.3.19",
-=======
 		"@aws-amplify/auth": "4.3.20",
->>>>>>> 6882c5e6
 		"@stencil/angular-output-target": "^0.0.2",
 		"@stencil/core": "1.15.0",
 		"@stencil/eslint-plugin": "0.2.1",
