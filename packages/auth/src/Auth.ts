--- conflicted
+++ resolved
@@ -1,4 +1,3 @@
-<<<<<<< HEAD
 /*
  * Copyright 2017-2022 Amazon.com, Inc. or its affiliates. All Rights Reserved.
  *
@@ -11,26 +10,11 @@
  * CONDITIONS OF ANY KIND, either express or implied. See the License for the specific language governing permissions
  * and limitations under the License.
  */
-=======
-// Copyright Amazon.com, Inc. or its affiliates. All Rights Reserved.
-// SPDX-License-Identifier: Apache-2.0
->>>>>>> fc61422f
 
 import {
 	Amplify,
 	ConsoleLogger as Logger,
 	Hub,
-<<<<<<< HEAD
-	Parser,
-=======
-	StorageHelper,
-	ICredentials,
-	browserOrNode,
-	parseAWSExports,
-	UniversalStorage,
-	urlSafeDecode,
-	HubCallback,
->>>>>>> fc61422f
 } from '@aws-amplify/core';
 import { AuthErrorStrings } from './constants/AuthErrorStrings';
 import { AuthProvider } from './types/AuthProvider';
@@ -69,528 +53,9 @@
 	private _config;
 	private _pluggable: AuthProvider | null;
 	private _storage;
-<<<<<<< HEAD
 
 	/**
 	 * Instantiates the Auth category
-=======
-	private _storageSync;
-	private oAuthFlowInProgress: boolean = false;
-	private pendingSignIn: ReturnType<AuthClass['signInWithPassword']> | null;
-	private autoSignInInitiated: boolean = false;
-
-	Credentials = Credentials;
-
-	/**
-	 * Initialize Auth with AWS configurations
-	 * @param {Object} config - Configuration of the Auth
-	 */
-	constructor(config: AuthOptions) {
-		this.configure(config);
-		this.currentCredentials = this.currentCredentials.bind(this);
-		this.currentUserCredentials = this.currentUserCredentials.bind(this);
-
-		Hub.listen('auth', ({ payload }) => {
-			const { event } = payload;
-			switch (event) {
-				case 'signIn':
-					this._storage.setItem('amplify-signin-with-hostedUI', 'false');
-					break;
-				case 'signOut':
-					this._storage.removeItem('amplify-signin-with-hostedUI');
-					break;
-				case 'cognitoHostedUI':
-					this._storage.setItem('amplify-signin-with-hostedUI', 'true');
-					break;
-			}
-		});
-	}
-
-	public getModuleName() {
-		return 'Auth';
-	}
-
-	configure(config?) {
-		if (!config) return this._config || {};
-		logger.debug('configure Auth');
-		const conf = Object.assign(
-			{},
-			this._config,
-			parseAWSExports(config).Auth,
-			config
-		);
-		this._config = conf;
-		const {
-			userPoolId,
-			userPoolWebClientId,
-			cookieStorage,
-			oauth,
-			region,
-			identityPoolId,
-			mandatorySignIn,
-			refreshHandlers,
-			identityPoolRegion,
-			clientMetadata,
-			endpoint,
-		} = this._config;
-
-		if (!this._config.storage) {
-			// backward compatability
-			if (cookieStorage) this._storage = new CookieStorage(cookieStorage);
-			else {
-				this._storage = config.ssr
-					? new UniversalStorage()
-					: new StorageHelper().getStorage();
-			}
-		} else {
-			if (!this._isValidAuthStorage(this._config.storage)) {
-				logger.error('The storage in the Auth config is not valid!');
-				throw new Error('Empty storage object');
-			}
-			this._storage = this._config.storage;
-		}
-
-		this._storageSync = Promise.resolve();
-		if (typeof this._storage['sync'] === 'function') {
-			this._storageSync = this._storage['sync']();
-		}
-
-		if (userPoolId) {
-			const userPoolData: ICognitoUserPoolData = {
-				UserPoolId: userPoolId,
-				ClientId: userPoolWebClientId,
-				endpoint,
-			};
-			userPoolData.Storage = this._storage;
-
-			this.userPool = new CognitoUserPool(
-				userPoolData,
-				this.wrapRefreshSessionCallback
-			);
-		}
-
-		this.Credentials.configure({
-			mandatorySignIn,
-			region: identityPoolRegion || region,
-			userPoolId,
-			identityPoolId,
-			refreshHandlers,
-			storage: this._storage,
-		});
-
-		// initialize cognitoauth client if hosted ui options provided
-		// to keep backward compatibility:
-		const cognitoHostedUIConfig = oauth
-			? isCognitoHostedOpts(this._config.oauth)
-				? oauth
-				: (<any>oauth).awsCognito
-			: undefined;
-
-		if (cognitoHostedUIConfig) {
-			const cognitoAuthParams = Object.assign(
-				{
-					cognitoClientId: userPoolWebClientId,
-					UserPoolId: userPoolId,
-					domain: cognitoHostedUIConfig['domain'],
-					scopes: cognitoHostedUIConfig['scope'],
-					redirectSignIn: cognitoHostedUIConfig['redirectSignIn'],
-					redirectSignOut: cognitoHostedUIConfig['redirectSignOut'],
-					responseType: cognitoHostedUIConfig['responseType'],
-					Storage: this._storage,
-					urlOpener: cognitoHostedUIConfig['urlOpener'],
-					clientMetadata,
-				},
-				cognitoHostedUIConfig['options']
-			);
-
-			this._oAuthHandler = new OAuth({
-				scopes: cognitoAuthParams.scopes,
-				config: cognitoAuthParams,
-				cognitoClientId: cognitoAuthParams.cognitoClientId,
-			});
-
-			// **NOTE** - Remove this in a future major release as it is a breaking change
-			// Prevents _handleAuthResponse from being called multiple times in Expo
-			// See https://github.com/aws-amplify/amplify-js/issues/4388
-			const usedResponseUrls = {};
-			urlListener(({ url }) => {
-				if (usedResponseUrls[url]) {
-					return;
-				}
-
-				usedResponseUrls[url] = true;
-				this._handleAuthResponse(url);
-			});
-		}
-
-		dispatchAuthEvent(
-			'configured',
-			null,
-			`The Auth category has been configured successfully`
-		);
-
-		if (
-			!this.autoSignInInitiated &&
-			typeof this._storage['getItem'] === 'function'
-		) {
-			const pollingInitiated = this.isTrueStorageValue(
-				'amplify-polling-started'
-			);
-			if (pollingInitiated) {
-				dispatchAuthEvent(
-					'autoSignIn_failure',
-					null,
-					AuthErrorTypes.AutoSignInError
-				);
-				this._storage.removeItem('amplify-auto-sign-in');
-			}
-			this._storage.removeItem('amplify-polling-started');
-		}
-		return this._config;
-	}
-
-	wrapRefreshSessionCallback = (callback: NodeCallback.Any) => {
-		const wrapped: NodeCallback.Any = (error, data) => {
-			if (data) {
-				dispatchAuthEvent('tokenRefresh', undefined, `New token retrieved`);
-			} else {
-				dispatchAuthEvent(
-					'tokenRefresh_failure',
-					error,
-					`Failed to retrieve new token`
-				);
-			}
-			return callback(error, data);
-		};
-		return wrapped;
-	} // prettier-ignore
-
-	/**
-	 * Sign up with username, password and other attributes like phone, email
-	 * @param {String | object} params - The user attributes used for signin
-	 * @param {String[]} restOfAttrs - for the backward compatability
-	 * @return - A promise resolves callback data if success
-	 */
-	public signUp(
-		params: string | SignUpParams,
-		...restOfAttrs: string[]
-	): Promise<ISignUpResult> {
-		if (!this.userPool) {
-			return this.rejectNoUserPool();
-		}
-
-		let username: string = null;
-		let password: string = null;
-		const attributes: CognitoUserAttribute[] = [];
-		let validationData: CognitoUserAttribute[] = null;
-		let clientMetadata;
-		let autoSignIn: AutoSignInOptions = { enabled: false };
-		let autoSignInValidationData = {};
-		let autoSignInClientMetaData: ClientMetaData = {};
-
-		if (params && typeof params === 'string') {
-			username = params;
-			password = restOfAttrs ? restOfAttrs[0] : null;
-			const email: string = restOfAttrs ? restOfAttrs[1] : null;
-			const phone_number: string = restOfAttrs ? restOfAttrs[2] : null;
-
-			if (email)
-				attributes.push(
-					new CognitoUserAttribute({ Name: 'email', Value: email })
-				);
-
-			if (phone_number)
-				attributes.push(
-					new CognitoUserAttribute({
-						Name: 'phone_number',
-						Value: phone_number,
-					})
-				);
-		} else if (params && typeof params === 'object') {
-			username = params['username'];
-			password = params['password'];
-
-			if (params && params.clientMetadata) {
-				clientMetadata = params.clientMetadata;
-			} else if (this._config.clientMetadata) {
-				clientMetadata = this._config.clientMetadata;
-			}
-
-			const attrs = params['attributes'];
-			if (attrs) {
-				Object.keys(attrs).map(key => {
-					attributes.push(
-						new CognitoUserAttribute({ Name: key, Value: attrs[key] })
-					);
-				});
-			}
-
-			const validationDataObject = params['validationData'];
-			if (validationDataObject) {
-				validationData = [];
-				Object.keys(validationDataObject).map(key => {
-					validationData.push(
-						new CognitoUserAttribute({
-							Name: key,
-							Value: validationDataObject[key],
-						})
-					);
-				});
-			}
-
-			autoSignIn = params.autoSignIn ?? { enabled: false };
-			if (autoSignIn.enabled) {
-				this._storage.setItem('amplify-auto-sign-in', 'true');
-				autoSignInValidationData = autoSignIn.validationData ?? {};
-				autoSignInClientMetaData = autoSignIn.clientMetaData ?? {};
-			}
-		} else {
-			return this.rejectAuthError(AuthErrorTypes.SignUpError);
-		}
-
-		if (!username) {
-			return this.rejectAuthError(AuthErrorTypes.EmptyUsername);
-		}
-		if (!password) {
-			return this.rejectAuthError(AuthErrorTypes.EmptyPassword);
-		}
-
-		logger.debug('signUp attrs:', attributes);
-		logger.debug('signUp validation data:', validationData);
-
-		return new Promise((resolve, reject) => {
-			this.userPool.signUp(
-				username,
-				password,
-				attributes,
-				validationData,
-				(err, data) => {
-					if (err) {
-						dispatchAuthEvent(
-							'signUp_failure',
-							err,
-							`${username} failed to signup`
-						);
-						reject(err);
-					} else {
-						dispatchAuthEvent(
-							'signUp',
-							data,
-							`${username} has signed up successfully`
-						);
-						if (autoSignIn.enabled) {
-							this.handleAutoSignIn(
-								username,
-								password,
-								autoSignInValidationData,
-								autoSignInClientMetaData,
-								data
-							);
-						}
-						resolve(data);
-					}
-				},
-				clientMetadata
-			);
-		});
-	}
-
-	private handleAutoSignIn(
-		username: string,
-		password: string,
-		validationData: {},
-		clientMetadata: any,
-		data: any
-	) {
-		this.autoSignInInitiated = true;
-		const authDetails = new AuthenticationDetails({
-			Username: username,
-			Password: password,
-			ValidationData: validationData,
-			ClientMetadata: clientMetadata,
-		});
-		if (data.userConfirmed) {
-			this.signInAfterUserConfirmed(authDetails);
-		} else if (this._config.signUpVerificationMethod === 'link') {
-			this.handleLinkAutoSignIn(authDetails);
-		} else {
-			this.handleCodeAutoSignIn(authDetails);
-		}
-	}
-
-	private handleCodeAutoSignIn(authDetails: AuthenticationDetails) {
-		const listenEvent = ({ payload }) => {
-			if (payload.event === 'confirmSignUp') {
-				this.signInAfterUserConfirmed(authDetails, listenEvent);
-			}
-		};
-		Hub.listen('auth', listenEvent);
-	}
-
-	private handleLinkAutoSignIn(authDetails: AuthenticationDetails) {
-		this._storage.setItem('amplify-polling-started', 'true');
-		const start = Date.now();
-		const autoSignInPollingIntervalId = setInterval(() => {
-			if (Date.now() - start > MAX_AUTOSIGNIN_POLLING_MS) {
-				clearInterval(autoSignInPollingIntervalId);
-				dispatchAuthEvent(
-					'autoSignIn_failure',
-					null,
-					'Please confirm your account and use your credentials to sign in.'
-				);
-				this._storage.removeItem('amplify-auto-sign-in');
-			} else {
-				this.signInAfterUserConfirmed(
-					authDetails,
-					null,
-					autoSignInPollingIntervalId
-				);
-			}
-		}, 5000);
-	}
-
-	private async signInAfterUserConfirmed(
-		authDetails: AuthenticationDetails,
-		listenEvent?: HubCallback,
-		autoSignInPollingIntervalId?: ReturnType<typeof setInterval>
-	) {
-		const user = this.createCognitoUser(authDetails.getUsername());
-		try {
-			await user.authenticateUser(
-				authDetails,
-				this.authCallbacks(
-					user,
-					value => {
-						dispatchAuthEvent(
-							'autoSignIn',
-							value,
-							`${authDetails.getUsername()} has signed in successfully`
-						);
-						if (listenEvent) {
-							Hub.remove('auth', listenEvent);
-						}
-						if (autoSignInPollingIntervalId) {
-							clearInterval(autoSignInPollingIntervalId);
-							this._storage.removeItem('amplify-polling-started');
-						}
-						this._storage.removeItem('amplify-auto-sign-in');
-					},
-					error => {
-						logger.error(error);
-						this._storage.removeItem('amplify-auto-sign-in');
-					}
-				)
-			);
-		} catch (error) {
-			logger.error(error);
-		}
-	}
-
-	/**
-	 * Send the verification code to confirm sign up
-	 * @param {String} username - The username to be confirmed
-	 * @param {String} code - The verification code
-	 * @param {ConfirmSignUpOptions} options - other options for confirm signup
-	 * @return - A promise resolves callback data if success
-	 */
-	public confirmSignUp(
-		username: string,
-		code: string,
-		options?: ConfirmSignUpOptions
-	): Promise<any> {
-		if (!this.userPool) {
-			return this.rejectNoUserPool();
-		}
-		if (!username) {
-			return this.rejectAuthError(AuthErrorTypes.EmptyUsername);
-		}
-		if (!code) {
-			return this.rejectAuthError(AuthErrorTypes.EmptyCode);
-		}
-
-		const user = this.createCognitoUser(username);
-		const forceAliasCreation =
-			options && typeof options.forceAliasCreation === 'boolean'
-				? options.forceAliasCreation
-				: true;
-
-		let clientMetadata;
-		if (options && options.clientMetadata) {
-			clientMetadata = options.clientMetadata;
-		} else if (this._config.clientMetadata) {
-			clientMetadata = this._config.clientMetadata;
-		}
-		return new Promise((resolve, reject) => {
-			user.confirmRegistration(
-				code,
-				forceAliasCreation,
-				(err, data) => {
-					if (err) {
-						reject(err);
-					} else {
-						dispatchAuthEvent(
-							'confirmSignUp',
-							data,
-							`${username} has been confirmed successfully`
-						);
-						const autoSignIn = this.isTrueStorageValue('amplify-auto-sign-in');
-						if (autoSignIn && !this.autoSignInInitiated) {
-							dispatchAuthEvent(
-								'autoSignIn_failure',
-								null,
-								AuthErrorTypes.AutoSignInError
-							);
-							this._storage.removeItem('amplify-auto-sign-in');
-						}
-						resolve(data);
-					}
-				},
-				clientMetadata
-			);
-		});
-	}
-
-	private isTrueStorageValue(value: string) {
-		const item = this._storage.getItem(value);
-		return item ? item === 'true' : false;
-	}
-
-	/**
-	 * Resend the verification code
-	 * @param {String} username - The username to be confirmed
-	 * @param {ClientMetadata} clientMetadata - Metadata to be passed to Cognito Lambda triggers
-	 * @return - A promise resolves code delivery details if successful
-	 */
-	public resendSignUp(
-		username: string,
-		clientMetadata: ClientMetaData = this._config.clientMetadata
-	): Promise<any> {
-		if (!this.userPool) {
-			return this.rejectNoUserPool();
-		}
-		if (!username) {
-			return this.rejectAuthError(AuthErrorTypes.EmptyUsername);
-		}
-
-		const user = this.createCognitoUser(username);
-		return new Promise((resolve, reject) => {
-			user.resendConfirmationCode((err, data) => {
-				if (err) {
-					reject(err);
-				} else {
-					resolve(data);
-				}
-			}, clientMetadata);
-		});
-	}
-
-	/**
-	 * Sign in
-	 * @param {String | SignInOpts} usernameOrSignInOpts - The username to be signed in or the sign in options
-	 * @param {String} pw - The password of the username
-	 * @param {ClientMetaData} clientMetadata - Client metadata for custom workflows
-	 * @return - A promise resolves the CognitoUser
->>>>>>> fc61422f
 	 */
 	constructor() {
 		this._config = {};
