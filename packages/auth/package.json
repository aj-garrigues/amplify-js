--- conflicted
+++ resolved
@@ -1,10 +1,6 @@
 {
   "name": "@aws-amplify/auth",
-<<<<<<< HEAD
-  "version": "1.2.12-unstable.0",
-=======
   "version": "1.2.12",
->>>>>>> e3c51346
   "description": "Auth category of aws-amplify",
   "main": "./lib/index.js",
   "module": "./lib/index.js",
@@ -57,11 +53,7 @@
     "@aws-amplify/cache": "^1.0.19",
     "@aws-amplify/core": "^1.0.19",
     "amazon-cognito-auth-js": "^1.1.9",
-<<<<<<< HEAD
-    "amazon-cognito-identity-js": "^3.0.5-unstable.0"
-=======
     "amazon-cognito-identity-js": "^3.0.5"
->>>>>>> e3c51346
   },
   "jest": {
     "transform": {
