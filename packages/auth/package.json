{
  "name": "@aws-amplify/auth",
<<<<<<< HEAD
  "version": "5.1.0",
=======
  "version": "5.1.1",
>>>>>>> d7a18e07
  "description": "Auth category of aws-amplify",
  "main": "./lib/index.js",
  "module": "./lib-esm/index.js",
  "typings": "./lib-esm/index.d.ts",
  "react-native": {
    "./lib/index": "./lib-esm/index.js"
  },
  "sideEffects": [
    "./lib/Auth.js",
    "./lib-esm/Auth.js"
  ],
  "publishConfig": {
    "access": "public"
  },
  "scripts": {
    "test": "yarn lint --fix && jest -w 1 --coverage",
    "build-with-test": "npm test && npm run build",
    "build:cjs": "node ./build es5 && webpack && webpack --config ./webpack.config.dev.js",
    "build:esm": "node ./build es6",
    "build:cjs:watch": "node ./build es5 --watch",
    "build:esm:watch": "node ./build es6 --watch",
    "build": "npm run clean && npm run build:esm && npm run build:cjs",
    "clean": "rimraf lib-esm lib dist",
    "format": "echo \"Not implemented\"",
    "lint": "tslint '{__tests__,src}/**/*.ts' && npm run ts-coverage",
    "ts-coverage": "typescript-coverage-report -p ./tsconfig.build.json -t 77.44"
  },
  "repository": {
    "type": "git",
    "url": "https://github.com/aws-amplify/amplify-js.git"
  },
  "author": "Amazon Web Services",
  "license": "Apache-2.0",
  "bugs": {
    "url": "https://github.com/aws/aws-amplify/issues"
  },
  "homepage": "https://aws-amplify.github.io/",
  "files": [
    "lib",
    "lib-esm",
    "src"
  ],
  "dependencies": {
<<<<<<< HEAD
    "@aws-amplify/core": "5.0.6",
    "amazon-cognito-identity-js": "6.1.0",
=======
    "@aws-amplify/core": "5.0.7",
    "amazon-cognito-identity-js": "6.1.1",
>>>>>>> d7a18e07
    "tslib": "^1.8.0"
  },
  "devDependencies": {
    "@jest/test-sequencer": "^24.9.0"
  },
  "jest": {
    "globals": {
      "ts-jest": {
        "diagnostics": true,
        "tsConfig": {
          "lib": [
            "es5",
            "es2015",
            "dom",
            "esnext.asynciterable",
            "es2017.object"
          ],
          "allowJs": true
        }
      }
    },
    "transform": {
      "^.+\\.(js|jsx|ts|tsx)$": "ts-jest"
    },
    "preset": "ts-jest",
    "testRegex": "(/__tests__/.*|\\.(test|spec))\\.(tsx?|jsx?)$",
    "moduleFileExtensions": [
      "ts",
      "tsx",
      "js",
      "json",
      "jsx"
    ],
    "testEnvironment": "jsdom",
    "testURL": "http://localhost/",
    "coverageThreshold": {
      "global": {
        "branches": 0,
        "functions": 0,
        "lines": 0,
        "statements": 0
      }
    },
    "coveragePathIgnorePatterns": [
      "/node_modules/",
      "dist",
      "lib",
      "lib-esm"
    ],
    "testSequencer": "./testSequencer.js"
  }
}<|MERGE_RESOLUTION|>--- conflicted
+++ resolved
@@ -1,10 +1,6 @@
 {
   "name": "@aws-amplify/auth",
-<<<<<<< HEAD
-  "version": "5.1.0",
-=======
   "version": "5.1.1",
->>>>>>> d7a18e07
   "description": "Auth category of aws-amplify",
   "main": "./lib/index.js",
   "module": "./lib-esm/index.js",
@@ -48,13 +44,8 @@
     "src"
   ],
   "dependencies": {
-<<<<<<< HEAD
-    "@aws-amplify/core": "5.0.6",
-    "amazon-cognito-identity-js": "6.1.0",
-=======
     "@aws-amplify/core": "5.0.7",
     "amazon-cognito-identity-js": "6.1.1",
->>>>>>> d7a18e07
     "tslib": "^1.8.0"
   },
   "devDependencies": {
