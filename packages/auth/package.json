{
  "name": "@aws-amplify/auth",
  "version": "5.0.1",
  "description": "Auth category of aws-amplify",
  "main": "./lib/index.js",
  "module": "./lib-esm/index.js",
  "typings": "./lib-esm/index.d.ts",
  "react-native": {
    "./lib/index": "./lib-esm/index.js"
  },
  "sideEffects": [
    "./lib/Auth.js",
    "./lib-esm/Auth.js"
  ],
  "publishConfig": {
    "access": "public"
  },
  "scripts": {
    "test": "yarn lint --fix && jest -w 1 --coverage && npm run test-module-size",
    "build-with-test": "npm test && npm run build",
    "build:cjs": "node ./build es5 && webpack && webpack --config ./webpack.config.dev.js",
    "build:esm": "node ./build es6",
    "build:cjs:watch": "node ./build es5 --watch",
    "build:esm:watch": "node ./build es6 --watch",
    "build": "npm run clean && npm run build:esm && npm run build:cjs" ,
    "clean": "rimraf lib-esm lib dist",
    "format": "echo \"Not implemented\"",
<<<<<<< HEAD
    "lint": "tslint '{__tests__,src}/**/*.ts'",
    "test-module-size": "yarn run bundlewatch"
=======
    "lint": "tslint '{__tests__,src}/**/*.ts' && npm run ts-coverage",
    "ts-coverage": "typescript-coverage-report -p ./tsconfig.build.json -t 77.44"
>>>>>>> fc61422f
  },
  "repository": {
    "type": "git",
    "url": "https://github.com/aws-amplify/amplify-js.git"
  },
  "author": "Amazon Web Services",
  "license": "Apache-2.0",
  "bugs": {
    "url": "https://github.com/aws/aws-amplify/issues"
  },
  "homepage": "https://aws-amplify.github.io/",
  "files": [
    "lib",
    "lib-esm",
    "src"
  ],
  "dependencies": {
<<<<<<< HEAD
    "@aws-amplify/cache": "4.0.57",
    "@aws-amplify/core": "4.7.6",
    "crypto-js": "^4.1.1"
=======
    "@aws-amplify/core": "5.0.1",
    "amazon-cognito-identity-js": "6.0.1",
    "tslib": "^1.8.0"
>>>>>>> fc61422f
  },
  "devDependencies": {
    "@jest/test-sequencer": "^24.9.0"
  },
  "jest": {
    "globals": {
      "ts-jest": {
        "diagnostics": true,
        "tsConfig": {
          "lib": [
            "es5",
            "es2015",
            "dom",
            "esnext.asynciterable",
            "es2017.object"
          ],
          "allowJs": true
        }
      }
    },
    "transform": {
      "^.+\\.(js|jsx|ts|tsx)$": "ts-jest"
    },
    "preset": "ts-jest",
    "testRegex": "(/__tests__/.*|\\.(test|spec))\\.(tsx?|jsx?)$",
    "moduleFileExtensions": [
      "ts",
      "tsx",
      "js",
      "json",
      "jsx"
    ],
    "testEnvironment": "jsdom",
    "testURL": "http://localhost/",
    "coverageThreshold": {
      "global": {
        "branches": 0,
        "functions": 0,
        "lines": 0,
        "statements": 0
      }
    },
    "coveragePathIgnorePatterns": [
      "/node_modules/",
      "dist",
      "lib",
      "lib-esm"
    ],
    "testSequencer": "./testSequencer.js"
  },
  "bundlewatch": {
		"files": [
			{
				"path": "./dist/*.min.js",
				"maxSize": "40.66kB"
			}
		]
	}
}<|MERGE_RESOLUTION|>--- conflicted
+++ resolved
@@ -25,13 +25,9 @@
     "build": "npm run clean && npm run build:esm && npm run build:cjs" ,
     "clean": "rimraf lib-esm lib dist",
     "format": "echo \"Not implemented\"",
-<<<<<<< HEAD
-    "lint": "tslint '{__tests__,src}/**/*.ts'",
-    "test-module-size": "yarn run bundlewatch"
-=======
     "lint": "tslint '{__tests__,src}/**/*.ts' && npm run ts-coverage",
+		"test-module-size": "yarn run bundlewatch",
     "ts-coverage": "typescript-coverage-report -p ./tsconfig.build.json -t 77.44"
->>>>>>> fc61422f
   },
   "repository": {
     "type": "git",
@@ -49,15 +45,10 @@
     "src"
   ],
   "dependencies": {
-<<<<<<< HEAD
-    "@aws-amplify/cache": "4.0.57",
-    "@aws-amplify/core": "4.7.6",
-    "crypto-js": "^4.1.1"
-=======
+    "crypto-js": "^4.1.1",
     "@aws-amplify/core": "5.0.1",
     "amazon-cognito-identity-js": "6.0.1",
     "tslib": "^1.8.0"
->>>>>>> fc61422f
   },
   "devDependencies": {
     "@jest/test-sequencer": "^24.9.0"
