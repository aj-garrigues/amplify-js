{
  "name": "@aws-amplify/api-rest",
<<<<<<< HEAD
  "version": "3.0.6",
=======
  "version": "3.0.7",
>>>>>>> d7a18e07
  "description": "Api-rest category of aws-amplify",
  "main": "./lib/index.js",
  "module": "./lib-esm/index.js",
  "typings": "./lib-esm/index.d.ts",
  "react-native": {
    "./lib/index": "./lib-esm/index.js"
  },
  "sideEffects": [
    "./lib/RestAPI.js",
    "./lib-esm/RestAPI.js"
  ],
  "publishConfig": {
    "access": "public"
  },
  "scripts": {
    "test": "tslint 'src/**/*.ts' && jest --coverage",
    "build-with-test": "npm test && npm run build",
    "build:cjs": "node ./build es5 && webpack && webpack --config ./webpack.config.dev.js",
    "build:esm": "node ./build es6",
    "build:cjs:watch": "node ./build es5 --watch",
    "build:esm:watch": "node ./build es6 --watch",
    "build": "npm run clean && npm run build:esm && npm run build:cjs",
    "clean": "rimraf lib-esm lib dist",
    "format": "echo \"Not implemented\"",
    "lint": "tslint 'src/**/*.ts' && npm run ts-coverage",
    "ts-coverage": "typescript-coverage-report -p ./tsconfig.build.json -t 65.41"
  },
  "repository": {
    "type": "git",
    "url": "https://github.com/aws-amplify/amplify-js.git"
  },
  "author": "Amazon Web Services",
  "license": "Apache-2.0",
  "bugs": {
    "url": "https://github.com/aws/aws-amplify/issues"
  },
  "homepage": "https://aws-amplify.github.io/",
  "files": [
    "lib",
    "lib-esm",
    "src"
  ],
  "dependencies": {
<<<<<<< HEAD
    "@aws-amplify/core": "5.0.6",
=======
    "@aws-amplify/core": "5.0.7",
>>>>>>> d7a18e07
    "axios": "0.26.0",
    "tslib": "^1.8.0"
  },
  "jest": {
    "globals": {
      "ts-jest": {
        "diagnostics": false,
        "tsConfig": {
          "lib": [
            "es5",
            "es2015",
            "dom",
            "esnext.asynciterable",
            "es2017.object"
          ],
          "allowJs": true
        }
      }
    },
    "transform": {
      "^.+\\.(js|jsx|ts|tsx)$": "ts-jest"
    },
    "testRegex": "(/__tests__/.*|\\.(test|spec))\\.(tsx?|jsx?)$",
    "moduleFileExtensions": [
      "ts",
      "tsx",
      "js",
      "json",
      "jsx"
    ],
    "testEnvironment": "jsdom",
    "testURL": "http://localhost/",
    "coverageThreshold": {
      "global": {
        "branches": 0,
        "functions": 0,
        "lines": 0,
        "statements": 0
      }
    },
    "coveragePathIgnorePatterns": [
      "/node_modules/",
      "dist",
      "lib",
      "lib-esm"
    ]
  }
}<|MERGE_RESOLUTION|>--- conflicted
+++ resolved
@@ -1,10 +1,6 @@
 {
   "name": "@aws-amplify/api-rest",
-<<<<<<< HEAD
-  "version": "3.0.6",
-=======
   "version": "3.0.7",
->>>>>>> d7a18e07
   "description": "Api-rest category of aws-amplify",
   "main": "./lib/index.js",
   "module": "./lib-esm/index.js",
@@ -48,11 +44,7 @@
     "src"
   ],
   "dependencies": {
-<<<<<<< HEAD
-    "@aws-amplify/core": "5.0.6",
-=======
     "@aws-amplify/core": "5.0.7",
->>>>>>> d7a18e07
     "axios": "0.26.0",
     "tslib": "^1.8.0"
   },
