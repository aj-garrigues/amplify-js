--- conflicted
+++ resolved
@@ -1,10 +1,6 @@
 {
   "name": "@aws-amplify/api-rest",
-<<<<<<< HEAD
-  "version": "1.2.0",
-=======
   "version": "1.2.1",
->>>>>>> e56aba64
   "description": "Api-rest category of aws-amplify",
   "main": "./lib/index.js",
   "module": "./lib-esm/index.js",
@@ -39,11 +35,7 @@
   },
   "homepage": "https://aws-amplify.github.io/",
   "dependencies": {
-<<<<<<< HEAD
-    "@aws-amplify/core": "^3.5.0",
-=======
     "@aws-amplify/core": "^3.5.1",
->>>>>>> e56aba64
     "axios": "0.19.0"
   },
   "jest": {
