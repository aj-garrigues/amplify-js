{
	"name": "@aws-amplify/core",
	"version": "3.5.4",
	"description": "Core category of aws-amplify",
	"main": "./lib/index.js",
	"module": "./lib-esm/index.js",
	"typings": "./lib-esm/index.d.ts",
	"publishConfig": {
		"access": "public"
	},
	"sideEffects": [
		"./src/I18n/index.ts",
		"./src/Credentials.ts",
		"./lib/I18n/index.js",
		"./lib/Credentials.js",
		"./lib-esm/I18n/index.js",
		"./lib-esm/Credentials.js",
		"./dist/aws-amplify-core.min.js",
		"./dist/aws-amplify-core.js"
	],
	"scripts": {
		"test": "tslint 'src/**/*.ts' && jest -w 1 --coverage",
		"build-with-test": "npm test && npm run build",
		"build:cjs": "node ./build es5 && webpack && webpack --config ./webpack.config.dev.js",
		"build:esm": "node ./build es6",
		"build:cjs:watch": "node ./build es5 --watch",
		"build:esm:watch": "node ./build es6 --watch",
		"build": "npm run clean && npm run generate-version && npm run build:esm && npm run build:cjs",
		"generate-version": "genversion src/Platform/version.ts --es6 --semi",
		"clean": "rimraf lib-esm lib dist",
		"format": "echo \"Not implemented\"",
		"lint": "tslint 'src/**/*.ts'"
	},
	"react-native": {
		"./lib/index": "./lib-esm/index.js",
		"./lib-esm/ClientDevice": "./lib-esm/ClientDevice/reactnative.js",
		"./lib-esm/RNComponents": "./lib-esm/RNComponents/reactnative.js",
		"./lib-esm/StorageHelper": "./lib-esm/StorageHelper/reactnative.js"
	},
	"repository": {
		"type": "git",
		"url": "https://github.com/aws-amplify/amplify-js.git"
	},
	"author": "Amazon Web Services",
	"license": "Apache-2.0",
	"bugs": {
		"url": "https://github.com/aws/aws-amplify/issues"
	},
	"homepage": "https://aws-amplify.github.io/",
	"devDependencies": {
		"find": "^0.2.7",
		"genversion": "^2.2.0",
		"prepend-file": "^1.3.1",
		"react-native": "0.59.0"
	},
	"dependencies": {
		"@aws-crypto/sha256-js": "1.0.0-alpha.0",
		"@aws-sdk/client-cognito-identity": "1.0.0-gamma.8",
		"@aws-sdk/credential-provider-cognito-identity": "1.0.0-gamma.8",
		"@aws-sdk/node-http-handler": "1.0.0-gamma.7",
		"@aws-sdk/types": "1.0.0-gamma.6",
		"@aws-sdk/util-hex-encoding": "1.0.0-gamma.6",
		"@aws-sdk/util-user-agent-browser": "1.0.0-gamma.7",
<<<<<<< HEAD
		"universal-cookie": "^4.0.3",
=======
		"universal-cookie": "^4.0.4",
>>>>>>> 7cbed47c
		"url": "^0.11.0",
		"zen-observable-ts": "0.8.19"
	},
	"jest": {
		"globals": {
			"ts-jest": {
				"diagnostics": false,
				"tsConfig": {
					"lib": [
						"es5",
						"es2015",
						"dom",
						"esnext.asynciterable",
						"es2017.object"
					],
					"allowJs": true
				}
			}
		},
		"transform": {
			"^.+\\.(js|jsx|ts|tsx)$": "ts-jest"
		},
		"testRegex": "(/__tests__/.*|\\.(test|spec))\\.(tsx?|jsx?)$",
		"moduleFileExtensions": [
			"ts",
			"tsx",
			"js",
			"json",
			"jsx"
		],
		"testEnvironment": "jsdom",
		"coverageThreshold": {
			"global": {
				"branches": 0,
				"functions": 0,
				"lines": 0,
				"statements": 0
			}
		},
		"testURL": "http://localhost/",
		"coveragePathIgnorePatterns": [
			"/node_modules/"
		]
	}
}<|MERGE_RESOLUTION|>--- conflicted
+++ resolved
@@ -61,11 +61,7 @@
 		"@aws-sdk/types": "1.0.0-gamma.6",
 		"@aws-sdk/util-hex-encoding": "1.0.0-gamma.6",
 		"@aws-sdk/util-user-agent-browser": "1.0.0-gamma.7",
-<<<<<<< HEAD
-		"universal-cookie": "^4.0.3",
-=======
 		"universal-cookie": "^4.0.4",
->>>>>>> 7cbed47c
 		"url": "^0.11.0",
 		"zen-observable-ts": "0.8.19"
 	},
