--- conflicted
+++ resolved
@@ -1,10 +1,6 @@
 {
 	"name": "@aws-amplify/core",
-<<<<<<< HEAD
-	"version": "4.7.9",
-=======
 	"version": "4.7.10",
->>>>>>> 488118e2
 	"description": "Core category of aws-amplify",
 	"main": "./lib/index.js",
 	"module": "./lib-esm/index.js",
