{
  "name": "@aws-amplify/xr",
<<<<<<< HEAD
  "version": "4.0.6",
=======
  "version": "4.0.7",
>>>>>>> d7a18e07
  "description": "XR category of aws-amplify",
  "main": "./lib/index.js",
  "module": "./lib-esm/index.js",
  "typings": "./lib-esm/index.d.ts",
  "react-native": {
    "./lib/index": "./lib-esm/index.js"
  },
  "sideEffects": [
    "./lib/XR.js",
    "./lib-esm/XR.js"
  ],
  "publishConfig": {
    "access": "public"
  },
  "scripts": {
    "test": "tslint 'src/**/*.ts' && jest -w 1 --coverage",
    "build-with-test": "npm test && npm run build",
    "build:cjs": "node ./build es5 && webpack && webpack --config ./webpack.config.dev.js",
    "build:esm": "node ./build es6",
    "build:cjs:watch": "node ./build es5 --watch",
    "build:esm:watch": "node ./build es6 --watch",
    "build": "npm run clean && npm run build:esm && npm run build:cjs",
    "clean": "rimraf lib-esm lib dist",
    "format": "echo \"Not implemented\"",
    "lint": "tslint 'src/**/*.ts'",
    "ts-coverage": "typescript-coverage-report -p ./tsconfig.build.json"
  },
  "repository": {
    "type": "git",
    "url": "https://github.com/aws-amplify/amplify-js.git"
  },
  "author": "Amazon Web Services",
  "license": "Apache-2.0",
  "bugs": {
    "url": "https://github.com/aws/aws-amplify/issues"
  },
  "homepage": "https://aws-amplify.github.io/",
  "files": [
    "lib",
    "lib-esm",
    "src"
  ],
  "dependencies": {
<<<<<<< HEAD
    "@aws-amplify/core": "5.0.6",
=======
    "@aws-amplify/core": "5.0.7",
>>>>>>> d7a18e07
    "tslib": "^1.8.0"
  },
  "jest": {
    "globals": {
      "ts-jest": {
        "diagnostics": false,
        "tsConfig": {
          "lib": [
            "es5",
            "es2015",
            "dom",
            "esnext.asynciterable",
            "es2017.object"
          ],
          "allowJs": true
        }
      }
    },
    "transform": {
      "^.+\\.(js|jsx|ts|tsx)$": "ts-jest"
    },
    "testRegex": "(/__tests__/.*|\\.(test|spec))\\.(tsx?|jsx?)$",
    "moduleFileExtensions": [
      "ts",
      "tsx",
      "js",
      "json",
      "jsx"
    ],
    "testEnvironment": "jsdom",
    "testURL": "http://localhost/",
    "coverageThreshold": {
      "global": {
        "branches": 0,
        "functions": 0,
        "lines": 0,
        "statements": 0
      }
    },
    "coveragePathIgnorePatterns": [
      "/node_modules/",
      "dist",
      "lib",
      "lib-esm"
    ]
  }
}<|MERGE_RESOLUTION|>--- conflicted
+++ resolved
@@ -1,10 +1,6 @@
 {
   "name": "@aws-amplify/xr",
-<<<<<<< HEAD
-  "version": "4.0.6",
-=======
   "version": "4.0.7",
->>>>>>> d7a18e07
   "description": "XR category of aws-amplify",
   "main": "./lib/index.js",
   "module": "./lib-esm/index.js",
@@ -48,11 +44,7 @@
     "src"
   ],
   "dependencies": {
-<<<<<<< HEAD
-    "@aws-amplify/core": "5.0.6",
-=======
     "@aws-amplify/core": "5.0.7",
->>>>>>> d7a18e07
     "tslib": "^1.8.0"
   },
   "jest": {
