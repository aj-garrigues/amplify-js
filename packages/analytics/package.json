--- conflicted
+++ resolved
@@ -37,17 +37,12 @@
   },
   "homepage": "https://aws-amplify.github.io/",
   "dependencies": {
-<<<<<<< HEAD
-    "@aws-amplify/cache": "^2.1.5",
-    "@aws-amplify/core": "^2.2.4",
+    "@aws-amplify/cache": "^2.1.6",
+    "@aws-amplify/core": "^2.2.5",
     "@aws-sdk/client-firehose": "^1.0.0-alpha.25",
     "@aws-sdk/client-kinesis": "^1.0.0-alpha.25",
     "@aws-sdk/client-personalize-events": "^1.0.0-alpha.23",
     "@aws-sdk/client-pinpoint": "^1.0.0-alpha.23",
-=======
-    "@aws-amplify/cache": "^2.1.6",
-    "@aws-amplify/core": "^2.2.5",
->>>>>>> 0ddb6af3
     "uuid": "^3.2.1"
   },
   "jest": {
