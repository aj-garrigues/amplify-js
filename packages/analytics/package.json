{
	"name": "@aws-amplify/analytics",
<<<<<<< HEAD
	"version": "6.0.6",
=======
	"version": "6.0.7",
>>>>>>> d7a18e07
	"description": "Analytics category of aws-amplify",
	"main": "./lib/index.js",
	"module": "./lib-esm/index.js",
	"typings": "./lib-esm/index.d.ts",
	"sideEffects": [
		"./lib/Analytics.js",
		"./lib-esm/Analytics.js"
	],
	"publishConfig": {
		"access": "public"
	},
	"scripts": {
		"test": "tslint 'src/**/*.ts' && jest -w 1 --coverage",
		"test:watch": "tslint 'src/**/*.ts' && jest -w 1 --watch",
		"build-with-test": "npm run clean && npm test && tsc && webpack",
		"build:cjs": "node ./build es5 && webpack && webpack --config ./webpack.config.dev.js",
		"build:esm": "node ./build es6",
		"build:cjs:watch": "node ./build es5 --watch",
		"build:esm:watch": "node ./build es6 --watch",
		"build": "npm run clean && npm run build:esm && npm run build:cjs",
		"clean": "rimraf lib-esm lib dist",
		"format": "echo \"Not implemented\"",
		"lint": "tslint 'src/**/*.ts' && npm run ts-coverage",
		"ts-coverage": "typescript-coverage-report -p ./tsconfig.build.json -t 69.26"
	},
	"react-native": {
		"./lib/index": "./lib-esm/index.js",
		"./lib-esm/trackers": "./lib-esm/trackers/reactnative.js"
	},
	"repository": {
		"type": "git",
		"url": "https://github.com/aws-amplify/amplify-js.git"
	},
	"author": "Amazon Web Services",
	"license": "Apache-2.0",
	"bugs": {
		"url": "https://github.com/aws/aws-amplify/issues"
	},
	"homepage": "https://aws-amplify.github.io/",
	"files": [
		"lib",
		"lib-esm",
		"src"
	],
	"dependencies": {
<<<<<<< HEAD
		"@aws-amplify/cache": "5.0.6",
		"@aws-amplify/core": "5.0.6",
=======
		"@aws-amplify/cache": "5.0.7",
		"@aws-amplify/core": "5.0.7",
>>>>>>> d7a18e07
		"@aws-sdk/client-firehose": "3.6.1",
		"@aws-sdk/client-kinesis": "3.6.1",
		"@aws-sdk/client-personalize-events": "3.6.1",
		"@aws-sdk/client-pinpoint": "3.6.1",
		"@aws-sdk/util-utf8-browser": "3.6.1",
		"lodash": "^4.17.20",
		"tslib": "^1.8.0",
		"uuid": "^3.2.1"
	},
	"jest": {
		"globals": {
			"ts-jest": {
				"diagnostics": false,
				"tsConfig": {
					"lib": [
						"es5",
						"es2015",
						"dom",
						"esnext.asynciterable",
						"es2017.object"
					],
					"allowJs": true,
					"esModuleInterop": true
				}
			}
		},
		"transform": {
			"^.+\\.(js|jsx|ts|tsx)$": "ts-jest"
		},
		"testRegex": "(/__tests__/.*|\\.(test|spec))\\.(tsx?|jsx?)$",
		"moduleFileExtensions": [
			"ts",
			"tsx",
			"js",
			"json",
			"jsx"
		],
		"testEnvironment": "jsdom",
		"testURL": "http://localhost/",
		"coverageThreshold": {
			"global": {
				"branches": 0,
				"functions": 0,
				"lines": 0,
				"statements": 0
			}
		},
		"coveragePathIgnorePatterns": [
			"/node_modules/",
			"dist",
			"lib",
			"lib-esm"
		],
		"setupFiles": [
			"<rootDir>/src/setupTests.ts"
		]
	}
}<|MERGE_RESOLUTION|>--- conflicted
+++ resolved
@@ -1,10 +1,6 @@
 {
 	"name": "@aws-amplify/analytics",
-<<<<<<< HEAD
-	"version": "6.0.6",
-=======
 	"version": "6.0.7",
->>>>>>> d7a18e07
 	"description": "Analytics category of aws-amplify",
 	"main": "./lib/index.js",
 	"module": "./lib-esm/index.js",
@@ -50,13 +46,8 @@
 		"src"
 	],
 	"dependencies": {
-<<<<<<< HEAD
-		"@aws-amplify/cache": "5.0.6",
-		"@aws-amplify/core": "5.0.6",
-=======
 		"@aws-amplify/cache": "5.0.7",
 		"@aws-amplify/core": "5.0.7",
->>>>>>> d7a18e07
 		"@aws-sdk/client-firehose": "3.6.1",
 		"@aws-sdk/client-kinesis": "3.6.1",
 		"@aws-sdk/client-personalize-events": "3.6.1",
