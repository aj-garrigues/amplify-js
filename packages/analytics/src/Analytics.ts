--- conflicted
+++ resolved
@@ -1,9 +1,5 @@
 /*
-<<<<<<< HEAD
- * Copyright 2017-2017 Amazon.com, Inc. or its affiliates. All Rights Reserved.
-=======
  * Copyright 2017-2022 Amazon.com, Inc. or its affiliates. All Rights Reserved.
->>>>>>> b8645f64
  *
  * Licensed under the Apache License, Version 2.0 (the "License"). You may not use this file except in compliance with
  * the License. A copy of the License is located at
@@ -23,16 +19,7 @@
 } from '@aws-amplify/core';
 import { AWSPinpointProvider } from './Providers/AWSPinpointProvider';
 
-<<<<<<< HEAD
-import {
-	AnalyticsProvider,
-	EventAttributes,
-	EventMetrics,
-	pageViewTrackOpts,
-} from './types';
-=======
 import { AnalyticsProvider, EventMetrics } from './types';
->>>>>>> b8645f64
 import { PageViewTracker, EventTracker, SessionTracker } from './trackers';
 
 const logger = new Logger('AnalyticsClass');
@@ -113,7 +100,7 @@
 			this._config['autoSessionRecord'] = true;
 		}
 
-		this._pluggables.forEach((pluggable) => {
+		this._pluggables.forEach(pluggable => {
 			// for backward compatibility
 			const providerConfig =
 				pluggable.getProviderName() === 'AWSPinpoint' &&
@@ -217,7 +204,6 @@
 	 * @return - A promise which resolves if buffer doesn't overflow
 	 */
 	public async startSession(provider?: string) {
-<<<<<<< HEAD
 		const event = { name: '_session.start' };
 		const params = { event, provider };
 
@@ -227,9 +213,6 @@
 			'Recording Analytics session start event'
 		);
 
-=======
-		const params = { event: { name: '_session.start' }, provider };
->>>>>>> b8645f64
 		return this._sendEvent(params);
 	}
 
@@ -238,7 +221,6 @@
 	 * @return - A promise which resolves if buffer doesn't overflow
 	 */
 	public async stopSession(provider?: string) {
-<<<<<<< HEAD
 		const event = { name: '_session.stop' };
 		const params = { event, provider };
 
@@ -248,9 +230,6 @@
 			'Recording Analytics session stop event'
 		);
 
-=======
-		const params = { event: { name: '_session.stop' }, provider };
->>>>>>> b8645f64
 		return this._sendEvent(params);
 	}
 
@@ -280,12 +259,9 @@
 		} else {
 			params = { event, provider };
 		}
-<<<<<<< HEAD
 
 		dispatchAnalyticsEvent('record', params.event, 'Recording Analytics event');
 
-=======
->>>>>>> b8645f64
 		return this._sendEvent(params);
 	}
 
@@ -304,7 +280,7 @@
 		const provider = params.provider ? params.provider : 'AWSPinpoint';
 
 		return new Promise((resolve, reject) => {
-			this._pluggables.forEach((pluggable) => {
+			this._pluggables.forEach(pluggable => {
 				if (pluggable.getProviderName() === provider) {
 					pluggable.record(params, { resolve, reject });
 				}
@@ -338,7 +314,7 @@
 let endpointUpdated = false;
 let authConfigured = false;
 let analyticsConfigured = false;
-const listener = (capsule) => {
+const listener = capsule => {
 	const { channel, payload } = capsule;
 	logger.debug('on hub capsule ' + channel, payload);
 
@@ -357,7 +333,7 @@
 	}
 };
 
-const storageEvent = (payload) => {
+const storageEvent = payload => {
 	const {
 		data: { attrs, metrics },
 	} = payload;
@@ -370,19 +346,19 @@
 				attributes: attrs,
 				metrics,
 			})
-			.catch((e) => {
+			.catch(e => {
 				logger.debug('Failed to send the storage event automatically', e);
 			});
 	}
 };
 
-const authEvent = (payload) => {
+const authEvent = payload => {
 	const { event } = payload;
 	if (!event) {
 		return;
 	}
 
-	const recordAuthEvent = async (eventName) => {
+	const recordAuthEvent = async eventName => {
 		if (authConfigured && analyticsConfigured) {
 			try {
 				return await _instance.record({ name: `_userauth.${eventName}` });
@@ -413,7 +389,7 @@
 	}
 };
 
-const analyticsEvent = (payload) => {
+const analyticsEvent = payload => {
 	const { event } = payload;
 	if (!event) return;
 
@@ -430,7 +406,7 @@
 const sendEvents = () => {
 	const config = _instance.configure();
 	if (!endpointUpdated && config['autoSessionRecord']) {
-		_instance.updateEndpoint({ immediate: true }).catch((e) => {
+		_instance.updateEndpoint({ immediate: true }).catch(e => {
 			logger.debug('Failed to update the endpoint', e);
 		});
 		endpointUpdated = true;
