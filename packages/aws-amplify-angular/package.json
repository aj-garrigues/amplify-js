--- conflicted
+++ resolved
@@ -1,10 +1,6 @@
 {
   "name": "aws-amplify-angular",
-<<<<<<< HEAD
-  "version": "3.0.12",
-=======
   "version": "3.0.13",
->>>>>>> 46e35508
   "description": "AWS Amplify Angular Components",
   "main": "bundles/aws-amplify-angular.umd.js",
   "module": "dist/index.js",
@@ -41,11 +37,7 @@
     "@types/zen-observable": "^0.5.3",
     "angular2-template-loader": "^0.6.2",
     "awesome-typescript-loader": "^4.0.1",
-<<<<<<< HEAD
-    "aws-amplify": "1.1.37",
-=======
     "aws-amplify": "^1.1.38",
->>>>>>> 46e35508
     "babel-core": "^6.26.3",
     "babel-plugin-lodash": "^3.3.4",
     "babel-preset-env": "^1.7.0",
