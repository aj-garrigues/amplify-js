// tslint:disable
/*
 * Copyright 2017-2018 Amazon.com, Inc. or its affiliates. All Rights Reserved.
 *
 * Licensed under the Apache License, Version 2.0 (the "License"). You may not use this file except in compliance with
 * the License. A copy of the License is located at
 *
 *     http://aws.amazon.com/apache2.0/
 *
 * or in the "license" file accompanying this file. This file is distributed on an "AS IS" BASIS, WITHOUT WARRANTIES OR
 * CONDITIONS OF ANY KIND, either express or implied. See the License for the specific language governing permissions
 * and limitations under the License.
 */
// tslint:enable

import {
  Component,
  Input,
  OnInit,
  ViewChild,
  ComponentFactoryResolver,
  OnDestroy
} from '@angular/core';
import { DynamicComponentDirective } from '../../../directives/dynamic.component.directive';
import { ComponentMount }      from '../../component.mount';
import { SignInClass } from './sign-in.class';
import { SignInComponentIonic } from './sign-in.component.ionic';
import { SignInComponentCore } from './sign-in.component.core';
import { AuthState } from '../../../providers';
import { authDecorator } from '../../../providers/auth.decorator';

@Component({
  selector: 'amplify-auth-sign-in',
  template: `
              <div>
                <ng-template component-host></ng-template>
              </div>
            `
})
export class SignInComponent implements OnInit, OnDestroy {
  @Input() framework: string;
  @Input() authState: AuthState;
<<<<<<< HEAD
  @Input() usernameAttributes: string = 'username';
=======
  @Input() hide: string[] = [];
>>>>>>> af03407d
  @ViewChild(DynamicComponentDirective) componentHost: DynamicComponentDirective;

  constructor(private componentFactoryResolver: ComponentFactoryResolver) { }

  ngOnInit() {
    this.loadComponent();
  }

  ngOnDestroy() {}

  loadComponent() {

<<<<<<< HEAD
    let authComponent = this.framework && this.framework === 'ionic' ? 
      new ComponentMount(
        SignInComponentIonic,{
          authState: this.authState,
          usernameAttributes: this.usernameAttributes
        }) 
        : 
      new ComponentMount(
        SignInComponentCore, {
          authState: this.authState,
          usernameAttributes: this.usernameAttributes
        });
=======
    const authComponent = this.framework && this.framework === 'ionic' ?
    new ComponentMount(SignInComponentIonic,{authState: this.authState, hide: this.hide}) :
    new ComponentMount(SignInComponentCore, {authState: this.authState, hide: this.hide});
>>>>>>> af03407d

    const componentFactory = this.componentFactoryResolver
    .resolveComponentFactory(authComponent.component);

    const viewContainerRef = this.componentHost.viewContainerRef;
    viewContainerRef.clear();

    const componentRef = viewContainerRef.createComponent(componentFactory);
    (<SignInClass>componentRef.instance).data = authComponent.data;
  }
}<|MERGE_RESOLUTION|>--- conflicted
+++ resolved
@@ -40,11 +40,8 @@
 export class SignInComponent implements OnInit, OnDestroy {
   @Input() framework: string;
   @Input() authState: AuthState;
-<<<<<<< HEAD
   @Input() usernameAttributes: string = 'username';
-=======
   @Input() hide: string[] = [];
->>>>>>> af03407d
   @ViewChild(DynamicComponentDirective) componentHost: DynamicComponentDirective;
 
   constructor(private componentFactoryResolver: ComponentFactoryResolver) { }
@@ -57,24 +54,20 @@
 
   loadComponent() {
 
-<<<<<<< HEAD
     let authComponent = this.framework && this.framework === 'ionic' ? 
       new ComponentMount(
         SignInComponentIonic,{
           authState: this.authState,
+          hide: this.hide,
           usernameAttributes: this.usernameAttributes
         }) 
         : 
       new ComponentMount(
         SignInComponentCore, {
           authState: this.authState,
+          hide: this.hide,
           usernameAttributes: this.usernameAttributes
         });
-=======
-    const authComponent = this.framework && this.framework === 'ionic' ?
-    new ComponentMount(SignInComponentIonic,{authState: this.authState, hide: this.hide}) :
-    new ComponentMount(SignInComponentCore, {authState: this.authState, hide: this.hide});
->>>>>>> af03407d
 
     const componentFactory = this.componentFactoryResolver
     .resolveComponentFactory(authComponent.component);
