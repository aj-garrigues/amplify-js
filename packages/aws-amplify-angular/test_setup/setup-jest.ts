import 'jest-preset-angular';

window.alert = (msg) => { console.log(msg); };

function noOp() { }

if (typeof window.URL.createObjectURL === 'undefined') {
<<<<<<< HEAD
  Object.defineProperty(window.URL, 'createObjectURL', { value: noOp});
=======
  Object.defineProperty(window.URL, 'createObjectURL', { value: noOp });
>>>>>>> 3573e53c
}

class Worker {
    url: any;
    onmessage: any;
    constructor(stringUrl) {
      this.url = stringUrl;
      this.onmessage = () => {};
    }

    postMessage(msg) {
      this.onmessage(msg);
    }
}

(window as any).Worker = Worker;<|MERGE_RESOLUTION|>--- conflicted
+++ resolved
@@ -5,11 +5,7 @@
 function noOp() { }
 
 if (typeof window.URL.createObjectURL === 'undefined') {
-<<<<<<< HEAD
-  Object.defineProperty(window.URL, 'createObjectURL', { value: noOp});
-=======
   Object.defineProperty(window.URL, 'createObjectURL', { value: noOp });
->>>>>>> 3573e53c
 }
 
 class Worker {
