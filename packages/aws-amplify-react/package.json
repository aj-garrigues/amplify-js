{
  "name": "aws-amplify-react",
<<<<<<< HEAD
  "version": "2.2.1-beta.5",
=======
  "version": "2.1.5-unstable.6",
>>>>>>> 5a388d52
  "description": "AWS Amplify is a JavaScript library for Frontend and mobile developers building cloud-enabled applications.",
  "main": "dist/index.js",
  "scripts": {
    "test": "tslint 'src/**/*.ts' && jest --coverage --updateSnapshot --maxWorkers 2",
    "build": "npm run clean && tsc -p .",
    "watch": "yarn run clean && babel src --presets babel-preset-react --out-dir dist --copy-files --watch",
    "cypress": "cypress run",
    "cypress:open": "cypress open",
    "build-with-test": "npm run clean && npm test && npm run build",
    "clean": "rimraf dist",
    "format": "tsfmt --useTsfmt tsfmt.json -r src/**/*.ts",
    "lint": "tslint 'src/**/*.ts'"
  },
  "devDependencies": {
    "enzyme": "^3.1.0",
    "enzyme-adapter-react-16": "^1.0.3",
    "enzyme-to-json": "^3.2.1",
    "jest": "^22.x",
    "react": "^16.0.0",
    "react-dom": "^16.0.0",
    "react-test-renderer": "^16.0.0"
  },
  "repository": {
    "type": "git",
    "url": "git+https://github.com/aws/aws-amplify.git"
  },
  "author": "Amazon Web Services",
  "license": "Apache-2.0",
  "jest": {
    "transform": {
      "^.+\\.(js|jsx|ts|tsx)$": "<rootDir>../../node_modules/ts-jest/preprocessor.js"
    },
    "testRegex": "(/__tests__/.*|(\\.|/)(test|spec))\\.(jsx?|tsx?)$",
    "moduleFileExtensions": [
      "ts",
      "tsx",
      "js",
      "jsx",
      "json",
      "node"
    ],
    "timers": "fake",
    "setupTestFrameworkScriptFile": "./test_Setup/enzymeSetup.ts",
    "snapshotSerializers": [
      "enzyme-to-json/serializer"
    ],
    "testEnvironment": "jsdom",
    "testURL": "http://localhost/",
    "coverageThreshold": {
      "global": {
        "branches": 70,
        "functions": 75,
        "lines": 75,
        "statements": 75
      }
    },
    "coveragePathIgnorePatterns": [
      "/node_modules/"
    ],
    "moduleNameMapper": {
      "\\.(css|less|scss|sass)$": "<rootDir>/__mocks__/styleMock.js"
    }
  },
  "dependencies": {
<<<<<<< HEAD
    "@aws-amplify/ui": "^1.0.10-beta.2",
=======
    "@aws-amplify/ui": "^1.0.10-unstable.1",
>>>>>>> 5a388d52
    "qrcode.react": "^0.8.0",
    "regenerator-runtime": "^0.11.1"
  },
  "peerDependencies": {
    "aws-amplify": "^1.x"
  }
}<|MERGE_RESOLUTION|>--- conflicted
+++ resolved
@@ -1,10 +1,6 @@
 {
   "name": "aws-amplify-react",
-<<<<<<< HEAD
-  "version": "2.2.1-beta.5",
-=======
-  "version": "2.1.5-unstable.6",
->>>>>>> 5a388d52
+  "version": "2.2.0",
   "description": "AWS Amplify is a JavaScript library for Frontend and mobile developers building cloud-enabled applications.",
   "main": "dist/index.js",
   "scripts": {
@@ -69,11 +65,7 @@
     }
   },
   "dependencies": {
-<<<<<<< HEAD
-    "@aws-amplify/ui": "^1.0.10-beta.2",
-=======
     "@aws-amplify/ui": "^1.0.10-unstable.1",
->>>>>>> 5a388d52
     "qrcode.react": "^0.8.0",
     "regenerator-runtime": "^0.11.1"
   },
