{
  "name": "aws-amplify-react",
  "version": "2.0.0",
  "description": "AWS Amplify is a JavaScript library for Frontend and mobile developers building cloud-enabled applications.",
  "main": "dist/index.js",
  "scripts": {
    "test": "tslint 'src/**/*.ts' && jest --coverage --updateSnapshot --maxWorkers 2",
    "build": "npm run clean && tsc -p .",
    "watch": "yarn run clean && babel src --presets babel-preset-react --out-dir dist --copy-files --watch",
    "cypress": "cypress run",
    "cypress:open": "cypress open",
    "build-with-test": "npm run clean && npm test && npm run build",
    "clean": "rimraf dist",
    "format": "tsfmt --useTsfmt tsfmt.json -r src/**/*.ts",
    "lint": "tslint 'src/**/*.ts'"
  },
  "devDependencies": {
    "enzyme": "^3.1.0",
    "enzyme-adapter-react-16": "^1.0.3",
    "enzyme-to-json": "^3.2.1",
    "jest": "^22.x",
    "react": "^16.0.0",
    "react-dom": "^16.0.0",
    "react-test-renderer": "^16.0.0"
  },
  "repository": {
    "type": "git",
    "url": "git+https://github.com/aws/aws-amplify.git"
  },
  "author": "Amazon Web Services",
  "license": "Apache-2.0",
  "jest": {
    "transform": {
      "^.+\\.(js|jsx|ts|tsx)$": "<rootDir>../../node_modules/ts-jest/preprocessor.js"
    },
    "testRegex": "(/__tests__/.*|(\\.|/)(test|spec))\\.(jsx?|tsx?)$",
    "moduleFileExtensions": [
      "ts",
      "tsx",
      "js",
      "jsx",
      "json",
      "node"
    ],
    "timers": "fake",
    "setupTestFrameworkScriptFile": "./test_Setup/enzymeSetup.ts",
    "snapshotSerializers": [
      "enzyme-to-json/serializer"
    ],
<<<<<<< HEAD
    "testEnvironment": "jsdom",
=======
    "testURL": "http://localhost/",
>>>>>>> e39cada2
    "coverageThreshold": {
      "global": {
        "branches": 70,
        "functions": 75,
        "lines": 75,
        "statements": 75
      }
    },
<<<<<<< HEAD
    "coveragePathIgnorePatterns": [
      "/node_modules/"
    ]
=======
    "moduleNameMapper": {
      "\\.(css|less|scss|sass)$": "<rootDir>/__mocks__/styleMock.js"
    }
>>>>>>> e39cada2
  },
  "dependencies": {
    "@aws-amplify/ui": "^1.0.2",
    "qrcode.react": "^0.8.0",
    "regenerator-runtime": "^0.11.1"
  },
  "peerDependencies": {
    "aws-amplify": "^1.x"
  }
}<|MERGE_RESOLUTION|>--- conflicted
+++ resolved
@@ -47,11 +47,8 @@
     "snapshotSerializers": [
       "enzyme-to-json/serializer"
     ],
-<<<<<<< HEAD
     "testEnvironment": "jsdom",
-=======
     "testURL": "http://localhost/",
->>>>>>> e39cada2
     "coverageThreshold": {
       "global": {
         "branches": 70,
@@ -60,15 +57,12 @@
         "statements": 75
       }
     },
-<<<<<<< HEAD
     "coveragePathIgnorePatterns": [
       "/node_modules/"
-    ]
-=======
+    ],
     "moduleNameMapper": {
       "\\.(css|less|scss|sass)$": "<rootDir>/__mocks__/styleMock.js"
     }
->>>>>>> e39cada2
   },
   "dependencies": {
     "@aws-amplify/ui": "^1.0.2",
