--- conflicted
+++ resolved
@@ -1,11 +1,7 @@
 {
 	"name": "aws-amplify-react",
 	"private": "true",
-<<<<<<< HEAD
-	"version": "5.1.12",
-=======
 	"version": "5.1.13",
->>>>>>> 6882c5e6
 	"description": "AWS Amplify is a JavaScript library for Frontend and mobile developers building cloud-enabled applications.",
 	"main": "./lib/index.js",
 	"module": "./lib-esm/index.js",
@@ -43,11 +39,7 @@
 		"@types/enzyme-adapter-react-16": "^1.0.3",
 		"@types/react": "^16.0.41",
 		"@types/react-dom": "^16.0.11",
-<<<<<<< HEAD
-		"aws-amplify": "4.3.11",
-=======
 		"aws-amplify": "4.3.12",
->>>>>>> 6882c5e6
 		"enzyme": "^3.1.0",
 		"enzyme-adapter-react-16": "^1.0.3",
 		"enzyme-to-json": "^3.2.1",
