--- conflicted
+++ resolved
@@ -1,10 +1,6 @@
 {
   "name": "aws-amplify-react",
-<<<<<<< HEAD
-  "version": "2.0.7",
-=======
-  "version": "2.0.8-unstable.2",
->>>>>>> 6dbed222
+  "version": "2.1.0",
   "description": "AWS Amplify is a JavaScript library for Frontend and mobile developers building cloud-enabled applications.",
   "main": "dist/index.js",
   "scripts": {
@@ -69,11 +65,7 @@
     }
   },
   "dependencies": {
-<<<<<<< HEAD
-    "@aws-amplify/ui": "^1.0.6",
-=======
     "@aws-amplify/ui": "^1.0.7-unstable.0",
->>>>>>> 6dbed222
     "qrcode.react": "^0.8.0",
     "regenerator-runtime": "^0.11.1"
   },
