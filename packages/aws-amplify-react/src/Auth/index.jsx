/*
 * Copyright 2017-2017 Amazon.com, Inc. or its affiliates. All Rights Reserved.
 *
 * Licensed under the Apache License, Version 2.0 (the "License"). You may not use this file except in compliance with
 * the License. A copy of the License is located at
 *
 *     http://aws.amazon.com/apache2.0/
 *
 * or in the "license" file accompanying this file. This file is distributed on an "AS IS" BASIS, WITHOUT WARRANTIES OR
 * CONDITIONS OF ANY KIND, either express or implied. See the License for the specific language governing permissions
 * and limitations under the License.
 */

import * as React from 'react';

import { Authenticator } from './Authenticator';

export { Authenticator } from './Authenticator';
export { AuthPiece } from './AuthPiece';
export { SignIn } from './SignIn';
export { ConfirmSignIn } from './ConfirmSignIn';
export { SignOut } from './SignOut';
export { RequireNewPassword } from './RequireNewPassword';
export { SignUp } from './SignUp';
export { ConfirmSignUp } from './ConfirmSignUp';
export { VerifyContact } from './VerifyContact';
export { ForgotPassword } from './ForgotPassword';
export { Greetings } from './Greetings';
export { FederatedSignIn, FederatedButtons } from './FederatedSignIn';
export { TOTPSetup } from './TOTPSetup';
export { Loading } from './Loading';

export * from './Provider';

import { Greetings } from './Greetings';

export function withAuthenticator(Comp, includeGreetings = false, authenticatorComponents = [], federated = null, theme = null, signUpConfig = {}) {
    return class extends React.Component {
        constructor(props) {
            super(props);

            this.handleAuthStateChange = this.handleAuthStateChange.bind(this);

            this.state = {
                authState: props.authState || null,
                authData: props.authData || null
            };

            if (typeof includeGreetings === 'object') {
                this.authConfig = Object.assign({}, includeGreetings)
            } else {
                this.authConfig = {
                    includeGreetings,
                    authenticatorComponents,
                    federated,
                    theme,
                    signUpConfig
                }
            }
        }

        handleAuthStateChange(state, data) {
            this.setState({ authState: state, authData: data });
        }

        render() {
            const { authState, authData } = this.state;

            if (authState === 'signedIn') {
                return (
<<<<<<< HEAD
                    <div>
                        {
                            this.authConfig.includeGreetings ?
                                <Greetings
                                    authState={authState}
                                    authData={authData}
                                    federated={this.authConfig.federated || this.props.federated || {}}
                                    onStateChange={this.handleAuthStateChange}
                                    theme={theme}
                                />
                                : null
=======
                    <React.Fragment>
                        { this.authConfig.includeGreetings ? 
                            <Authenticator
                                {...this.props}
                                theme={this.authConfig.theme}
                                federated={this.authConfig.federated || this.props.federated}
                                hideDefault={this.authConfig.authenticatorComponents && this.authConfig.authenticatorComponents.length > 0}
                                signUpConfig={this.authConfig.signUpConfig}
                                onStateChange={this.handleAuthStateChange}
                                children={this.authConfig.authenticatorComponents || []}
                            /> : null
>>>>>>> 47c7cfdd
                        }
                        <Comp
                            {...this.props}
                            authState={authState}
                            authData={authData}
                            onStateChange={this.handleAuthStateChange}
                        />
                    </React.Fragment>
                );
            }

            return <Authenticator
                {...this.props}
                theme={this.authConfig.theme}
                federated={this.authConfig.federated || this.props.federated}
                hideDefault={this.authConfig.authenticatorComponents && this.authConfig.authenticatorComponents.length > 0}
                signUpConfig={this.authConfig.signUpConfig}
                onStateChange={this.handleAuthStateChange}
                children={this.authConfig.authenticatorComponents || []}
            />;
        }
    };
}

export class AuthenticatorWrapper extends React.Component {
    constructor(props) {
        super(props);

        this.state = { auth: 'init' };

        this.handleAuthState = this.handleAuthState.bind(this);
    }

    handleAuthState(state, data) {
        this.setState({ auth: state, authData: data });
    }

    render() {
        return (
            <div>
                <Authenticator {...this.props} onStateChange={this.handleAuthState} />
                {this.props.children(this.state.auth)}
            </div>
        );
    }
}<|MERGE_RESOLUTION|>--- conflicted
+++ resolved
@@ -68,19 +68,6 @@
 
             if (authState === 'signedIn') {
                 return (
-<<<<<<< HEAD
-                    <div>
-                        {
-                            this.authConfig.includeGreetings ?
-                                <Greetings
-                                    authState={authState}
-                                    authData={authData}
-                                    federated={this.authConfig.federated || this.props.federated || {}}
-                                    onStateChange={this.handleAuthStateChange}
-                                    theme={theme}
-                                />
-                                : null
-=======
                     <React.Fragment>
                         { this.authConfig.includeGreetings ? 
                             <Authenticator
@@ -92,7 +79,6 @@
                                 onStateChange={this.handleAuthStateChange}
                                 children={this.authConfig.authenticatorComponents || []}
                             /> : null
->>>>>>> 47c7cfdd
                         }
                         <Comp
                             {...this.props}
