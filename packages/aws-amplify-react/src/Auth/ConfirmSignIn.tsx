--- conflicted
+++ resolved
@@ -13,13 +13,8 @@
 
 import * as React from 'react';
 
-<<<<<<< HEAD
-import { I18n, ConsoleLogger as Logger, isEmpty } from '@aws-amplify/core';
+import { I18n, isEmpty } from '@aws-amplify/core';
 import { Auth } from '@aws-amplify/auth';
-=======
-import { I18n, JS } from '@aws-amplify/core';
-import Auth from '@aws-amplify/auth';
->>>>>>> f37cff7a
 
 import { AuthPiece, IAuthPieceProps, IAuthPieceState } from './AuthPiece';
 import {
@@ -45,7 +40,7 @@
 export class ConfirmSignIn extends AuthPiece<
 	IAuthPieceProps,
 	IConfirmSignInState
-	> {
+> {
 	constructor(props: IAuthPieceProps) {
 		super(props);
 
