/*
 * Copyright 2017-2018 Amazon.com, Inc. or its affiliates. All Rights Reserved.
 *
 * Licensed under the Apache License, Version 2.0 (the "License"). You may not use this file except in compliance with
 * the License. A copy of the License is located at
 *
 *     http://aws.amazon.com/apache2.0/
 *
 * or in the "license" file accompanying this file. This file is distributed on an "AS IS" BASIS, WITHOUT WARRANTIES OR
 * CONDITIONS OF ANY KIND, either express or implied. See the License for the specific language governing permissions
 * and limitations under the License.
 */

import * as React from 'react';
import { Amplify, I18n, ConsoleLogger as Logger, Hub } from '@aws-amplify/core';
import { Auth } from '@aws-amplify/auth';
import { Greetings } from './Greetings';
import { SignIn } from './SignIn';
import { ConfirmSignIn } from './ConfirmSignIn';
import { RequireNewPassword } from './RequireNewPassword';
import { SignUp } from './SignUp';
import { Loading } from './Loading';
import { ConfirmSignUp } from './ConfirmSignUp';
import { VerifyContact } from './VerifyContact';
import { ForgotPassword } from './ForgotPassword';
import { TOTPSetup } from './TOTPSetup';
import { Constants } from './common/constants';

import AmplifyTheme from '../Amplify-UI/Amplify-UI-Theme';
import { AmplifyMessageMap } from '../AmplifyMessageMap';

import { Container, Toast } from '../Amplify-UI/Amplify-UI-Components-React';

const logger = new Logger('Authenticator');
const AUTHENTICATOR_AUTHSTATE = 'amplify-authenticator-authState';

<<<<<<< HEAD
export class Authenticator extends React.Component {
=======
export const EmptyContainer = ({ children }) => <>{children}</>;

export default class Authenticator extends Component {
>>>>>>> 47c7cfdd
    constructor(props) {
        super(props);

        this.handleStateChange = this.handleStateChange.bind(this);
        this.handleAuthEvent = this.handleAuthEvent.bind(this);
        this.onHubCapsule = this.onHubCapsule.bind(this);

        this._initialAuthState = this.props.authState || 'signIn';
        this.state = { authState: 'loading' };
        Hub.listen('auth', this.onHubCapsule);
    }

    componentDidMount() {
        const config = this.props.amplifyConfig;
        if (config) {
            Amplify.configure(config);
        }
        this._isMounted = true;
        // the workaround for Cognito Hosted UI
        // don't check the user immediately if redirected back from Hosted UI
        // instead waiting for the hub event sent from Auth module
        // the item in the localStorage is a mark to indicate whether
        // the app is redirected back from Hosted UI or not
        const byHostedUI = localStorage.getItem(Constants.SIGN_IN_WITH_HOSTEDUI_KEY);
        localStorage.removeItem(Constants.SIGN_IN_WITH_HOSTEDUI_KEY);
        if (byHostedUI !== 'true') this.checkUser();
    }

    componentWillUnmount() {
        this._isMounted = false;
    }
    checkUser() {
        if (!Auth || typeof Auth.currentAuthenticatedUser !== 'function') {
            throw new Error('No Auth module found, please ensure @aws-amplify/auth is imported');
        }
        return Auth.currentAuthenticatedUser()
            .then(user => {
                if (!this._isMounted) { return; }
                this.handleStateChange('signedIn', user);
            })
            .catch(err => {
                if (!this._isMounted) { return; }
                let cachedAuthState = null;
                try {
                    cachedAuthState = localStorage.getItem(AUTHENTICATOR_AUTHSTATE);
                } catch (e) {
                    logger.debug('Failed to get the auth state from local storage', e);
                }
                const promise = cachedAuthState === 'signedIn'? Auth.signOut() : Promise.resolve();
                promise.then(() => this.handleStateChange(this._initialAuthState))
                    .catch((e) => {
                        logger.debug('Failed to sign out', e);
                    });
            });
    }

    onHubCapsule(capsule) {
        const { channel, payload, source } = capsule;
        if (channel === 'auth') {
            switch (payload.event) {
                case 'cognitoHostedUI':
                    this.handleStateChange('signedIn', payload.data);
                    break;
                case 'cognitoHostedUI_failure':
                    this.handleStateChange('signIn', null);
                    break;
                case 'parsingUrl_failure':
                    this.handleStateChange('signIn', null);
                    break;
                case 'signOut':
                    this.handleStateChange('signIn', null);
                    break;
                case 'customGreetingSignOut':
                    this.handleStateChange('signIn', null);
                    break;
                default:
                    break;
            }
        }
    }

    handleStateChange(state, data) {
        logger.debug('authenticator state change ' + state, data);
        if (state === this.state.authState) { return; }

        if (state === 'signedOut') { state = 'signIn'; }
        try {
            localStorage.setItem(AUTHENTICATOR_AUTHSTATE, state);
        } catch (e) {
            logger.debug('Failed to set the auth state into local storage', e);
        }

        if (this._isMounted) {
            this.setState({ authState: state, authData: data, error: null, showToast: false });            
        }
        if (this.props.onStateChange) { this.props.onStateChange(state, data); }
    }

    handleAuthEvent(state, event, showToast = true) {
        if (event.type === 'error') {
            const map = this.props.errorMessage || AmplifyMessageMap;
            const message = (typeof map === 'string')? map : map(event.data);
            this.setState({ error: message, showToast });
            
        }
    }

    render() {
        const { authState, authData } = this.state;
        const theme = this.props.theme || AmplifyTheme;
        const messageMap = this.props.errorMessage || AmplifyMessageMap;
        // If container prop is undefined, default to AWS Amplify UI Container
        // otherwise if truthy, use the supplied render prop
        // otherwise if falsey, use EmptyContainer
        const Wrapper = this.props.container === undefined ? Container : this.props.container || EmptyContainer;

        let { hideDefault, hide = [], federated, signUpConfig } = this.props;
        if (hideDefault) {
            hide = hide.concat([
                Greetings,
                SignIn,
                ConfirmSignIn,
                RequireNewPassword,
                SignUp,
                ConfirmSignUp,
                VerifyContact,
                ForgotPassword,
                TOTPSetup,
                Loading
            ]);
        }

        let props_children = [];
        if (typeof this.props.children === 'object') {
            if (Array.isArray(this.props.children)){
                props_children = this.props.children;
            } else {
                props_children.push(this.props.children);
            }
        } 

        const default_children = [
            <Greetings federated={federated}/>,
            <SignIn federated={federated}/>,
            <ConfirmSignIn/>,
            <RequireNewPassword/>,
            <SignUp signUpConfig={signUpConfig}/>,
            <ConfirmSignUp/>,
            <VerifyContact/>,
            <ForgotPassword/>,
            <TOTPSetup/>,
            <Loading/>
        ];

        const props_children_override =  React.Children.map(props_children, child => child.props.override);
        hide = hide.filter((component) => !props_children.find(child => child.type === component));
        
        const render_props_children = React.Children.map(props_children, (child, index) => {
            return React.cloneElement(child, {
                    key: 'aws-amplify-authenticator-props-children-' + index,
                    theme,
                    messageMap,
                    authState,
                    authData,
                    onStateChange: this.handleStateChange,
                    onAuthEvent: this.handleAuthEvent,
                    hide,
                    override: props_children_override
                });
        });
       
        const render_default_children = hideDefault ? [] : React.Children.map(default_children, (child, index) => {
                return React.cloneElement(child, {
                    key: 'aws-amplify-authenticator-default-children-' + index,
                    theme,
                    messageMap,
                    authState,
                    authData,
                    onStateChange: this.handleStateChange,
                    onAuthEvent: this.handleAuthEvent,
                    hide,
                    override: props_children_override
                });
            });

        const render_children = render_default_children.concat(render_props_children);
        const error = this.state.error;        

        return (
            <Wrapper theme={theme}>
                {this.state.showToast && 
                    <Toast theme={theme} onClose={() => this.setState({showToast: false})}>
                        { I18n.get(error) }
                    </Toast>
                }
                {render_children}
            </Wrapper>
        );
    }
}<|MERGE_RESOLUTION|>--- conflicted
+++ resolved
@@ -34,13 +34,9 @@
 const logger = new Logger('Authenticator');
 const AUTHENTICATOR_AUTHSTATE = 'amplify-authenticator-authState';
 
-<<<<<<< HEAD
-export class Authenticator extends React.Component {
-=======
 export const EmptyContainer = ({ children }) => <>{children}</>;
 
-export default class Authenticator extends Component {
->>>>>>> 47c7cfdd
+export class Authenticator extends Component {
     constructor(props) {
         super(props);
 
