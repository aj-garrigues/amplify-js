/*
 * Copyright 2017-2017 Amazon.com, Inc. or its affiliates. All Rights Reserved.
 *
 * Licensed under the Apache License, Version 2.0 (the "License"). You may not use this file except in compliance with
 * the License. A copy of the License is located at
 *
 *     http://aws.amazon.com/apache2.0/
 *
 * or in the "license" file accompanying this file. This file is distributed on an "AS IS" BASIS, WITHOUT WARRANTIES OR
 * CONDITIONS OF ANY KIND, either express or implied. See the License for the specific language governing permissions
 * and limitations under the License.
 */

import * as React from 'react';

import { I18n, ConsoleLogger as Logger } from '@aws-amplify/core';
import Auth from '@aws-amplify/auth';

import AuthPiece from './AuthPiece';
import AmplifyTheme from '../Amplify-UI/Amplify-UI-Theme';

import {
    FormSection,
    SectionHeader,
    SectionBody,
    SectionFooter,
    Input,
    InputLabel,
    Button,
    FormField,
    Link,
    SectionFooterPrimaryContent,
    SectionFooterSecondaryContent,
} from '../Amplify-UI/Amplify-UI-Components-React';

import { auth } from '../Amplify-UI/data-test-attributes';

const logger = new Logger('ForgotPassword');

export default class ForgotPassword extends AuthPiece {
    constructor(props) {
        super(props);

        this.send = this.send.bind(this);
        this.submit = this.submit.bind(this);

        this._validAuthStates = ['forgotPassword'];
        this.state = { delivery: null };
    }

    send() {
        const { authData={} } = this.props;
        const username = this.getUsernameFromInput() || authData.username;
        if (!Auth || typeof Auth.forgotPassword !== 'function') {
            throw new Error('No Auth module found, please ensure @aws-amplify/auth is imported');
        }
        Auth.forgotPassword(username)
            .then(data => {
                logger.debug(data)
                this.setState({ delivery: data.CodeDeliveryDetails });
            })
            .catch(err => this.error(err));
    }

    submit() {
        const { authData={} } = this.props;
        const { code, password } = this.inputs;
        const username = this.getUsernameFromInput() || authData.username;
        
        if (!Auth || typeof Auth.forgotPasswordSubmit !== 'function') {
            throw new Error('No Auth module found, please ensure @aws-amplify/auth is imported');
        }
        Auth.forgotPasswordSubmit(username, code, password)
            .then(data => {
                logger.debug(data);
                this.changeState('signIn');
                this.setState({ delivery: null });
            })
            .catch(err => this.error(err));
    }

    sendView() {
        const theme = this.props.theme || AmplifyTheme;
        return (
            <div>
<<<<<<< HEAD
                {this.renderUsernameField(theme)}
=======
                <FormField theme={theme}>
                    <InputLabel theme={theme}>{I18n.get('Username')} *</InputLabel>
                    <Input
                        autoFocus
                        placeholder={I18n.get('Enter your username')}
                        theme={theme}
                        key="username"
                        name="username"
                        onChange={this.handleInputChange}
                        data-test={auth.forgotPassword.usernameInput}
                    />
                </FormField>
>>>>>>> c7361652
            </div>
        );
    }

    submitView() {
        const theme = this.props.theme || AmplifyTheme;
        return (
            <div>
                <Input
                    placeholder={I18n.get('Code')}
                    theme={theme}
                    key="code"
                    name="code"
                    autoComplete="off"
                    onChange={this.handleInputChange}
                />
                <Input
                    placeholder={I18n.get('New Password')}
                    theme={theme}
                    type="password"
                    key="password"
                    name="password"
                    onChange={this.handleInputChange}
                />
            </div>
        );
    }

    showComponent(theme) {
        const { authState, hide, authData={} } = this.props;
        if (hide && hide.includes(ForgotPassword)) { return null; }

        return (
            <FormSection theme={theme} data-test={auth.forgotPassword.section}>
                <SectionHeader theme={theme} data-test={auth.forgotPassword.headerSection}>{I18n.get('Reset your password')}</SectionHeader>
                <SectionBody theme={theme} data-test={auth.forgotPassword.bodySection}>
                    { this.state.delivery || authData.username ? this.submitView() : this.sendView() }
                </SectionBody>
                <SectionFooter theme={theme}>
                    <SectionFooterPrimaryContent theme={theme}>
                        { this.state.delivery || authData.username ? 
                            <Button theme={theme} onClick={this.submit} data-test={auth.forgotPassword.submitButton}>{I18n.get('Submit')}</Button> :
                            <Button theme={theme} onClick={this.send} data-test={auth.forgotPassword.sendCodeButton}>{I18n.get('Send Code')}</Button>
                        }
                    </SectionFooterPrimaryContent>
                    <SectionFooterSecondaryContent theme={theme}>
                        { this.state.delivery || authData.username ?
                            <Link theme={theme} onClick={this.send} data-test={auth.forgotPassword.resendCodeLink}>{I18n.get('Resend Code')}</Link> :
                            <Link theme={theme} onClick={() => this.changeState('signIn')} data-test={auth.forgotPassword.backToSignInLink}>
                                {I18n.get('Back to Sign In')}
                            </Link>
                        }
                    </SectionFooterSecondaryContent>
                </SectionFooter>
            </FormSection>
        );
    }
}<|MERGE_RESOLUTION|>--- conflicted
+++ resolved
@@ -83,22 +83,7 @@
         const theme = this.props.theme || AmplifyTheme;
         return (
             <div>
-<<<<<<< HEAD
                 {this.renderUsernameField(theme)}
-=======
-                <FormField theme={theme}>
-                    <InputLabel theme={theme}>{I18n.get('Username')} *</InputLabel>
-                    <Input
-                        autoFocus
-                        placeholder={I18n.get('Enter your username')}
-                        theme={theme}
-                        key="username"
-                        name="username"
-                        onChange={this.handleInputChange}
-                        data-test={auth.forgotPassword.usernameInput}
-                    />
-                </FormField>
->>>>>>> c7361652
             </div>
         );
     }
