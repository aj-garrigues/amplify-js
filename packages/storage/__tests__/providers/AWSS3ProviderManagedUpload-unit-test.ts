--- conflicted
+++ resolved
@@ -1,4 +1,3 @@
-<<<<<<< HEAD
 /*
  * Copyright 2017-2017 Amazon.com, Inc. or its affiliates. All Rights Reserved.
  *
@@ -11,10 +10,7 @@
  * CONDITIONS OF ANY KIND, either express or implied. See the License for the specific language governing permissions
  * and limitations under the License.
  */
-import {
-	AWSS3ProviderManagedUpload,
-	Part,
-} from '../../src/providers/AWSS3ProviderManagedUpload';
+import { AWSS3ProviderManagedUpload, Part } from '../../src/providers/AWSS3ProviderManagedUpload';
 import {
 	S3Client,
 	PutObjectCommand,
@@ -273,392 +269,6 @@
 		try {
 			await uploader.upload();
 		} catch (error) {
-			expect(error.message).toBe('Upload was cancelled.');
-		}
-
-		// Should have called 5 times =>
-		// CreateMultiPartUpload + 2 x UploadParts + AbortMultiPart + ListParts
-		expect(s3ServiceCallSpy).toBeCalledTimes(5);
-
-		// Create multipart upload call
-		expect(s3ServiceCallSpy.mock.calls[0][0].input).toStrictEqual(testParams);
-
-		// First call succeeds
-		expect(s3ServiceCallSpy.mock.calls[1][0].input).toStrictEqual({
-			Body: testParams.Body.slice(0, testMinPartSize),
-			Bucket: testParams.Bucket,
-			Key: testParams.Key,
-			PartNumber: 1,
-			UploadId: testUploadId,
-			SSECustomerAlgorithm: testParams.SSECustomerAlgorithm,
-			SSECustomerKey: testParams.SSECustomerKey,
-		});
-
-		// Second call fails
-		expect(s3ServiceCallSpy.mock.calls[2][0].input).toStrictEqual({
-			Body: testParams.Body.slice(testMinPartSize, testParams.Body.length),
-			Bucket: testParams.Bucket,
-			Key: testParams.Key,
-			PartNumber: 2,
-			UploadId: testUploadId,
-			SSECustomerAlgorithm: testParams.SSECustomerAlgorithm,
-			SSECustomerKey: testParams.SSECustomerKey,
-		});
-
-		// so we abort the multipart upload
-		expect(s3ServiceCallSpy.mock.calls[3][0].input).toStrictEqual({
-			Bucket: testParams.Bucket,
-			Key: testParams.Key,
-			UploadId: testUploadId,
-		});
-
-		// And finally list parts call to verify
-		expect(s3ServiceCallSpy.mock.calls[4][0].input).toStrictEqual({
-			Bucket: testParams.Bucket,
-			Key: testParams.Key,
-			UploadId: testUploadId,
-		});
-		// Progress reporting works as well
-		expect(eventSpy).toHaveBeenNthCalledWith(1, {
-			key: testParams.Key,
-			loaded: testMinPartSize,
-			part: 1,
-			total: testParams.Body.length,
-		});
-		expect(eventSpy).toHaveBeenNthCalledWith(2, {
-			key: testParams.Key,
-			loaded: testParams.Body.length,
-			part: 2,
-			total: testParams.Body.length,
-		});
-	});
-
-	test('error case: cleanup failed', async () => {
-		jest.spyOn(S3Client.prototype, 'send').mockImplementation(async command => {
-			if (command instanceof CreateMultipartUploadCommand) {
-				return Promise.resolve({ UploadId: testUploadId });
-			} else if (command instanceof UploadPartCommand) {
-				return Promise.reject(new Error('failed to upload'));
-			} else if (command instanceof ListPartsCommand) {
-				return Promise.resolve({
-					Parts: [
-						{
-							PartNumber: 1,
-						},
-					],
-				});
-			} else if (command instanceof AbortMultipartUploadCommand) {
-				return Promise.resolve();
-			}
-		});
-		const uploader = new TestClass(
-			testParams,
-			testOpts,
-			new events.EventEmitter()
-		);
-		await expect(uploader.upload()).rejects.toThrow(
-			'Upload was cancelled. Multi Part upload clean up failed'
-		);
-	});
-
-	test('error case: finish multipart upload failed', async () => {
-		jest.spyOn(S3Client.prototype, 'send').mockImplementation(async command => {
-			if (command instanceof CreateMultipartUploadCommand) {
-				return Promise.resolve({ UploadId: testUploadId });
-			} else if (command instanceof UploadPartCommand) {
-				return Promise.resolve({
-					ETag: 'test_etag_' + command.input.PartNumber,
-				});
-			} else if (command instanceof CompleteMultipartUploadCommand) {
-				return Promise.reject('error');
-			}
-		});
-		const loggerSpy = jest.spyOn(Logger.prototype, '_log');
-		const uploader = new TestClass(
-			testParams,
-			testOpts,
-			new events.EventEmitter()
-		);
-		await uploader.upload();
-		expect(loggerSpy).toHaveBeenCalledWith(
-			'ERROR',
-			'error happened while finishing the upload. Cancelling the multipart upload',
-			'error'
-		);
-	});
-});
-=======
-/*
- * Copyright 2017-2017 Amazon.com, Inc. or its affiliates. All Rights Reserved.
- *
- * Licensed under the Apache License, Version 2.0 (the "License"). You may not use this file except in compliance with
- * the License. A copy of the License is located at
- *
- *     http://aws.amazon.com/apache2.0/
- *
- * or in the "license" file accompanying this file. This file is distributed on an "AS IS" BASIS, WITHOUT WARRANTIES OR
- * CONDITIONS OF ANY KIND, either express or implied. See the License for the specific language governing permissions
- * and limitations under the License.
- */
-import { AWSS3ProviderManagedUpload, Part } from '../../src/providers/AWSS3ProviderManagedUpload';
-import {
-	S3Client,
-	PutObjectCommand,
-	UploadPartCommand,
-	CompleteMultipartUploadCommand,
-	CreateMultipartUploadCommand,
-	AbortMultipartUploadCommand,
-	ListPartsCommand,
-} from '@aws-sdk/client-s3';
-import { Logger } from '@aws-amplify/core';
-import * as events from 'events';
-
-jest.useRealTimers();
-
-const testUploadId = 'testUploadId';
-
-const testParams: any = {
-	Bucket: 'testBucket',
-	Key: 'testKey',
-	Body: 'testDataBody',
-	ContentType: 'testContentType',
-	SSECustomerAlgorithm: 'AES256',
-	SSECustomerKey: '1234567890',
-};
-
-const credentials = {
-	accessKeyId: 'accessKeyId',
-	sessionToken: 'sessionToken',
-	secretAccessKey: 'secretAccessKey',
-	identityId: 'identityId',
-	authenticated: true,
-};
-
-const testOpts: any = {
-	bucket: 'testBucket',
-	region: 'testRegion',
-	credentials,
-	level: 'level',
-};
-
-const testMinPartSize = 10; // Merely 10 Bytes
-
-/** Extend our test class such that minPartSize is reasonable
- * and we can mock emit the progress events
- */
-class TestClass extends AWSS3ProviderManagedUpload {
-	protected minPartSize = testMinPartSize;
-	protected async uploadParts(uploadId: string, parts: Part[]) {
-		// Make service calls and set the event listeners first
-		await super.uploadParts(uploadId, parts);
-		// Now trigger some notifications from the event listeners
-		for (const part of parts) {
-			part.emitter.emit('sendUploadProgress', {
-				// Assume that the notification is send when 100% of part is uploaded
-				loaded: (part.bodyPart as string).length,
-			});
-		}
-	}
-}
-
-afterEach(() => {
-	jest.restoreAllMocks();
-	jest.clearAllMocks();
-});
-
-describe('single part upload tests', () => {
-	test('upload a string as body', async () => {
-		const putObjectSpyOn = jest
-			.spyOn(S3Client.prototype, 'send')
-			.mockImplementation(command => {
-				if (command instanceof PutObjectCommand)
-					return Promise.resolve(command.input.Key);
-			});
-		const uploader = new AWSS3ProviderManagedUpload(
-			testParams,
-			testOpts,
-			new events.EventEmitter()
-		);
-		const data = await uploader.upload();
-		expect(data).toBe(testParams.Key);
-		expect(putObjectSpyOn.mock.calls[0][0].input).toStrictEqual(testParams);
-	});
-
-	test('upload a javascript object as body', async () => {
-		const putObjectSpyOn = jest
-			.spyOn(S3Client.prototype, 'send')
-			.mockImplementation(command => {
-				if (command instanceof PutObjectCommand)
-					return Promise.resolve(command.input.Key);
-			});
-		const objectBody = { key1: 'value1', key2: 'value2' };
-		const testParamsWithObjectBody: any = Object.assign({}, testParams);
-		testParamsWithObjectBody.Body = objectBody;
-		const uploader = new AWSS3ProviderManagedUpload(
-			testParamsWithObjectBody,
-			testOpts,
-			new events.EventEmitter()
-		);
-		const data = await uploader.upload();
-		expect(data).toBe(testParamsWithObjectBody.Key);
-		expect(putObjectSpyOn.mock.calls[0][0].input).toStrictEqual(
-			testParamsWithObjectBody
-		);
-	});
-
-	test('upload a file as body', async () => {
-		const putObjectSpyOn = jest
-			.spyOn(S3Client.prototype, 'send')
-			.mockImplementation(command => {
-				if (command instanceof PutObjectCommand)
-					return Promise.resolve(command.input.Key);
-			});
-		const file = new File(['TestFileContent'], 'testFileName');
-		const testParamsWithFileBody: any = Object.assign({}, testParams);
-		testParamsWithFileBody.Body = file;
-		const uploader = new AWSS3ProviderManagedUpload(
-			testParamsWithFileBody,
-			testOpts,
-			new events.EventEmitter()
-		);
-		const data = await uploader.upload();
-		expect(data).toBe(testParamsWithFileBody.Key);
-		expect(putObjectSpyOn.mock.calls[0][0].input).toStrictEqual(
-			testParamsWithFileBody
-		);
-	});
-});
-
-describe('multi part upload tests', () => {
-	test('happy case: upload a string as body that splits in two parts', async () => {
-		// setup event handling
-		const emitter = new events.EventEmitter();
-		const eventSpy = jest.fn();
-		emitter.on('sendUploadProgress', eventSpy);
-
-		// Setup Spy for S3 service calls
-		const s3ServiceCallSpy = jest
-			.spyOn(S3Client.prototype, 'send')
-			.mockImplementation(async command => {
-				if (command instanceof CreateMultipartUploadCommand) {
-					return Promise.resolve({ UploadId: testUploadId });
-				} else if (command instanceof UploadPartCommand) {
-					return Promise.resolve({
-						ETag: 'test_etag_' + command.input.PartNumber,
-					});
-				} else if (command instanceof CompleteMultipartUploadCommand) {
-					return Promise.resolve({ Key: testParams.Key });
-				}
-			});
-
-		// Now make calls
-		const uploader = new TestClass(testParams, testOpts, emitter);
-		const data = await uploader.upload();
-
-		// Testing multi part upload functionality
-		expect(data).toBe(testParams.Key);
-		expect(s3ServiceCallSpy).toBeCalledTimes(4);
-
-		// Create multipart upload call
-		expect(s3ServiceCallSpy.mock.calls[0][0].input).toStrictEqual(testParams);
-
-		// Next two upload parts call
-		expect(s3ServiceCallSpy.mock.calls[1][0].input).toStrictEqual({
-			Body: testParams.Body.slice(0, testMinPartSize),
-			Bucket: testParams.Bucket,
-			Key: testParams.Key,
-			PartNumber: 1,
-			UploadId: testUploadId,
-			SSECustomerAlgorithm: testParams.SSECustomerAlgorithm,
-			SSECustomerKey: testParams.SSECustomerKey,
-		});
-		expect(s3ServiceCallSpy.mock.calls[2][0].input).toStrictEqual({
-			Body: testParams.Body.slice(testMinPartSize, testParams.Body.length),
-			Bucket: testParams.Bucket,
-			Key: testParams.Key,
-			PartNumber: 2,
-			UploadId: testUploadId,
-			SSECustomerAlgorithm: testParams.SSECustomerAlgorithm,
-			SSECustomerKey: testParams.SSECustomerKey,
-		});
-
-		// Lastly complete multi part upload call
-		expect(s3ServiceCallSpy.mock.calls[3][0].input).toStrictEqual({
-			Bucket: testParams.Bucket,
-			Key: testParams.Key,
-			MultipartUpload: {
-				Parts: [
-					{
-						ETag: 'test_etag_1',
-						PartNumber: 1,
-					},
-					{
-						ETag: 'test_etag_2',
-						PartNumber: 2,
-					},
-				],
-			},
-			UploadId: testUploadId,
-		});
-
-		// Progress report testing
-		// First progress is reported at the end, when first full part is uploaded
-		expect(eventSpy).toHaveBeenNthCalledWith(1, {
-			key: testParams.Key,
-			loaded: testMinPartSize,
-			part: 1,
-			total: testParams.Body.length,
-		});
-		// Second progress is reported at the end of second and final part
-		expect(eventSpy).toHaveBeenNthCalledWith(2, {
-			key: testParams.Key,
-			loaded: testParams.Body.length,
-			part: 2,
-			total: testParams.Body.length,
-		});
-	});
-
-	test('error case: upload a string as body that splits in two parts but second part fails', async () => {
-		// setup event handling
-		const emitter = new events.EventEmitter();
-		const eventSpy = jest.fn();
-		emitter.on('sendUploadProgress', eventSpy);
-
-		// Setup Spy for S3 service calls and introduce a service failure
-		const s3ServiceCallSpy = jest
-			.spyOn(S3Client.prototype, 'send')
-			.mockImplementation(async command => {
-				if (command instanceof CreateMultipartUploadCommand) {
-					return Promise.resolve({ UploadId: testUploadId });
-				} else if (command instanceof UploadPartCommand) {
-					let promise = null;
-					if (command.input.PartNumber === 2) {
-						promise = new Promise((resolve, reject) => {
-							setTimeout(() => {
-								reject(new Error('Part 2 just going to fail in 100ms'));
-							}, 100);
-						});
-					} else {
-						promise = new Promise((resolve, reject) => {
-							setTimeout(() => {
-								resolve({
-									ETag: 'test_etag_' + command.input.PartNumber,
-								});
-							}, 200);
-						});
-					}
-					return promise;
-				} else if (command instanceof CompleteMultipartUploadCommand) {
-					return Promise.resolve({ Key: testParams.key });
-				}
-			});
-
-		// Now make calls
-		const uploader = new TestClass(testParams, testOpts, emitter);
-		// Upload should have been cancelled and error thrown
-		try {
-			await uploader.upload();
-		} catch (error) {
 			expect(error.message).toBe('Part 2 just going to fail in 100ms');
 		}
 
@@ -768,5 +378,4 @@
 		expect(loggerSpy).toHaveBeenNthCalledWith(2, 'ERROR', 'Error happened while finishing the upload.');
 		expect(loggerSpy).toHaveBeenNthCalledWith(3, 'ERROR', 'Error. Cancelling the multipart upload.');
 	})
-});
->>>>>>> 5e826496
+});