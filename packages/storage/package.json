{
  "name": "@aws-amplify/storage",
<<<<<<< HEAD
  "version": "5.0.6",
=======
  "version": "5.0.7",
>>>>>>> d7a18e07
  "description": "Storage category of aws-amplify",
  "main": "./lib/index.js",
  "module": "./lib-esm/index.js",
  "typings": "./lib-esm/index.d.ts",
  "react-native": {
    "./lib/index": "./lib-esm/index.js"
  },
  "sideEffects": [
    "./lib/Storage.js",
    "./lib-esm/Storage.js"
  ],
  "publishConfig": {
    "access": "public"
  },
  "scripts": {
    "test": "tslint 'src/**/*.ts' && jest -w 1 --coverage",
    "build-with-test": "npm test && npm run build",
    "build:cjs": "node ./build es5 && webpack && webpack --config ./webpack.config.dev.js",
    "build:esm": "node ./build es6",
    "build:cjs:watch": "node ./build es5 --watch",
    "build:esm:watch": "node ./build es6 --watch",
    "build": "npm run clean && npm run build:esm && npm run build:cjs",
    "clean": "rimraf lib-esm lib dist",
    "format": "echo \"Not implemented\"",
    "lint": "tslint 'src/**/*.ts'  && npm run ts-coverage",
    "ts-coverage": "typescript-coverage-report -p ./tsconfig.build.json -t 90.31"
  },
  "repository": {
    "type": "git",
    "url": "https://github.com/aws-amplify/amplify-js.git"
  },
  "author": "Amazon Web Services",
  "license": "Apache-2.0",
  "bugs": {
    "url": "https://github.com/aws/aws-amplify/issues"
  },
  "homepage": "https://aws-amplify.github.io/",
  "files": [
    "lib",
    "lib-esm",
    "src"
  ],
  "dependencies": {
<<<<<<< HEAD
    "@aws-amplify/core": "5.0.6",
=======
    "@aws-amplify/core": "5.0.7",
>>>>>>> d7a18e07
    "@aws-sdk/client-s3": "3.6.1",
    "@aws-sdk/s3-request-presigner": "3.6.1",
    "@aws-sdk/util-create-request": "3.6.1",
    "@aws-sdk/util-format-url": "3.6.1",
    "axios": "0.26.0",
    "events": "^3.1.0",
    "tslib": "^1.8.0"
  },
  "jest": {
    "globals": {
      "ts-jest": {
        "diagnostics": {
          "pathRegex": "(/__tests__/.*|\\.(test|spec))\\.(tsx?|jsx?)$"
        },
        "tsConfig": {
          "lib": [
            "es5",
            "es2015",
            "dom",
            "esnext.asynciterable",
            "es2017.object"
          ],
          "allowJs": true
        }
      }
    },
    "transform": {
      "^.+\\.(js|jsx|ts|tsx)$": "ts-jest"
    },
    "testRegex": "(/__tests__/.*|\\.(test|spec))\\.(tsx?|jsx?)$",
    "moduleFileExtensions": [
      "ts",
      "tsx",
      "js",
      "json",
      "jsx"
    ],
    "testEnvironment": "jsdom",
    "testURL": "http://localhost/",
    "coverageThreshold": {
      "global": {
        "branches": 0,
        "functions": 0,
        "lines": 0,
        "statements": 0
      }
    },
    "coveragePathIgnorePatterns": [
      "/node_modules/",
      "dist",
      "lib",
      "lib-esm"
    ]
  },
  "devDependencies": {
    "@types/sinon": "^7.5.1"
  }
}<|MERGE_RESOLUTION|>--- conflicted
+++ resolved
@@ -1,10 +1,6 @@
 {
   "name": "@aws-amplify/storage",
-<<<<<<< HEAD
-  "version": "5.0.6",
-=======
   "version": "5.0.7",
->>>>>>> d7a18e07
   "description": "Storage category of aws-amplify",
   "main": "./lib/index.js",
   "module": "./lib-esm/index.js",
@@ -48,11 +44,7 @@
     "src"
   ],
   "dependencies": {
-<<<<<<< HEAD
-    "@aws-amplify/core": "5.0.6",
-=======
     "@aws-amplify/core": "5.0.7",
->>>>>>> d7a18e07
     "@aws-sdk/client-s3": "3.6.1",
     "@aws-sdk/s3-request-presigner": "3.6.1",
     "@aws-sdk/util-create-request": "3.6.1",
